import Foundation
import Networking



// MARK: - AccountAction: Defines all of the Actions supported by the AccountStore.
//
public enum AccountAction: Action {
    case synchronizeAccount(onCompletion: (Account?, Error?) -> Void)
<<<<<<< HEAD
    case synchronizeSites(onCompletion: (Error?) -> Void)
=======
    case loadAccount(userID: Int, onCompletion: (Account?) -> Void)
>>>>>>> e87fa79f
}<|MERGE_RESOLUTION|>--- conflicted
+++ resolved
@@ -6,10 +6,7 @@
 // MARK: - AccountAction: Defines all of the Actions supported by the AccountStore.
 //
 public enum AccountAction: Action {
+    case loadAccount(userID: Int, onCompletion: (Account?) -> Void)
     case synchronizeAccount(onCompletion: (Account?, Error?) -> Void)
-<<<<<<< HEAD
     case synchronizeSites(onCompletion: (Error?) -> Void)
-=======
-    case loadAccount(userID: Int, onCompletion: (Account?) -> Void)
->>>>>>> e87fa79f
 }
--- conflicted
+++ resolved
@@ -546,7 +546,6 @@
         let predicate = \PaymentGatewayAccount.siteID == siteID && \PaymentGatewayAccount.gatewayID == gatewayID
         return firstObject(ofType: PaymentGatewayAccount.self, matching: predicate)
     }
-<<<<<<< HEAD
 
     // MARK: - System plugins
 
@@ -564,6 +563,4 @@
         let predicate = \SystemPlugin.siteID == siteID && \SystemPlugin.name == name
         return firstObject(ofType: SystemPlugin.self, matching: predicate)
     }
-=======
->>>>>>> c1ca9c61
 }
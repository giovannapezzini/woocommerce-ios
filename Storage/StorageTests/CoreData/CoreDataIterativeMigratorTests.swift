import XCTest
import CocoaLumberjack
import CoreData
@testable import Storage

final class CoreDataIterativeMigratorTests: XCTestCase {
    private let allModelNames = ["Model", "Model 2", "Model 3", "Model 4", "Model 5", "Model 6", "Model 7", "Model 8", "Model 9", "Model 10",
                                 "Model 11", "Model 12", "Model 13", "Model 14", "Model 15", "Model 16", "Model 17", "Model 18", "Model 19", "Model 20",
                                 "Model 21", "Model 22", "Model 23", "Model 24", "Model 25", "Model 26", "Model 27", "Model 28", "Model 29"]

    override func setUp() {
        DDLog.add(DDOSLogger.sharedInstance)
    }

    override func tearDown() {
        DDLog.remove(DDOSLogger.sharedInstance)
    }

    func testModel0to10MigrationFails() throws {
        let model0URL = urlForModel(name: "Model")
        let model10URL = urlForModel(name: "Model 10")
        let storeURL = urlForStore(withName: "Woo Test 10.sqlite", deleteIfExists: true)
        let options = [NSInferMappingModelAutomaticallyOption: false, NSMigratePersistentStoresAutomaticallyOption: false]

        var model = NSManagedObjectModel(contentsOf: model0URL)
        XCTAssertNotNil(model)
        var psc = NSPersistentStoreCoordinator(managedObjectModel: model!)
        var ps = try? psc.addPersistentStore(ofType: NSSQLiteStoreType, configurationName: nil, at: storeURL, options: options)

        XCTAssertNotNil(ps)

        try psc.remove(ps!)

        model = try XCTUnwrap(NSManagedObjectModel(contentsOf: model10URL))
        psc = NSPersistentStoreCoordinator(managedObjectModel: model!)

        ps = try? psc.addPersistentStore(ofType: NSSQLiteStoreType, configurationName: nil, at: storeURL, options: options)

        XCTAssertNil(ps)
    }

    func testModelMigrationPassed() throws {
        let model0URL = urlForModel(name: "Model")
        let model10URL = urlForModel(name: "Model 10")
        let storeURL = urlForStore(withName: "Woo Test 10.sqlite", deleteIfExists: true)
        let options = [NSInferMappingModelAutomaticallyOption: false, NSMigratePersistentStoresAutomaticallyOption: false]

        var model = NSManagedObjectModel(contentsOf: model0URL)
        XCTAssertNotNil(model)
        var psc = NSPersistentStoreCoordinator(managedObjectModel: model!)
        var ps = try? psc.addPersistentStore(ofType: NSSQLiteStoreType, configurationName: nil, at: storeURL, options: options)

        XCTAssertNotNil(ps)

        try psc.remove(ps!)

        model = try XCTUnwrap(NSManagedObjectModel(contentsOf: model10URL))

        do {
            let (result, _) = try CoreDataIterativeMigrator.iterativeMigrate(sourceStore: storeURL,
                                                                             storeType: NSSQLiteStoreType,
                                                                             to: model!,
                                                                             using: allModelNames)
            XCTAssertTrue(result)
        } catch {
            XCTFail("Error when attempting to migrate: \(error)")
        }

        psc = NSPersistentStoreCoordinator(managedObjectModel: model!)

        ps = try psc.addPersistentStore(ofType: NSSQLiteStoreType, configurationName: nil, at: storeURL, options: options)

        XCTAssertNotNil(ps)
    }

    func testModel26To27MigrationPassed() throws {
        // Arrange
        let model26URL = urlForModel(name: "Model 26")
        let model26 = NSManagedObjectModel(contentsOf: model26URL)!
        let model27URL = urlForModel(name: "Model 27")
        let model27 = NSManagedObjectModel(contentsOf: model27URL)!
        let name = "WooCommerce"
        let crashLogger = MockCrashLogger()
        let coreDataManager = CoreDataManager(name: name, crashLogger: crashLogger)

        // Destroys any pre-existing persistence store.
        let psc = NSPersistentStoreCoordinator(managedObjectModel: coreDataManager.managedModel)
        try psc.destroyPersistentStore(at: coreDataManager.storeURL, ofType: NSSQLiteStoreType, options: nil)

        // Action - step 1: loading persistence store with model 26
        let model26Container = NSPersistentContainer(name: name, managedObjectModel: model26)
        model26Container.persistentStoreDescriptions = [coreDataManager.storeDescription]

        var model26LoadingError: Error?
        waitForExpectation { expectation in
            model26Container.loadPersistentStores { (storeDescription, error) in
                model26LoadingError = error
                expectation.fulfill()
            }
        }

        // Assert - step 1
        XCTAssertNil(model26LoadingError, "Migration error: \(String(describing: model26LoadingError?.localizedDescription))")

        guard let metadata = try? NSPersistentStoreCoordinator
            .metadataForPersistentStore(ofType: NSSQLiteStoreType,
                                        at: coreDataManager.storeURL,
                                        options: nil) else {
                                            XCTFail("Cannot get metadata for persistent store at URL \(coreDataManager.storeURL)")
                                            return
        }

        // The persistent store should be compatible with model 26 now and incompatible with model 27.
        XCTAssertTrue(model26.isConfiguration(withName: nil, compatibleWithStoreMetadata: metadata))
        XCTAssertFalse(model27.isConfiguration(withName: nil, compatibleWithStoreMetadata: metadata))

        // Arrange - step 2: populating data, migrating persistent store from model 26 to 27, then loading with model 27.
        let context = model26Container.viewContext
        _ = insertAccountWithRequiredProperties(to: context)
        let product = insertProductWithRequiredProperties(to: context)
        let productCategory = insertProductCategoryWithRequiredProperties(to: context)
        product.addToCategories([productCategory])
        context.saveIfNeeded()

        XCTAssertEqual(context.countObjects(ofType: Account.self), 1)
        XCTAssertEqual(context.countObjects(ofType: Product.self), 1)
        XCTAssertEqual(context.countObjects(ofType: ProductCategory.self), 1)

        let model27Container = NSPersistentContainer(name: name, managedObjectModel: model27)
        model27Container.persistentStoreDescriptions = [coreDataManager.storeDescription]

        // Action - step 2
        let (migrateResult, migrationDebugMessages) = try! CoreDataIterativeMigrator.iterativeMigrate(sourceStore: coreDataManager.storeURL,
                                                                                                      storeType: NSSQLiteStoreType,
                                                                                                      to: model27,
                                                                                                      using: allModelNames)
        XCTAssertTrue(migrateResult, "Failed to migrate to model version 27: \(migrationDebugMessages)")

        var model27LoadingError: Error?
        waitForExpectation { expectation in
            model27Container.loadPersistentStores { (storeDescription, error) in
                model27LoadingError = error
                expectation.fulfill()
            }
        }

        // Assert - step 2
        XCTAssertNil(model27LoadingError, "Migration error: \(String(describing: model27LoadingError?.localizedDescription))")

        XCTAssertEqual(model27Container.viewContext.countObjects(ofType: Account.self), 1)
        XCTAssertEqual(model27Container.viewContext.countObjects(ofType: Product.self), 1)
        // Product categories should be deleted.
        XCTAssertEqual(model27Container.viewContext.countObjects(ofType: ProductCategory.self), 0)
    }

<<<<<<< HEAD
    func testModel28To29MigrationPassed() throws {
        // Arrange
        let model28URL = urlForModel(name: "Model 28")
        let model28 = NSManagedObjectModel(contentsOf: model28URL)!
        let model29URL = urlForModel(name: "Model 29")
        let model29 = NSManagedObjectModel(contentsOf: model29URL)!
=======
    func testModel20To28MigrationWithTransformableAttributesPassed() throws {
        // Arrange
        let sourceModelURL = urlForModel(name: "Model 20")
        let sourceModel = NSManagedObjectModel(contentsOf: sourceModelURL)!
        let destinationModelURL = urlForModel(name: "Model 28")
        let destinationModel = NSManagedObjectModel(contentsOf: destinationModelURL)!
>>>>>>> 7aa29405
        let name = "WooCommerce"
        let crashLogger = MockCrashLogger()
        let coreDataManager = CoreDataManager(name: name, crashLogger: crashLogger)

        // Destroys any pre-existing persistence store.
        let psc = NSPersistentStoreCoordinator(managedObjectModel: coreDataManager.managedModel)
<<<<<<< HEAD
        try? psc.destroyPersistentStore(at: coreDataManager.storeURL, ofType: NSSQLiteStoreType, options: nil)

        // Action - step 1: loading persistence store with model 28
        let model28Container = NSPersistentContainer(name: name, managedObjectModel: model28)
        model28Container.persistentStoreDescriptions = [coreDataManager.storeDescription]

        var model28LoadingError: Error?
        waitForExpectation { expectation in
            model28Container.loadPersistentStores { (storeDescription, error) in
                model28LoadingError = error
=======
        try psc.destroyPersistentStore(at: coreDataManager.storeURL, ofType: NSSQLiteStoreType, options: nil)

        // Action - step 1: loading persistence store with model 20
        let sourceModelContainer = NSPersistentContainer(name: name, managedObjectModel: sourceModel)
        sourceModelContainer.persistentStoreDescriptions = [coreDataManager.storeDescription]

        var sourceModelLoadingError: Error?
        waitForExpectation { expectation in
            sourceModelContainer.loadPersistentStores { (storeDescription, error) in
                sourceModelLoadingError = error
>>>>>>> 7aa29405
                expectation.fulfill()
            }
        }

        // Assert - step 1
<<<<<<< HEAD
        XCTAssertNil(model28LoadingError, "Migration error: \(String(describing: model28LoadingError?.localizedDescription))")

        guard let metadata = try? NSPersistentStoreCoordinator
            .metadataForPersistentStore(ofType: NSSQLiteStoreType,
                                        at: coreDataManager.storeURL,
                                        options: nil) else {
                                            XCTFail("Cannot get metadata for persistent store at URL \(coreDataManager.storeURL)")
                                            return
        }

        // The persistent store should be compatible with model 28 now and incompatible with model 29.
        XCTAssertTrue(model28.isConfiguration(withName: nil, compatibleWithStoreMetadata: metadata))
        XCTAssertFalse(model29.isConfiguration(withName: nil, compatibleWithStoreMetadata: metadata))

        // Arrange - step 2: populating data, migrating persistent store from model 28 to 29, then loading with model 29.
        let context = model28Container.viewContext
        _ = insertAccount(to: context)
        let product = insertProduct(to: context)
        let productTag = insertProductTag(to: context)
        product.addToTags(productTag)
        context.saveIfNeeded()

        XCTAssertEqual(context.countObjects(ofType: Account.self), 1)
        XCTAssertEqual(context.countObjects(ofType: Product.self), 1)
        XCTAssertEqual(context.countObjects(ofType: ProductTag.self), 1)

        let model29Container = NSPersistentContainer(name: name, managedObjectModel: model29)
        model29Container.persistentStoreDescriptions = [coreDataManager.storeDescription]

        // Action - step 2
        let (migrateResult, migrationDebugMessages) = try! CoreDataIterativeMigrator.iterativeMigrate(sourceStore: coreDataManager.storeURL,
                                                                                                      storeType: NSSQLiteStoreType,
                                                                                                      to: model29,
                                                                                                      using: allModelNames)
        XCTAssertTrue(migrateResult, "Failed to migrate to model version 29: \(migrationDebugMessages)")

        var model29LoadingError: Error?
        waitForExpectation { expectation in
            model29Container.loadPersistentStores { (storeDescription, error) in
                model29LoadingError = error
=======
        XCTAssertNil(sourceModelLoadingError, "Persistence store loading error: \(String(describing: sourceModelLoadingError?.localizedDescription))")

        // Arrange - step 2: populating data, migrating persistent store from model 20 to 28, then loading with model 28.
        let context = sourceModelContainer.viewContext

        let product = insertProductWithRequiredProperties(to: context)
        // Populates transformable attributes.
        let productCrossSellIDs: [Int64] = [630, 688]
        let groupedProductIDs: [Int64] = [94, 134]
        let productRelatedIDs: [Int64] = [270, 37]
        let productUpsellIDs: [Int64] = [1126, 1216]
        let productVariationIDs: [Int64] = [927, 1110]
        product.crossSellIDs = productCrossSellIDs
        product.groupedProducts = groupedProductIDs
        product.relatedIDs = productRelatedIDs
        product.upsellIDs = productUpsellIDs
        product.variations = productVariationIDs

        let productAttribute = insertProductAttributeWithRequiredProperties(to: context)
        // Populates transformable attributes.
        let attributeOptions = ["Woody", "Andy Panda"]
        productAttribute.options = attributeOptions

        product.addToAttributes(productAttribute)
        context.saveIfNeeded()

        XCTAssertEqual(context.countObjects(ofType: Product.self), 1)
        XCTAssertEqual(context.countObjects(ofType: ProductAttribute.self), 1)

        let destinationModelContainer = NSPersistentContainer(name: name, managedObjectModel: destinationModel)
        destinationModelContainer.persistentStoreDescriptions = [coreDataManager.storeDescription]

        // Action - step 2
        let (migrateResult, migrationDebugMessages) = try CoreDataIterativeMigrator.iterativeMigrate(sourceStore: coreDataManager.storeURL,
                                                                                                      storeType: NSSQLiteStoreType,
                                                                                                      to: destinationModel,
                                                                                                      using: allModelNames)
        XCTAssertTrue(migrateResult, "Failed to migrate to model version 28: \(migrationDebugMessages)")

        var destinationModelLoadingError: Error?
        waitForExpectation { expectation in
            destinationModelContainer.loadPersistentStores { (storeDescription, error) in
                destinationModelLoadingError = error
>>>>>>> 7aa29405
                expectation.fulfill()
            }
        }

        // Assert - step 2
<<<<<<< HEAD
        XCTAssertNil(model29LoadingError, "Migration error: \(String(describing: model29LoadingError?.localizedDescription))")

        XCTAssertEqual(model29Container.viewContext.countObjects(ofType: Account.self), 1)
        XCTAssertEqual(model29Container.viewContext.countObjects(ofType: Product.self), 1)
        // Product tags should be deleted.
        XCTAssertEqual(model29Container.viewContext.countObjects(ofType: ProductTag.self), 0)
=======
        XCTAssertNil(destinationModelLoadingError, "Migration error: \(String(describing: destinationModelLoadingError?.localizedDescription))")

        let persistedProduct = try XCTUnwrap(destinationModelContainer.viewContext.firstObject(ofType: Product.self))
        XCTAssertEqual(persistedProduct.crossSellIDs, productCrossSellIDs)
        XCTAssertEqual(persistedProduct.groupedProducts, groupedProductIDs)
        XCTAssertEqual(persistedProduct.relatedIDs, productRelatedIDs)
        XCTAssertEqual(persistedProduct.upsellIDs, productUpsellIDs)
        XCTAssertEqual(persistedProduct.variations, productVariationIDs)

        let persistedAttribute = try XCTUnwrap(destinationModelContainer.viewContext.firstObject(ofType: ProductAttribute.self))
        XCTAssertEqual(persistedAttribute.options, attributeOptions)
>>>>>>> 7aa29405
    }
}

/// Helpers for generating data in migration tests
private extension CoreDataIterativeMigratorTests {
    func insertAccountWithRequiredProperties(to context: NSManagedObjectContext) -> Account {
        let account = context.insertNewObject(ofType: Account.self)
        // Populates the required attributes.
        account.userID = 17
        account.username = "hi"
        return account
    }

    func insertProductWithRequiredProperties(to context: NSManagedObjectContext) -> Product {
        let product = context.insertNewObject(ofType: Product.self)
        // Populates the required attributes.
        product.price = ""
        product.permalink = ""
        product.productTypeKey = "simple"
        product.purchasable = true
        product.averageRating = ""
        product.backordered = true
        product.backordersAllowed = false
        product.backordersKey = ""
        product.catalogVisibilityKey = ""
        product.dateCreated = Date()
        product.downloadable = true
        product.featured = true
        product.manageStock = true
        product.name = "product"
        product.onSale = true
        product.soldIndividually = true
        product.slug = ""
        product.shippingRequired = false
        product.shippingTaxable = false
        product.reviewsAllowed = true
        product.groupedProducts = []
        product.virtual = true
        product.stockStatusKey = ""
        product.statusKey = ""
        product.taxStatusKey = ""
        return product
    }

    func insertProductCategoryWithRequiredProperties(to context: NSManagedObjectContext) -> ProductCategory {
        let productCategory = context.insertNewObject(ofType: ProductCategory.self)
        // Populates the required attributes.
        productCategory.name = "testing"
        productCategory.slug = ""
        return productCategory
    }

<<<<<<< HEAD
    func insertProductTag(to context: NSManagedObjectContext) -> ProductTag {
        let productTag = context.insertNewObject(ofType: ProductTag.self)
        // Populates the required attributes.
        productTag.tagID = 34
        productTag.name = "testing"
        productTag.slug = ""
        return productTag
=======
    func insertProductAttributeWithRequiredProperties(to context: NSManagedObjectContext) -> ProductAttribute {
        let productAttribute = context.insertNewObject(ofType: ProductAttribute.self)
        // Populates the required attributes.
        productAttribute.name = "woodpecker"
        productAttribute.variation = true
        productAttribute.visible = true
        return productAttribute
>>>>>>> 7aa29405
    }
}

/// Helpers for the Core Data migration tests
extension CoreDataIterativeMigratorTests {
    private func urlForModel(name: String) -> URL {

        let bundle = Bundle(for: CoreDataManager.self)
        guard let path = bundle.paths(forResourcesOfType: "momd", inDirectory: nil).first,
            let url = bundle.url(forResource: name, withExtension: "mom", subdirectory: URL(fileURLWithPath: path).lastPathComponent) else {
            fatalError("Missing Model Resource")
        }

        return url
    }

    private func urlForStore(withName: String, deleteIfExists: Bool = false) -> URL {
        let documentsDirectory = NSSearchPathForDirectoriesInDomains(.documentDirectory, .userDomainMask, true).last!
        let storeURL = URL(fileURLWithPath: documentsDirectory).appendingPathComponent(withName)

        if deleteIfExists {
            try? FileManager.default.removeItem(at: storeURL)
        }

        try? FileManager.default.createDirectory(at: URL(fileURLWithPath: documentsDirectory), withIntermediateDirectories: true, attributes: nil)

        return storeURL
    }
}<|MERGE_RESOLUTION|>--- conflicted
+++ resolved
@@ -152,29 +152,19 @@
         // Product categories should be deleted.
         XCTAssertEqual(model27Container.viewContext.countObjects(ofType: ProductCategory.self), 0)
     }
-
-<<<<<<< HEAD
-    func testModel28To29MigrationPassed() throws {
+  
+  func testModel28To29MigrationPassed() throws {
         // Arrange
         let model28URL = urlForModel(name: "Model 28")
         let model28 = NSManagedObjectModel(contentsOf: model28URL)!
         let model29URL = urlForModel(name: "Model 29")
         let model29 = NSManagedObjectModel(contentsOf: model29URL)!
-=======
-    func testModel20To28MigrationWithTransformableAttributesPassed() throws {
-        // Arrange
-        let sourceModelURL = urlForModel(name: "Model 20")
-        let sourceModel = NSManagedObjectModel(contentsOf: sourceModelURL)!
-        let destinationModelURL = urlForModel(name: "Model 28")
-        let destinationModel = NSManagedObjectModel(contentsOf: destinationModelURL)!
->>>>>>> 7aa29405
         let name = "WooCommerce"
         let crashLogger = MockCrashLogger()
         let coreDataManager = CoreDataManager(name: name, crashLogger: crashLogger)
 
         // Destroys any pre-existing persistence store.
         let psc = NSPersistentStoreCoordinator(managedObjectModel: coreDataManager.managedModel)
-<<<<<<< HEAD
         try? psc.destroyPersistentStore(at: coreDataManager.storeURL, ofType: NSSQLiteStoreType, options: nil)
 
         // Action - step 1: loading persistence store with model 28
@@ -185,24 +175,11 @@
         waitForExpectation { expectation in
             model28Container.loadPersistentStores { (storeDescription, error) in
                 model28LoadingError = error
-=======
-        try psc.destroyPersistentStore(at: coreDataManager.storeURL, ofType: NSSQLiteStoreType, options: nil)
-
-        // Action - step 1: loading persistence store with model 20
-        let sourceModelContainer = NSPersistentContainer(name: name, managedObjectModel: sourceModel)
-        sourceModelContainer.persistentStoreDescriptions = [coreDataManager.storeDescription]
-
-        var sourceModelLoadingError: Error?
-        waitForExpectation { expectation in
-            sourceModelContainer.loadPersistentStores { (storeDescription, error) in
-                sourceModelLoadingError = error
->>>>>>> 7aa29405
                 expectation.fulfill()
             }
         }
 
         // Assert - step 1
-<<<<<<< HEAD
         XCTAssertNil(model28LoadingError, "Migration error: \(String(describing: model28LoadingError?.localizedDescription))")
 
         guard let metadata = try? NSPersistentStoreCoordinator
@@ -243,7 +220,46 @@
         waitForExpectation { expectation in
             model29Container.loadPersistentStores { (storeDescription, error) in
                 model29LoadingError = error
-=======
+                expectation.fulfill()
+            }
+        }
+
+        // Assert - step 2
+        XCTAssertNil(model29LoadingError, "Migration error: \(String(describing: model29LoadingError?.localizedDescription))")
+
+        XCTAssertEqual(model29Container.viewContext.countObjects(ofType: Account.self), 1)
+        XCTAssertEqual(model29Container.viewContext.countObjects(ofType: Product.self), 1)
+        // Product tags should be deleted.
+        XCTAssertEqual(model29Container.viewContext.countObjects(ofType: ProductTag.self), 0)
+    }
+  
+    func testModel20To28MigrationWithTransformableAttributesPassed() throws {
+        // Arrange
+        let sourceModelURL = urlForModel(name: "Model 20")
+        let sourceModel = NSManagedObjectModel(contentsOf: sourceModelURL)!
+        let destinationModelURL = urlForModel(name: "Model 28")
+        let destinationModel = NSManagedObjectModel(contentsOf: destinationModelURL)!
+        let name = "WooCommerce"
+        let crashLogger = MockCrashLogger()
+        let coreDataManager = CoreDataManager(name: name, crashLogger: crashLogger)
+
+        // Destroys any pre-existing persistence store.
+        let psc = NSPersistentStoreCoordinator(managedObjectModel: coreDataManager.managedModel)
+        try psc.destroyPersistentStore(at: coreDataManager.storeURL, ofType: NSSQLiteStoreType, options: nil)
+
+        // Action - step 1: loading persistence store with model 20
+        let sourceModelContainer = NSPersistentContainer(name: name, managedObjectModel: sourceModel)
+        sourceModelContainer.persistentStoreDescriptions = [coreDataManager.storeDescription]
+
+        var sourceModelLoadingError: Error?
+        waitForExpectation { expectation in
+            sourceModelContainer.loadPersistentStores { (storeDescription, error) in
+                sourceModelLoadingError = error
+                expectation.fulfill()
+            }
+        }
+
+        // Assert - step 1
         XCTAssertNil(sourceModelLoadingError, "Persistence store loading error: \(String(describing: sourceModelLoadingError?.localizedDescription))")
 
         // Arrange - step 2: populating data, migrating persistent store from model 20 to 28, then loading with model 28.
@@ -287,20 +303,11 @@
         waitForExpectation { expectation in
             destinationModelContainer.loadPersistentStores { (storeDescription, error) in
                 destinationModelLoadingError = error
->>>>>>> 7aa29405
                 expectation.fulfill()
             }
         }
 
         // Assert - step 2
-<<<<<<< HEAD
-        XCTAssertNil(model29LoadingError, "Migration error: \(String(describing: model29LoadingError?.localizedDescription))")
-
-        XCTAssertEqual(model29Container.viewContext.countObjects(ofType: Account.self), 1)
-        XCTAssertEqual(model29Container.viewContext.countObjects(ofType: Product.self), 1)
-        // Product tags should be deleted.
-        XCTAssertEqual(model29Container.viewContext.countObjects(ofType: ProductTag.self), 0)
-=======
         XCTAssertNil(destinationModelLoadingError, "Migration error: \(String(describing: destinationModelLoadingError?.localizedDescription))")
 
         let persistedProduct = try XCTUnwrap(destinationModelContainer.viewContext.firstObject(ofType: Product.self))
@@ -312,7 +319,6 @@
 
         let persistedAttribute = try XCTUnwrap(destinationModelContainer.viewContext.firstObject(ofType: ProductAttribute.self))
         XCTAssertEqual(persistedAttribute.options, attributeOptions)
->>>>>>> 7aa29405
     }
 }
 
@@ -365,7 +371,6 @@
         return productCategory
     }
 
-<<<<<<< HEAD
     func insertProductTag(to context: NSManagedObjectContext) -> ProductTag {
         let productTag = context.insertNewObject(ofType: ProductTag.self)
         // Populates the required attributes.
@@ -373,7 +378,8 @@
         productTag.name = "testing"
         productTag.slug = ""
         return productTag
-=======
+    }
+      
     func insertProductAttributeWithRequiredProperties(to context: NSManagedObjectContext) -> ProductAttribute {
         let productAttribute = context.insertNewObject(ofType: ProductAttribute.self)
         // Populates the required attributes.
@@ -381,7 +387,6 @@
         productAttribute.variation = true
         productAttribute.visible = true
         return productAttribute
->>>>>>> 7aa29405
     }
 }
 

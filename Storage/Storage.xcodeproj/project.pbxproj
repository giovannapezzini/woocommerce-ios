// !$*UTF8*$!
{
	archiveVersion = 1;
	classes = {
	};
	objectVersion = 51;
	objects = {

/* Begin PBXBuildFile section */
		023FA29523316A4D008C1769 /* Product+CoreDataProperties.swift in Sources */ = {isa = PBXBuildFile; fileRef = 023FA29223316A4D008C1769 /* Product+CoreDataProperties.swift */; };
		023FA29623316A4D008C1769 /* ProductSearchResults+CoreDataProperties.swift in Sources */ = {isa = PBXBuildFile; fileRef = 023FA29323316A4D008C1769 /* ProductSearchResults+CoreDataProperties.swift */; };
		023FA29723316A4D008C1769 /* ProductSearchResults+CoreDataClass.swift in Sources */ = {isa = PBXBuildFile; fileRef = 023FA29423316A4D008C1769 /* ProductSearchResults+CoreDataClass.swift */; };
<<<<<<< HEAD
		027D3E6E23A0EEA4007D91B0 /* StorageType+Deletions.swift in Sources */ = {isa = PBXBuildFile; fileRef = 027D3E6D23A0EEA4007D91B0 /* StorageType+Deletions.swift */; };
=======
		025CA2BD238EB86200B05C81 /* ProductShippingClass+CoreDataClass.swift in Sources */ = {isa = PBXBuildFile; fileRef = 025CA2BB238EB86200B05C81 /* ProductShippingClass+CoreDataClass.swift */; };
		025CA2BE238EB86200B05C81 /* ProductShippingClass+CoreDataProperties.swift in Sources */ = {isa = PBXBuildFile; fileRef = 025CA2BC238EB86200B05C81 /* ProductShippingClass+CoreDataProperties.swift */; };
>>>>>>> c17f2bef
		028296F2237D404F00E84012 /* ProductVariation+CoreDataClass.swift in Sources */ = {isa = PBXBuildFile; fileRef = 028296EE237D404F00E84012 /* ProductVariation+CoreDataClass.swift */; };
		028296F3237D404F00E84012 /* ProductVariation+CoreDataProperties.swift in Sources */ = {isa = PBXBuildFile; fileRef = 028296EF237D404F00E84012 /* ProductVariation+CoreDataProperties.swift */; };
		028296F4237D404F00E84012 /* Attribute+CoreDataClass.swift in Sources */ = {isa = PBXBuildFile; fileRef = 028296F0237D404F00E84012 /* Attribute+CoreDataClass.swift */; };
		028296F5237D404F00E84012 /* Attribute+CoreDataProperties.swift in Sources */ = {isa = PBXBuildFile; fileRef = 028296F1237D404F00E84012 /* Attribute+CoreDataProperties.swift */; };
		02D45649231CFB27008CF0A9 /* StatsVersionBannerVisibility.swift in Sources */ = {isa = PBXBuildFile; fileRef = 02D45648231CFB27008CF0A9 /* StatsVersionBannerVisibility.swift */; };
		02DA64172313C26400284168 /* StatsVersionBySite.swift in Sources */ = {isa = PBXBuildFile; fileRef = 02DA64162313C26400284168 /* StatsVersionBySite.swift */; };
		02DA64192313C2AA00284168 /* StatsVersion.swift in Sources */ = {isa = PBXBuildFile; fileRef = 02DA64182313C2AA00284168 /* StatsVersion.swift */; };
		45E1862E2370450C009241F3 /* ShippingLine+CoreDataClass.swift in Sources */ = {isa = PBXBuildFile; fileRef = 45E1862D2370450C009241F3 /* ShippingLine+CoreDataClass.swift */; };
		45E1863023704519009241F3 /* ShippingLine+CoreDataProperties.swift in Sources */ = {isa = PBXBuildFile; fileRef = 45E1862F23704519009241F3 /* ShippingLine+CoreDataProperties.swift */; };
		68BC97FB41770051C287D1A8 /* Pods_StorageTests.framework in Frameworks */ = {isa = PBXBuildFile; fileRef = 47556EE256120BEE49FF5FD3 /* Pods_StorageTests.framework */; };
		7028A41485A08AC748206184 /* Pods_Storage.framework in Frameworks */ = {isa = PBXBuildFile; fileRef = DF3D3B298350F68191CD1DAD /* Pods_Storage.framework */; };
		7426A05020F69D00002A4E07 /* OrderCoupon+CoreDataClass.swift in Sources */ = {isa = PBXBuildFile; fileRef = 7426A04E20F69D00002A4E07 /* OrderCoupon+CoreDataClass.swift */; };
		7426A05120F69D00002A4E07 /* OrderCoupon+CoreDataProperties.swift in Sources */ = {isa = PBXBuildFile; fileRef = 7426A04F20F69D00002A4E07 /* OrderCoupon+CoreDataProperties.swift */; };
		7426A05420F69DA4002A4E07 /* OrderItem+CoreDataClass.swift in Sources */ = {isa = PBXBuildFile; fileRef = 7426A05220F69DA4002A4E07 /* OrderItem+CoreDataClass.swift */; };
		7426A05520F69DA4002A4E07 /* OrderItem+CoreDataProperties.swift in Sources */ = {isa = PBXBuildFile; fileRef = 7426A05320F69DA4002A4E07 /* OrderItem+CoreDataProperties.swift */; };
		746A9D21214078080013F6FF /* TopEarnerStats+CoreDataClass.swift in Sources */ = {isa = PBXBuildFile; fileRef = 746A9D1D214078080013F6FF /* TopEarnerStats+CoreDataClass.swift */; };
		746A9D22214078080013F6FF /* TopEarnerStats+CoreDataProperties.swift in Sources */ = {isa = PBXBuildFile; fileRef = 746A9D1E214078080013F6FF /* TopEarnerStats+CoreDataProperties.swift */; };
		746A9D23214078080013F6FF /* TopEarnerStatsItem+CoreDataClass.swift in Sources */ = {isa = PBXBuildFile; fileRef = 746A9D1F214078080013F6FF /* TopEarnerStatsItem+CoreDataClass.swift */; };
		746A9D24214078080013F6FF /* TopEarnerStatsItem+CoreDataProperties.swift in Sources */ = {isa = PBXBuildFile; fileRef = 746A9D20214078080013F6FF /* TopEarnerStatsItem+CoreDataProperties.swift */; };
		7471A514216CF0FE00219F7E /* SiteVisitStats+CoreDataClass.swift in Sources */ = {isa = PBXBuildFile; fileRef = 7471A510216CF0FD00219F7E /* SiteVisitStats+CoreDataClass.swift */; };
		7471A515216CF0FE00219F7E /* SiteVisitStatsItem+CoreDataProperties.swift in Sources */ = {isa = PBXBuildFile; fileRef = 7471A511216CF0FE00219F7E /* SiteVisitStatsItem+CoreDataProperties.swift */; };
		7471A516216CF0FE00219F7E /* SiteVisitStatsItem+CoreDataClass.swift in Sources */ = {isa = PBXBuildFile; fileRef = 7471A512216CF0FE00219F7E /* SiteVisitStatsItem+CoreDataClass.swift */; };
		7471A517216CF0FE00219F7E /* SiteVisitStats+CoreDataProperties.swift in Sources */ = {isa = PBXBuildFile; fileRef = 7471A513216CF0FE00219F7E /* SiteVisitStats+CoreDataProperties.swift */; };
		7474539B2242C85E00E0B5EE /* ProductDimensions+CoreDataClass.swift in Sources */ = {isa = PBXBuildFile; fileRef = 7474538D2242C85E00E0B5EE /* ProductDimensions+CoreDataClass.swift */; };
		7474539C2242C85E00E0B5EE /* ProductDimensions+CoreDataProperties.swift in Sources */ = {isa = PBXBuildFile; fileRef = 7474538E2242C85E00E0B5EE /* ProductDimensions+CoreDataProperties.swift */; };
		7474539D2242C85E00E0B5EE /* ProductAttribute+CoreDataClass.swift in Sources */ = {isa = PBXBuildFile; fileRef = 7474538F2242C85E00E0B5EE /* ProductAttribute+CoreDataClass.swift */; };
		7474539E2242C85E00E0B5EE /* ProductAttribute+CoreDataProperties.swift in Sources */ = {isa = PBXBuildFile; fileRef = 747453902242C85E00E0B5EE /* ProductAttribute+CoreDataProperties.swift */; };
		7474539F2242C85E00E0B5EE /* ProductImage+CoreDataClass.swift in Sources */ = {isa = PBXBuildFile; fileRef = 747453912242C85E00E0B5EE /* ProductImage+CoreDataClass.swift */; };
		747453A02242C85E00E0B5EE /* ProductImage+CoreDataProperties.swift in Sources */ = {isa = PBXBuildFile; fileRef = 747453922242C85E00E0B5EE /* ProductImage+CoreDataProperties.swift */; };
		747453A12242C85E00E0B5EE /* ProductCategory+CoreDataClass.swift in Sources */ = {isa = PBXBuildFile; fileRef = 747453932242C85E00E0B5EE /* ProductCategory+CoreDataClass.swift */; };
		747453A22242C85E00E0B5EE /* ProductCategory+CoreDataProperties.swift in Sources */ = {isa = PBXBuildFile; fileRef = 747453942242C85E00E0B5EE /* ProductCategory+CoreDataProperties.swift */; };
		747453A32242C85E00E0B5EE /* Product+CoreDataClass.swift in Sources */ = {isa = PBXBuildFile; fileRef = 747453952242C85E00E0B5EE /* Product+CoreDataClass.swift */; };
		747453A52242C85E00E0B5EE /* ProductDefaultAttribute+CoreDataClass.swift in Sources */ = {isa = PBXBuildFile; fileRef = 747453972242C85E00E0B5EE /* ProductDefaultAttribute+CoreDataClass.swift */; };
		747453A62242C85E00E0B5EE /* ProductDefaultAttribute+CoreDataProperties.swift in Sources */ = {isa = PBXBuildFile; fileRef = 747453982242C85E00E0B5EE /* ProductDefaultAttribute+CoreDataProperties.swift */; };
		747453A72242C85E00E0B5EE /* ProductTag+CoreDataClass.swift in Sources */ = {isa = PBXBuildFile; fileRef = 747453992242C85E00E0B5EE /* ProductTag+CoreDataClass.swift */; };
		747453A82242C85E00E0B5EE /* ProductTag+CoreDataProperties.swift in Sources */ = {isa = PBXBuildFile; fileRef = 7474539A2242C85E00E0B5EE /* ProductTag+CoreDataProperties.swift */; };
		7492FAD6217FA9C100ED2C69 /* SiteSetting+CoreDataClass.swift in Sources */ = {isa = PBXBuildFile; fileRef = 7492FAD4217FA9C100ED2C69 /* SiteSetting+CoreDataClass.swift */; };
		7492FAD7217FA9C100ED2C69 /* SiteSetting+CoreDataProperties.swift in Sources */ = {isa = PBXBuildFile; fileRef = 7492FAD5217FA9C100ED2C69 /* SiteSetting+CoreDataProperties.swift */; };
		74938EC8216FA9B200540BA1 /* OrderStatsItem+CoreDataClass.swift in Sources */ = {isa = PBXBuildFile; fileRef = 74938EC4216FA9B200540BA1 /* OrderStatsItem+CoreDataClass.swift */; };
		74938EC9216FA9B200540BA1 /* OrderStatsItem+CoreDataProperties.swift in Sources */ = {isa = PBXBuildFile; fileRef = 74938EC5216FA9B200540BA1 /* OrderStatsItem+CoreDataProperties.swift */; };
		74938ECA216FA9B200540BA1 /* OrderStats+CoreDataClass.swift in Sources */ = {isa = PBXBuildFile; fileRef = 74938EC6216FA9B200540BA1 /* OrderStats+CoreDataClass.swift */; };
		74938ECB216FA9B200540BA1 /* OrderStats+CoreDataProperties.swift in Sources */ = {isa = PBXBuildFile; fileRef = 74938EC7216FA9B200540BA1 /* OrderStats+CoreDataProperties.swift */; };
		7499FA44221C7A60004EC0B4 /* ShipmentTracking+CoreDataClass.swift in Sources */ = {isa = PBXBuildFile; fileRef = 7499FA42221C7A60004EC0B4 /* ShipmentTracking+CoreDataClass.swift */; };
		7499FA45221C7A60004EC0B4 /* ShipmentTracking+CoreDataProperties.swift in Sources */ = {isa = PBXBuildFile; fileRef = 7499FA43221C7A60004EC0B4 /* ShipmentTracking+CoreDataProperties.swift */; };
		74B7D6AD20F90CBB002667AC /* OrderNote+CoreDataClass.swift in Sources */ = {isa = PBXBuildFile; fileRef = 74B7D6AB20F90CBB002667AC /* OrderNote+CoreDataClass.swift */; };
		74B7D6AE20F90CBB002667AC /* OrderNote+CoreDataProperties.swift in Sources */ = {isa = PBXBuildFile; fileRef = 74B7D6AC20F90CBB002667AC /* OrderNote+CoreDataProperties.swift */; };
		74F009C02183B99B002B4566 /* Note+CoreDataClass.swift in Sources */ = {isa = PBXBuildFile; fileRef = 74F009BE2183B99B002B4566 /* Note+CoreDataClass.swift */; };
		74F009C12183B99B002B4566 /* Note+CoreDataProperties.swift in Sources */ = {isa = PBXBuildFile; fileRef = 74F009BF2183B99B002B4566 /* Note+CoreDataProperties.swift */; };
		9302E3A6220DC3AE00DA5018 /* CoreDataIterativeMigrator.swift in Sources */ = {isa = PBXBuildFile; fileRef = 9302E3A5220DC3AE00DA5018 /* CoreDataIterativeMigrator.swift */; };
		9302E3AC220E1CE900DA5018 /* CoreDataIterativeMigratorTests.swift in Sources */ = {isa = PBXBuildFile; fileRef = 9302E3AB220E1CE900DA5018 /* CoreDataIterativeMigratorTests.swift */; };
		933A27302222344D00C2143A /* Logging.swift in Sources */ = {isa = PBXBuildFile; fileRef = 933A272F2222344D00C2143A /* Logging.swift */; };
		937D6C47226E1D1F004FB8A5 /* AccountSettings+CoreDataClass.swift in Sources */ = {isa = PBXBuildFile; fileRef = 937D6C45226E1D1F004FB8A5 /* AccountSettings+CoreDataClass.swift */; };
		937D6C48226E1D1F004FB8A5 /* AccountSettings+CoreDataProperties.swift in Sources */ = {isa = PBXBuildFile; fileRef = 937D6C46226E1D1F004FB8A5 /* AccountSettings+CoreDataProperties.swift */; };
		B505255420EE6914008090F5 /* StorageType+Extensions.swift in Sources */ = {isa = PBXBuildFile; fileRef = B505255320EE6914008090F5 /* StorageType+Extensions.swift */; };
		B505F6DA20BEEA3200BB1B69 /* Account+CoreDataProperties.swift in Sources */ = {isa = PBXBuildFile; fileRef = B505F6D820BEEA3100BB1B69 /* Account+CoreDataProperties.swift */; };
		B505F6DB20BEEA3200BB1B69 /* Account+CoreDataClass.swift in Sources */ = {isa = PBXBuildFile; fileRef = B505F6D920BEEA3200BB1B69 /* Account+CoreDataClass.swift */; };
		B505F6DE20BEEA4F00BB1B69 /* CoreDataManager.swift in Sources */ = {isa = PBXBuildFile; fileRef = B505F6DD20BEEA4F00BB1B69 /* CoreDataManager.swift */; };
		B505F6E020BEEA8100BB1B69 /* StorageType.swift in Sources */ = {isa = PBXBuildFile; fileRef = B505F6DF20BEEA8100BB1B69 /* StorageType.swift */; };
		B52B0F7920AA287C00477698 /* StorageManagerType.swift in Sources */ = {isa = PBXBuildFile; fileRef = B52B0F7820AA287C00477698 /* StorageManagerType.swift */; };
		B52B0F7B20AA28A800477698 /* Object.swift in Sources */ = {isa = PBXBuildFile; fileRef = B52B0F7A20AA28A800477698 /* Object.swift */; };
		B54CA5A320A4BBA600F38CD1 /* Storage.framework in Frameworks */ = {isa = PBXBuildFile; fileRef = B54CA59920A4BBA500F38CD1 /* Storage.framework */; };
		B54CA5AA20A4BBA600F38CD1 /* Storage.h in Headers */ = {isa = PBXBuildFile; fileRef = B54CA59C20A4BBA500F38CD1 /* Storage.h */; settings = {ATTRIBUTES = (Public, ); }; };
		B54CA5B520A4BC0300F38CD1 /* CoreData.framework in Frameworks */ = {isa = PBXBuildFile; fileRef = B54CA5B420A4BC0300F38CD1 /* CoreData.framework */; };
		B54CA5BB20A4BD2800F38CD1 /* NSManagedObject+Object.swift in Sources */ = {isa = PBXBuildFile; fileRef = B54CA5BA20A4BD2800F38CD1 /* NSManagedObject+Object.swift */; };
		B54CA5BD20A4BD3B00F38CD1 /* NSManagedObjectContext+Storage.swift in Sources */ = {isa = PBXBuildFile; fileRef = B54CA5BC20A4BD3B00F38CD1 /* NSManagedObjectContext+Storage.swift */; };
		B54CA5C220A4BF6900F38CD1 /* NSManagedObjectStorageTests.swift in Sources */ = {isa = PBXBuildFile; fileRef = B54CA5C020A4BF6900F38CD1 /* NSManagedObjectStorageTests.swift */; };
		B54CA5C320A4BF6900F38CD1 /* NSManagedObjectContextStorageTests.swift in Sources */ = {isa = PBXBuildFile; fileRef = B54CA5C120A4BF6900F38CD1 /* NSManagedObjectContextStorageTests.swift */; };
		B54CA5C720A4BFDC00F38CD1 /* DummyStack.swift in Sources */ = {isa = PBXBuildFile; fileRef = B54CA5C620A4BFDC00F38CD1 /* DummyStack.swift */; };
		B54CA5C920A4C17800F38CD1 /* NSObject+Storage.swift in Sources */ = {isa = PBXBuildFile; fileRef = B54CA5C820A4C17800F38CD1 /* NSObject+Storage.swift */; };
		B59E11DE20A9F1FB004121A4 /* CoreDataManagerTests.swift in Sources */ = {isa = PBXBuildFile; fileRef = B59E11DD20A9F1FB004121A4 /* CoreDataManagerTests.swift */; };
		B59E11E020A9F5E6004121A4 /* Constants.swift in Sources */ = {isa = PBXBuildFile; fileRef = B59E11DF20A9F5E6004121A4 /* Constants.swift */; };
		B5B914C520EFF03500F2F832 /* Site+CoreDataClass.swift in Sources */ = {isa = PBXBuildFile; fileRef = B5B914C320EFF03500F2F832 /* Site+CoreDataClass.swift */; };
		B5B914C620EFF03500F2F832 /* Site+CoreDataProperties.swift in Sources */ = {isa = PBXBuildFile; fileRef = B5B914C420EFF03500F2F832 /* Site+CoreDataProperties.swift */; };
		B5DC3CAA20D1B2FE0063AC41 /* WooCommerce.xcdatamodeld in Resources */ = {isa = PBXBuildFile; fileRef = B59E11D820A9D00C004121A4 /* WooCommerce.xcdatamodeld */; };
		B5FD111E21D4046E00560344 /* OrderSearchResults+CoreDataProperties.swift in Sources */ = {isa = PBXBuildFile; fileRef = B5FD111C21D4046E00560344 /* OrderSearchResults+CoreDataProperties.swift */; };
		B5FD111F21D4046E00560344 /* OrderSearchResults+CoreDataClass.swift in Sources */ = {isa = PBXBuildFile; fileRef = B5FD111D21D4046E00560344 /* OrderSearchResults+CoreDataClass.swift */; };
		CE12FBCE221F0E1A00C59248 /* Order+CoreDataClass.swift in Sources */ = {isa = PBXBuildFile; fileRef = CE12FBCC221F0E1A00C59248 /* Order+CoreDataClass.swift */; };
		CE12FBCF221F0E1A00C59248 /* Order+CoreDataProperties.swift in Sources */ = {isa = PBXBuildFile; fileRef = CE12FBCD221F0E1A00C59248 /* Order+CoreDataProperties.swift */; };
		CE12FBE32220515600C59248 /* WooCommerceModelV9toV10.xcmappingmodel in Sources */ = {isa = PBXBuildFile; fileRef = CE12FBE22220515600C59248 /* WooCommerceModelV9toV10.xcmappingmodel */; };
		CE3B7AD22225E62C0050FE4B /* OrderStatus+CoreDataClass.swift in Sources */ = {isa = PBXBuildFile; fileRef = CE3B7AD02225E62C0050FE4B /* OrderStatus+CoreDataClass.swift */; };
		CE3B7AD32225E62C0050FE4B /* OrderStatus+CoreDataProperties.swift in Sources */ = {isa = PBXBuildFile; fileRef = CE3B7AD12225E62C0050FE4B /* OrderStatus+CoreDataProperties.swift */; };
		CE43A8FD229F498D00A4FF29 /* ProductDownload+CoreDataClass.swift in Sources */ = {isa = PBXBuildFile; fileRef = CE43A8FB229F498D00A4FF29 /* ProductDownload+CoreDataClass.swift */; };
		CE43A8FE229F498D00A4FF29 /* ProductDownload+CoreDataProperties.swift in Sources */ = {isa = PBXBuildFile; fileRef = CE43A8FC229F498D00A4FF29 /* ProductDownload+CoreDataProperties.swift */; };
		CE4FD4472350EB7600A16B31 /* OrderItemRefund+CoreDataClass.swift in Sources */ = {isa = PBXBuildFile; fileRef = CE4FD43F2350EB7600A16B31 /* OrderItemRefund+CoreDataClass.swift */; };
		CE4FD4482350EB7600A16B31 /* OrderItemRefund+CoreDataProperties.swift in Sources */ = {isa = PBXBuildFile; fileRef = CE4FD4402350EB7600A16B31 /* OrderItemRefund+CoreDataProperties.swift */; };
		CE4FD4492350EB7600A16B31 /* OrderItemTax+CoreDataClass.swift in Sources */ = {isa = PBXBuildFile; fileRef = CE4FD4412350EB7600A16B31 /* OrderItemTax+CoreDataClass.swift */; };
		CE4FD44A2350EB7600A16B31 /* OrderItemTax+CoreDataProperties.swift in Sources */ = {isa = PBXBuildFile; fileRef = CE4FD4422350EB7600A16B31 /* OrderItemTax+CoreDataProperties.swift */; };
		CE4FD44B2350EB7600A16B31 /* OrderItemTaxRefund+CoreDataClass.swift in Sources */ = {isa = PBXBuildFile; fileRef = CE4FD4432350EB7600A16B31 /* OrderItemTaxRefund+CoreDataClass.swift */; };
		CE4FD44C2350EB7600A16B31 /* OrderItemTaxRefund+CoreDataProperties.swift in Sources */ = {isa = PBXBuildFile; fileRef = CE4FD4442350EB7600A16B31 /* OrderItemTaxRefund+CoreDataProperties.swift */; };
		CE4FD44D2350EB7600A16B31 /* Refund+CoreDataClass.swift in Sources */ = {isa = PBXBuildFile; fileRef = CE4FD4452350EB7600A16B31 /* Refund+CoreDataClass.swift */; };
		CE4FD44E2350EB7600A16B31 /* Refund+CoreDataProperties.swift in Sources */ = {isa = PBXBuildFile; fileRef = CE4FD4462350EB7600A16B31 /* Refund+CoreDataProperties.swift */; };
		CEF88DB2233EAAF100BED485 /* OrderRefundCondensed+CoreDataClass.swift in Sources */ = {isa = PBXBuildFile; fileRef = CEF88DB0233EAAF000BED485 /* OrderRefundCondensed+CoreDataClass.swift */; };
		CEF88DB3233EAAF100BED485 /* OrderRefundCondensed+CoreDataProperties.swift in Sources */ = {isa = PBXBuildFile; fileRef = CEF88DB1233EAAF000BED485 /* OrderRefundCondensed+CoreDataProperties.swift */; };
		D821645B2239F5FC00F46F89 /* ShipmentTrackingProvider+CoreDataClass.swift in Sources */ = {isa = PBXBuildFile; fileRef = D82164572239F5FC00F46F89 /* ShipmentTrackingProvider+CoreDataClass.swift */; };
		D821645C2239F5FC00F46F89 /* ShipmentTrackingProvider+CoreDataProperties.swift in Sources */ = {isa = PBXBuildFile; fileRef = D82164582239F5FC00F46F89 /* ShipmentTrackingProvider+CoreDataProperties.swift */; };
		D821645D2239F5FC00F46F89 /* ShipmentTrackingProviderGroup+CoreDataClass.swift in Sources */ = {isa = PBXBuildFile; fileRef = D82164592239F5FC00F46F89 /* ShipmentTrackingProviderGroup+CoreDataClass.swift */; };
		D821645E2239F5FC00F46F89 /* ShipmentTrackingProviderGroup+CoreDataProperties.swift in Sources */ = {isa = PBXBuildFile; fileRef = D821645A2239F5FC00F46F89 /* ShipmentTrackingProviderGroup+CoreDataProperties.swift */; };
		D8550D02230D3F8B00AAC4F8 /* ProductReview+CoreDataProperties.swift in Sources */ = {isa = PBXBuildFile; fileRef = D8550D00230D3F8B00AAC4F8 /* ProductReview+CoreDataProperties.swift */; };
		D8550D03230D3F8B00AAC4F8 /* ProductReview+CoreDataClass.swift in Sources */ = {isa = PBXBuildFile; fileRef = D8550D01230D3F8B00AAC4F8 /* ProductReview+CoreDataClass.swift */; };
		D8736B6822F0AC9000A14A29 /* OrderCountItem+CoreDataClass.swift in Sources */ = {isa = PBXBuildFile; fileRef = D8736B6422F0AC9000A14A29 /* OrderCountItem+CoreDataClass.swift */; };
		D8736B6922F0AC9000A14A29 /* OrderCountItem+CoreDataProperties.swift in Sources */ = {isa = PBXBuildFile; fileRef = D8736B6522F0AC9000A14A29 /* OrderCountItem+CoreDataProperties.swift */; };
		D8736B6A22F0AC9000A14A29 /* OrderCount+CoreDataClass.swift in Sources */ = {isa = PBXBuildFile; fileRef = D8736B6622F0AC9000A14A29 /* OrderCount+CoreDataClass.swift */; };
		D8736B6B22F0AC9000A14A29 /* OrderCount+CoreDataProperties.swift in Sources */ = {isa = PBXBuildFile; fileRef = D8736B6722F0AC9000A14A29 /* OrderCount+CoreDataProperties.swift */; };
		D87F614E22657C2F0031A13B /* PreselectedProvider.swift in Sources */ = {isa = PBXBuildFile; fileRef = D87F614D22657C2F0031A13B /* PreselectedProvider.swift */; };
		D87F61532265AA230031A13B /* FileStorage.swift in Sources */ = {isa = PBXBuildFile; fileRef = D87F61522265AA230031A13B /* FileStorage.swift */; };
		D87F61552265AA900031A13B /* PListFileStorage.swift in Sources */ = {isa = PBXBuildFile; fileRef = D87F61542265AA900031A13B /* PListFileStorage.swift */; };
		D87F61572265AD980031A13B /* FileStorageTests.swift in Sources */ = {isa = PBXBuildFile; fileRef = D87F61562265AD980031A13B /* FileStorageTests.swift */; };
		D87F615C2265AF190031A13B /* shipment-provider.plist in Resources */ = {isa = PBXBuildFile; fileRef = D87F615B2265AF190031A13B /* shipment-provider.plist */; };
		D8FBFF5522D66A06006E3336 /* OrderStatsV4Interval+CoreDataClass.swift in Sources */ = {isa = PBXBuildFile; fileRef = D8FBFF4F22D66A06006E3336 /* OrderStatsV4Interval+CoreDataClass.swift */; };
		D8FBFF5622D66A06006E3336 /* OrderStatsV4Interval+CoreDataProperties.swift in Sources */ = {isa = PBXBuildFile; fileRef = D8FBFF5022D66A06006E3336 /* OrderStatsV4Interval+CoreDataProperties.swift */; };
		D8FBFF5722D66A06006E3336 /* OrderStatsV4Totals+CoreDataClass.swift in Sources */ = {isa = PBXBuildFile; fileRef = D8FBFF5122D66A06006E3336 /* OrderStatsV4Totals+CoreDataClass.swift */; };
		D8FBFF5822D66A06006E3336 /* OrderStatsV4Totals+CoreDataProperties.swift in Sources */ = {isa = PBXBuildFile; fileRef = D8FBFF5222D66A06006E3336 /* OrderStatsV4Totals+CoreDataProperties.swift */; };
		D8FBFF5922D66A06006E3336 /* OrderStatsV4+CoreDataClass.swift in Sources */ = {isa = PBXBuildFile; fileRef = D8FBFF5322D66A06006E3336 /* OrderStatsV4+CoreDataClass.swift */; };
		D8FBFF5A22D66A06006E3336 /* OrderStatsV4+CoreDataProperties.swift in Sources */ = {isa = PBXBuildFile; fileRef = D8FBFF5422D66A06006E3336 /* OrderStatsV4+CoreDataProperties.swift */; };
/* End PBXBuildFile section */

/* Begin PBXContainerItemProxy section */
		B54CA5A420A4BBA600F38CD1 /* PBXContainerItemProxy */ = {
			isa = PBXContainerItemProxy;
			containerPortal = B54CA59020A4BBA500F38CD1 /* Project object */;
			proxyType = 1;
			remoteGlobalIDString = B54CA59820A4BBA500F38CD1;
			remoteInfo = Storage;
		};
/* End PBXContainerItemProxy section */

/* Begin PBXFileReference section */
		023FA29223316A4D008C1769 /* Product+CoreDataProperties.swift */ = {isa = PBXFileReference; fileEncoding = 4; lastKnownFileType = sourcecode.swift; path = "Product+CoreDataProperties.swift"; sourceTree = "<group>"; };
		023FA29323316A4D008C1769 /* ProductSearchResults+CoreDataProperties.swift */ = {isa = PBXFileReference; fileEncoding = 4; lastKnownFileType = sourcecode.swift; path = "ProductSearchResults+CoreDataProperties.swift"; sourceTree = "<group>"; };
		023FA29423316A4D008C1769 /* ProductSearchResults+CoreDataClass.swift */ = {isa = PBXFileReference; fileEncoding = 4; lastKnownFileType = sourcecode.swift; path = "ProductSearchResults+CoreDataClass.swift"; sourceTree = "<group>"; };
		025CA2BA238EB47200B05C81 /* Model 24.xcdatamodel */ = {isa = PBXFileReference; lastKnownFileType = wrapper.xcdatamodel; path = "Model 24.xcdatamodel"; sourceTree = "<group>"; };
		025CA2BB238EB86200B05C81 /* ProductShippingClass+CoreDataClass.swift */ = {isa = PBXFileReference; lastKnownFileType = sourcecode.swift; path = "ProductShippingClass+CoreDataClass.swift"; sourceTree = "<group>"; };
		025CA2BC238EB86200B05C81 /* ProductShippingClass+CoreDataProperties.swift */ = {isa = PBXFileReference; lastKnownFileType = sourcecode.swift; path = "ProductShippingClass+CoreDataProperties.swift"; sourceTree = "<group>"; };
		026CF636237D9E84009563D4 /* Model 23.xcdatamodel */ = {isa = PBXFileReference; lastKnownFileType = wrapper.xcdatamodel; path = "Model 23.xcdatamodel"; sourceTree = "<group>"; };
		027D3E6D23A0EEA4007D91B0 /* StorageType+Deletions.swift */ = {isa = PBXFileReference; lastKnownFileType = sourcecode.swift; path = "StorageType+Deletions.swift"; sourceTree = "<group>"; };
		028296EE237D404F00E84012 /* ProductVariation+CoreDataClass.swift */ = {isa = PBXFileReference; lastKnownFileType = sourcecode.swift; path = "ProductVariation+CoreDataClass.swift"; sourceTree = "<group>"; };
		028296EF237D404F00E84012 /* ProductVariation+CoreDataProperties.swift */ = {isa = PBXFileReference; lastKnownFileType = sourcecode.swift; path = "ProductVariation+CoreDataProperties.swift"; sourceTree = "<group>"; };
		028296F0237D404F00E84012 /* Attribute+CoreDataClass.swift */ = {isa = PBXFileReference; lastKnownFileType = sourcecode.swift; path = "Attribute+CoreDataClass.swift"; sourceTree = "<group>"; };
		028296F1237D404F00E84012 /* Attribute+CoreDataProperties.swift */ = {isa = PBXFileReference; lastKnownFileType = sourcecode.swift; path = "Attribute+CoreDataProperties.swift"; sourceTree = "<group>"; };
		028F00652331605000E6C283 /* Model 20.xcdatamodel */ = {isa = PBXFileReference; lastKnownFileType = wrapper.xcdatamodel; path = "Model 20.xcdatamodel"; sourceTree = "<group>"; };
		02A9F16A22F9873600EE36EA /* Model 19.xcdatamodel */ = {isa = PBXFileReference; lastKnownFileType = wrapper.xcdatamodel; path = "Model 19.xcdatamodel"; sourceTree = "<group>"; };
		02D45648231CFB27008CF0A9 /* StatsVersionBannerVisibility.swift */ = {isa = PBXFileReference; lastKnownFileType = sourcecode.swift; path = StatsVersionBannerVisibility.swift; sourceTree = "<group>"; };
		02DA64162313C26400284168 /* StatsVersionBySite.swift */ = {isa = PBXFileReference; lastKnownFileType = sourcecode.swift; path = StatsVersionBySite.swift; sourceTree = "<group>"; };
		02DA64182313C2AA00284168 /* StatsVersion.swift */ = {isa = PBXFileReference; lastKnownFileType = sourcecode.swift; path = StatsVersion.swift; sourceTree = "<group>"; };
		45E1862C2370415C009241F3 /* Model 22.xcdatamodel */ = {isa = PBXFileReference; lastKnownFileType = wrapper.xcdatamodel; path = "Model 22.xcdatamodel"; sourceTree = "<group>"; };
		45E1862D2370450C009241F3 /* ShippingLine+CoreDataClass.swift */ = {isa = PBXFileReference; lastKnownFileType = sourcecode.swift; path = "ShippingLine+CoreDataClass.swift"; sourceTree = "<group>"; };
		45E1862F23704519009241F3 /* ShippingLine+CoreDataProperties.swift */ = {isa = PBXFileReference; lastKnownFileType = sourcecode.swift; path = "ShippingLine+CoreDataProperties.swift"; sourceTree = "<group>"; };
		47556EE256120BEE49FF5FD3 /* Pods_StorageTests.framework */ = {isa = PBXFileReference; explicitFileType = wrapper.framework; includeInIndex = 0; path = Pods_StorageTests.framework; sourceTree = BUILT_PRODUCTS_DIR; };
		5D12CAE2D0EA6AB66F162FF9 /* Pods-StorageTests.debug.xcconfig */ = {isa = PBXFileReference; includeInIndex = 1; lastKnownFileType = text.xcconfig; name = "Pods-StorageTests.debug.xcconfig"; path = "../Pods/Target Support Files/Pods-StorageTests/Pods-StorageTests.debug.xcconfig"; sourceTree = "<group>"; };
		74159626224D5644003C21CF /* Model 13.xcdatamodel */ = {isa = PBXFileReference; lastKnownFileType = wrapper.xcdatamodel; path = "Model 13.xcdatamodel"; sourceTree = "<group>"; };
		7426A04E20F69D00002A4E07 /* OrderCoupon+CoreDataClass.swift */ = {isa = PBXFileReference; lastKnownFileType = sourcecode.swift; path = "OrderCoupon+CoreDataClass.swift"; sourceTree = "<group>"; };
		7426A04F20F69D00002A4E07 /* OrderCoupon+CoreDataProperties.swift */ = {isa = PBXFileReference; lastKnownFileType = sourcecode.swift; path = "OrderCoupon+CoreDataProperties.swift"; sourceTree = "<group>"; };
		7426A05220F69DA4002A4E07 /* OrderItem+CoreDataClass.swift */ = {isa = PBXFileReference; lastKnownFileType = sourcecode.swift; path = "OrderItem+CoreDataClass.swift"; sourceTree = "<group>"; };
		7426A05320F69DA4002A4E07 /* OrderItem+CoreDataProperties.swift */ = {isa = PBXFileReference; lastKnownFileType = sourcecode.swift; path = "OrderItem+CoreDataProperties.swift"; sourceTree = "<group>"; };
		742EF49121AC872B00362FE1 /* Model 7.xcdatamodel */ = {isa = PBXFileReference; lastKnownFileType = wrapper.xcdatamodel; path = "Model 7.xcdatamodel"; sourceTree = "<group>"; };
		7435E58C21C007D100216F0F /* Model 8.xcdatamodel */ = {isa = PBXFileReference; lastKnownFileType = wrapper.xcdatamodel; path = "Model 8.xcdatamodel"; sourceTree = "<group>"; };
		746A9D12214071EB0013F6FF /* MIGRATIONS.md */ = {isa = PBXFileReference; fileEncoding = 4; lastKnownFileType = net.daringfireball.markdown; path = MIGRATIONS.md; sourceTree = "<group>"; };
		746A9D14214071F90013F6FF /* Model 2.xcdatamodel */ = {isa = PBXFileReference; lastKnownFileType = wrapper.xcdatamodel; path = "Model 2.xcdatamodel"; sourceTree = "<group>"; };
		746A9D1D214078080013F6FF /* TopEarnerStats+CoreDataClass.swift */ = {isa = PBXFileReference; lastKnownFileType = sourcecode.swift; path = "TopEarnerStats+CoreDataClass.swift"; sourceTree = "<group>"; };
		746A9D1E214078080013F6FF /* TopEarnerStats+CoreDataProperties.swift */ = {isa = PBXFileReference; lastKnownFileType = sourcecode.swift; path = "TopEarnerStats+CoreDataProperties.swift"; sourceTree = "<group>"; };
		746A9D1F214078080013F6FF /* TopEarnerStatsItem+CoreDataClass.swift */ = {isa = PBXFileReference; lastKnownFileType = sourcecode.swift; path = "TopEarnerStatsItem+CoreDataClass.swift"; sourceTree = "<group>"; };
		746A9D20214078080013F6FF /* TopEarnerStatsItem+CoreDataProperties.swift */ = {isa = PBXFileReference; lastKnownFileType = sourcecode.swift; path = "TopEarnerStatsItem+CoreDataProperties.swift"; sourceTree = "<group>"; };
		7471A50F216CEEA900219F7E /* Model 4.xcdatamodel */ = {isa = PBXFileReference; lastKnownFileType = wrapper.xcdatamodel; path = "Model 4.xcdatamodel"; sourceTree = "<group>"; };
		7471A510216CF0FD00219F7E /* SiteVisitStats+CoreDataClass.swift */ = {isa = PBXFileReference; lastKnownFileType = sourcecode.swift; path = "SiteVisitStats+CoreDataClass.swift"; sourceTree = "<group>"; };
		7471A511216CF0FE00219F7E /* SiteVisitStatsItem+CoreDataProperties.swift */ = {isa = PBXFileReference; lastKnownFileType = sourcecode.swift; path = "SiteVisitStatsItem+CoreDataProperties.swift"; sourceTree = "<group>"; };
		7471A512216CF0FE00219F7E /* SiteVisitStatsItem+CoreDataClass.swift */ = {isa = PBXFileReference; lastKnownFileType = sourcecode.swift; path = "SiteVisitStatsItem+CoreDataClass.swift"; sourceTree = "<group>"; };
		7471A513216CF0FE00219F7E /* SiteVisitStats+CoreDataProperties.swift */ = {isa = PBXFileReference; lastKnownFileType = sourcecode.swift; path = "SiteVisitStats+CoreDataProperties.swift"; sourceTree = "<group>"; };
		7474538D2242C85E00E0B5EE /* ProductDimensions+CoreDataClass.swift */ = {isa = PBXFileReference; lastKnownFileType = sourcecode.swift; path = "ProductDimensions+CoreDataClass.swift"; sourceTree = "<group>"; };
		7474538E2242C85E00E0B5EE /* ProductDimensions+CoreDataProperties.swift */ = {isa = PBXFileReference; lastKnownFileType = sourcecode.swift; path = "ProductDimensions+CoreDataProperties.swift"; sourceTree = "<group>"; };
		7474538F2242C85E00E0B5EE /* ProductAttribute+CoreDataClass.swift */ = {isa = PBXFileReference; lastKnownFileType = sourcecode.swift; path = "ProductAttribute+CoreDataClass.swift"; sourceTree = "<group>"; };
		747453902242C85E00E0B5EE /* ProductAttribute+CoreDataProperties.swift */ = {isa = PBXFileReference; lastKnownFileType = sourcecode.swift; path = "ProductAttribute+CoreDataProperties.swift"; sourceTree = "<group>"; };
		747453912242C85E00E0B5EE /* ProductImage+CoreDataClass.swift */ = {isa = PBXFileReference; lastKnownFileType = sourcecode.swift; path = "ProductImage+CoreDataClass.swift"; sourceTree = "<group>"; };
		747453922242C85E00E0B5EE /* ProductImage+CoreDataProperties.swift */ = {isa = PBXFileReference; lastKnownFileType = sourcecode.swift; path = "ProductImage+CoreDataProperties.swift"; sourceTree = "<group>"; };
		747453932242C85E00E0B5EE /* ProductCategory+CoreDataClass.swift */ = {isa = PBXFileReference; lastKnownFileType = sourcecode.swift; path = "ProductCategory+CoreDataClass.swift"; sourceTree = "<group>"; };
		747453942242C85E00E0B5EE /* ProductCategory+CoreDataProperties.swift */ = {isa = PBXFileReference; lastKnownFileType = sourcecode.swift; path = "ProductCategory+CoreDataProperties.swift"; sourceTree = "<group>"; };
		747453952242C85E00E0B5EE /* Product+CoreDataClass.swift */ = {isa = PBXFileReference; lastKnownFileType = sourcecode.swift; path = "Product+CoreDataClass.swift"; sourceTree = "<group>"; };
		747453972242C85E00E0B5EE /* ProductDefaultAttribute+CoreDataClass.swift */ = {isa = PBXFileReference; lastKnownFileType = sourcecode.swift; path = "ProductDefaultAttribute+CoreDataClass.swift"; sourceTree = "<group>"; };
		747453982242C85E00E0B5EE /* ProductDefaultAttribute+CoreDataProperties.swift */ = {isa = PBXFileReference; lastKnownFileType = sourcecode.swift; path = "ProductDefaultAttribute+CoreDataProperties.swift"; sourceTree = "<group>"; };
		747453992242C85E00E0B5EE /* ProductTag+CoreDataClass.swift */ = {isa = PBXFileReference; lastKnownFileType = sourcecode.swift; path = "ProductTag+CoreDataClass.swift"; sourceTree = "<group>"; };
		7474539A2242C85E00E0B5EE /* ProductTag+CoreDataProperties.swift */ = {isa = PBXFileReference; lastKnownFileType = sourcecode.swift; path = "ProductTag+CoreDataProperties.swift"; sourceTree = "<group>"; };
		7492FAD3217FA88E00ED2C69 /* Model 5.xcdatamodel */ = {isa = PBXFileReference; lastKnownFileType = wrapper.xcdatamodel; path = "Model 5.xcdatamodel"; sourceTree = "<group>"; };
		7492FAD4217FA9C100ED2C69 /* SiteSetting+CoreDataClass.swift */ = {isa = PBXFileReference; lastKnownFileType = sourcecode.swift; path = "SiteSetting+CoreDataClass.swift"; sourceTree = "<group>"; };
		7492FAD5217FA9C100ED2C69 /* SiteSetting+CoreDataProperties.swift */ = {isa = PBXFileReference; lastKnownFileType = sourcecode.swift; path = "SiteSetting+CoreDataProperties.swift"; sourceTree = "<group>"; };
		74938EC4216FA9B200540BA1 /* OrderStatsItem+CoreDataClass.swift */ = {isa = PBXFileReference; lastKnownFileType = sourcecode.swift; path = "OrderStatsItem+CoreDataClass.swift"; sourceTree = "<group>"; };
		74938EC5216FA9B200540BA1 /* OrderStatsItem+CoreDataProperties.swift */ = {isa = PBXFileReference; lastKnownFileType = sourcecode.swift; path = "OrderStatsItem+CoreDataProperties.swift"; sourceTree = "<group>"; };
		74938EC6216FA9B200540BA1 /* OrderStats+CoreDataClass.swift */ = {isa = PBXFileReference; lastKnownFileType = sourcecode.swift; path = "OrderStats+CoreDataClass.swift"; sourceTree = "<group>"; };
		74938EC7216FA9B200540BA1 /* OrderStats+CoreDataProperties.swift */ = {isa = PBXFileReference; lastKnownFileType = sourcecode.swift; path = "OrderStats+CoreDataProperties.swift"; sourceTree = "<group>"; };
		7499FA42221C7A60004EC0B4 /* ShipmentTracking+CoreDataClass.swift */ = {isa = PBXFileReference; lastKnownFileType = sourcecode.swift; path = "ShipmentTracking+CoreDataClass.swift"; sourceTree = "<group>"; };
		7499FA43221C7A60004EC0B4 /* ShipmentTracking+CoreDataProperties.swift */ = {isa = PBXFileReference; lastKnownFileType = sourcecode.swift; path = "ShipmentTracking+CoreDataProperties.swift"; sourceTree = "<group>"; };
		74B053702153090F0068EB85 /* Model 3.xcdatamodel */ = {isa = PBXFileReference; lastKnownFileType = wrapper.xcdatamodel; path = "Model 3.xcdatamodel"; sourceTree = "<group>"; };
		74B7D6AB20F90CBB002667AC /* OrderNote+CoreDataClass.swift */ = {isa = PBXFileReference; lastKnownFileType = sourcecode.swift; path = "OrderNote+CoreDataClass.swift"; sourceTree = "<group>"; };
		74B7D6AC20F90CBB002667AC /* OrderNote+CoreDataProperties.swift */ = {isa = PBXFileReference; lastKnownFileType = sourcecode.swift; path = "OrderNote+CoreDataProperties.swift"; sourceTree = "<group>"; };
		74F009BE2183B99B002B4566 /* Note+CoreDataClass.swift */ = {isa = PBXFileReference; lastKnownFileType = sourcecode.swift; path = "Note+CoreDataClass.swift"; sourceTree = "<group>"; };
		74F009BF2183B99B002B4566 /* Note+CoreDataProperties.swift */ = {isa = PBXFileReference; lastKnownFileType = sourcecode.swift; path = "Note+CoreDataProperties.swift"; sourceTree = "<group>"; };
		7C81935EDD982072BBDCC837 /* Pods-Storage.release.xcconfig */ = {isa = PBXFileReference; includeInIndex = 1; lastKnownFileType = text.xcconfig; name = "Pods-Storage.release.xcconfig"; path = "../Pods/Target Support Files/Pods-Storage/Pods-Storage.release.xcconfig"; sourceTree = "<group>"; };
		9302E3A5220DC3AE00DA5018 /* CoreDataIterativeMigrator.swift */ = {isa = PBXFileReference; lastKnownFileType = sourcecode.swift; path = CoreDataIterativeMigrator.swift; sourceTree = "<group>"; };
		9302E3A7220DC69400DA5018 /* Model 10.xcdatamodel */ = {isa = PBXFileReference; lastKnownFileType = wrapper.xcdatamodel; path = "Model 10.xcdatamodel"; sourceTree = "<group>"; };
		9302E3AB220E1CE900DA5018 /* CoreDataIterativeMigratorTests.swift */ = {isa = PBXFileReference; lastKnownFileType = sourcecode.swift; path = CoreDataIterativeMigratorTests.swift; sourceTree = "<group>"; };
		933A272F2222344D00C2143A /* Logging.swift */ = {isa = PBXFileReference; lastKnownFileType = sourcecode.swift; path = Logging.swift; sourceTree = "<group>"; };
		937D6C45226E1D1F004FB8A5 /* AccountSettings+CoreDataClass.swift */ = {isa = PBXFileReference; lastKnownFileType = sourcecode.swift; path = "AccountSettings+CoreDataClass.swift"; sourceTree = "<group>"; };
		937D6C46226E1D1F004FB8A5 /* AccountSettings+CoreDataProperties.swift */ = {isa = PBXFileReference; lastKnownFileType = sourcecode.swift; path = "AccountSettings+CoreDataProperties.swift"; sourceTree = "<group>"; };
		93D8BBF9226A6B3200AD2EB3 /* Model 14.xcdatamodel */ = {isa = PBXFileReference; lastKnownFileType = wrapper.xcdatamodel; path = "Model 14.xcdatamodel"; sourceTree = "<group>"; };
		A3821B262583F14863740A37 /* Pods-Storage.debug.xcconfig */ = {isa = PBXFileReference; includeInIndex = 1; lastKnownFileType = text.xcconfig; name = "Pods-Storage.debug.xcconfig"; path = "../Pods/Target Support Files/Pods-Storage/Pods-Storage.debug.xcconfig"; sourceTree = "<group>"; };
		B505255320EE6914008090F5 /* StorageType+Extensions.swift */ = {isa = PBXFileReference; fileEncoding = 4; lastKnownFileType = sourcecode.swift; path = "StorageType+Extensions.swift"; sourceTree = "<group>"; };
		B505F6D820BEEA3100BB1B69 /* Account+CoreDataProperties.swift */ = {isa = PBXFileReference; fileEncoding = 4; lastKnownFileType = sourcecode.swift; path = "Account+CoreDataProperties.swift"; sourceTree = "<group>"; };
		B505F6D920BEEA3200BB1B69 /* Account+CoreDataClass.swift */ = {isa = PBXFileReference; fileEncoding = 4; lastKnownFileType = sourcecode.swift; path = "Account+CoreDataClass.swift"; sourceTree = "<group>"; };
		B505F6DD20BEEA4F00BB1B69 /* CoreDataManager.swift */ = {isa = PBXFileReference; fileEncoding = 4; lastKnownFileType = sourcecode.swift; path = CoreDataManager.swift; sourceTree = "<group>"; };
		B505F6DF20BEEA8100BB1B69 /* StorageType.swift */ = {isa = PBXFileReference; fileEncoding = 4; lastKnownFileType = sourcecode.swift; path = StorageType.swift; sourceTree = "<group>"; };
		B52B0F7820AA287C00477698 /* StorageManagerType.swift */ = {isa = PBXFileReference; lastKnownFileType = sourcecode.swift; path = StorageManagerType.swift; sourceTree = "<group>"; };
		B52B0F7A20AA28A800477698 /* Object.swift */ = {isa = PBXFileReference; lastKnownFileType = sourcecode.swift; path = Object.swift; sourceTree = "<group>"; };
		B54CA59920A4BBA500F38CD1 /* Storage.framework */ = {isa = PBXFileReference; explicitFileType = wrapper.framework; includeInIndex = 0; path = Storage.framework; sourceTree = BUILT_PRODUCTS_DIR; };
		B54CA59C20A4BBA500F38CD1 /* Storage.h */ = {isa = PBXFileReference; lastKnownFileType = sourcecode.c.h; path = Storage.h; sourceTree = "<group>"; };
		B54CA59D20A4BBA600F38CD1 /* Info.plist */ = {isa = PBXFileReference; lastKnownFileType = text.plist.xml; path = Info.plist; sourceTree = "<group>"; };
		B54CA5A220A4BBA600F38CD1 /* StorageTests.xctest */ = {isa = PBXFileReference; explicitFileType = wrapper.cfbundle; includeInIndex = 0; path = StorageTests.xctest; sourceTree = BUILT_PRODUCTS_DIR; };
		B54CA5A920A4BBA600F38CD1 /* Info.plist */ = {isa = PBXFileReference; lastKnownFileType = text.plist.xml; path = Info.plist; sourceTree = "<group>"; };
		B54CA5B420A4BC0300F38CD1 /* CoreData.framework */ = {isa = PBXFileReference; lastKnownFileType = wrapper.framework; name = CoreData.framework; path = System/Library/Frameworks/CoreData.framework; sourceTree = SDKROOT; };
		B54CA5BA20A4BD2800F38CD1 /* NSManagedObject+Object.swift */ = {isa = PBXFileReference; lastKnownFileType = sourcecode.swift; path = "NSManagedObject+Object.swift"; sourceTree = "<group>"; };
		B54CA5BC20A4BD3B00F38CD1 /* NSManagedObjectContext+Storage.swift */ = {isa = PBXFileReference; lastKnownFileType = sourcecode.swift; path = "NSManagedObjectContext+Storage.swift"; sourceTree = "<group>"; };
		B54CA5C020A4BF6900F38CD1 /* NSManagedObjectStorageTests.swift */ = {isa = PBXFileReference; fileEncoding = 4; lastKnownFileType = sourcecode.swift; path = NSManagedObjectStorageTests.swift; sourceTree = "<group>"; };
		B54CA5C120A4BF6900F38CD1 /* NSManagedObjectContextStorageTests.swift */ = {isa = PBXFileReference; fileEncoding = 4; lastKnownFileType = sourcecode.swift; path = NSManagedObjectContextStorageTests.swift; sourceTree = "<group>"; };
		B54CA5C620A4BFDC00F38CD1 /* DummyStack.swift */ = {isa = PBXFileReference; lastKnownFileType = sourcecode.swift; path = DummyStack.swift; sourceTree = "<group>"; };
		B54CA5C820A4C17800F38CD1 /* NSObject+Storage.swift */ = {isa = PBXFileReference; lastKnownFileType = sourcecode.swift; path = "NSObject+Storage.swift"; sourceTree = "<group>"; };
		B59E11D920A9D00C004121A4 /* Model.xcdatamodel */ = {isa = PBXFileReference; lastKnownFileType = wrapper.xcdatamodel; path = Model.xcdatamodel; sourceTree = "<group>"; };
		B59E11DD20A9F1FB004121A4 /* CoreDataManagerTests.swift */ = {isa = PBXFileReference; lastKnownFileType = sourcecode.swift; path = CoreDataManagerTests.swift; sourceTree = "<group>"; };
		B59E11DF20A9F5E6004121A4 /* Constants.swift */ = {isa = PBXFileReference; fileEncoding = 4; lastKnownFileType = sourcecode.swift; path = Constants.swift; sourceTree = "<group>"; };
		B5B2358C2190CC22009A4A54 /* Model 6.xcdatamodel */ = {isa = PBXFileReference; lastKnownFileType = wrapper.xcdatamodel; path = "Model 6.xcdatamodel"; sourceTree = "<group>"; };
		B5B914C320EFF03500F2F832 /* Site+CoreDataClass.swift */ = {isa = PBXFileReference; fileEncoding = 4; lastKnownFileType = sourcecode.swift; path = "Site+CoreDataClass.swift"; sourceTree = "<group>"; };
		B5B914C420EFF03500F2F832 /* Site+CoreDataProperties.swift */ = {isa = PBXFileReference; fileEncoding = 4; lastKnownFileType = sourcecode.swift; path = "Site+CoreDataProperties.swift"; sourceTree = "<group>"; };
		B5FD111721D402C200560344 /* Model 9.xcdatamodel */ = {isa = PBXFileReference; lastKnownFileType = wrapper.xcdatamodel; path = "Model 9.xcdatamodel"; sourceTree = "<group>"; };
		B5FD111C21D4046E00560344 /* OrderSearchResults+CoreDataProperties.swift */ = {isa = PBXFileReference; lastKnownFileType = sourcecode.swift; path = "OrderSearchResults+CoreDataProperties.swift"; sourceTree = "<group>"; };
		B5FD111D21D4046E00560344 /* OrderSearchResults+CoreDataClass.swift */ = {isa = PBXFileReference; lastKnownFileType = sourcecode.swift; path = "OrderSearchResults+CoreDataClass.swift"; sourceTree = "<group>"; };
		BB0EDB0E92A719168B18DAFE /* Pods-StorageTests.release.xcconfig */ = {isa = PBXFileReference; includeInIndex = 1; lastKnownFileType = text.xcconfig; name = "Pods-StorageTests.release.xcconfig"; path = "../Pods/Target Support Files/Pods-StorageTests/Pods-StorageTests.release.xcconfig"; sourceTree = "<group>"; };
		CE12FBCC221F0E1A00C59248 /* Order+CoreDataClass.swift */ = {isa = PBXFileReference; lastKnownFileType = sourcecode.swift; path = "Order+CoreDataClass.swift"; sourceTree = "<group>"; };
		CE12FBCD221F0E1A00C59248 /* Order+CoreDataProperties.swift */ = {isa = PBXFileReference; lastKnownFileType = sourcecode.swift; path = "Order+CoreDataProperties.swift"; sourceTree = "<group>"; };
		CE12FBE22220515600C59248 /* WooCommerceModelV9toV10.xcmappingmodel */ = {isa = PBXFileReference; lastKnownFileType = wrapper.xcmappingmodel; path = WooCommerceModelV9toV10.xcmappingmodel; sourceTree = "<group>"; };
		CE3B7ACF2225E5CE0050FE4B /* Model 11.xcdatamodel */ = {isa = PBXFileReference; lastKnownFileType = wrapper.xcdatamodel; path = "Model 11.xcdatamodel"; sourceTree = "<group>"; };
		CE3B7AD02225E62C0050FE4B /* OrderStatus+CoreDataClass.swift */ = {isa = PBXFileReference; lastKnownFileType = sourcecode.swift; path = "OrderStatus+CoreDataClass.swift"; sourceTree = "<group>"; };
		CE3B7AD12225E62C0050FE4B /* OrderStatus+CoreDataProperties.swift */ = {isa = PBXFileReference; lastKnownFileType = sourcecode.swift; path = "OrderStatus+CoreDataProperties.swift"; sourceTree = "<group>"; };
		CE43A8FA229F475400A4FF29 /* Model 16.xcdatamodel */ = {isa = PBXFileReference; lastKnownFileType = wrapper.xcdatamodel; path = "Model 16.xcdatamodel"; sourceTree = "<group>"; };
		CE43A8FB229F498D00A4FF29 /* ProductDownload+CoreDataClass.swift */ = {isa = PBXFileReference; lastKnownFileType = sourcecode.swift; path = "ProductDownload+CoreDataClass.swift"; sourceTree = "<group>"; };
		CE43A8FC229F498D00A4FF29 /* ProductDownload+CoreDataProperties.swift */ = {isa = PBXFileReference; lastKnownFileType = sourcecode.swift; path = "ProductDownload+CoreDataProperties.swift"; sourceTree = "<group>"; };
		CE4FD43E2350D2FA00A16B31 /* Model 21.xcdatamodel */ = {isa = PBXFileReference; lastKnownFileType = wrapper.xcdatamodel; path = "Model 21.xcdatamodel"; sourceTree = "<group>"; };
		CE4FD43F2350EB7600A16B31 /* OrderItemRefund+CoreDataClass.swift */ = {isa = PBXFileReference; lastKnownFileType = sourcecode.swift; path = "OrderItemRefund+CoreDataClass.swift"; sourceTree = "<group>"; };
		CE4FD4402350EB7600A16B31 /* OrderItemRefund+CoreDataProperties.swift */ = {isa = PBXFileReference; lastKnownFileType = sourcecode.swift; path = "OrderItemRefund+CoreDataProperties.swift"; sourceTree = "<group>"; };
		CE4FD4412350EB7600A16B31 /* OrderItemTax+CoreDataClass.swift */ = {isa = PBXFileReference; lastKnownFileType = sourcecode.swift; path = "OrderItemTax+CoreDataClass.swift"; sourceTree = "<group>"; };
		CE4FD4422350EB7600A16B31 /* OrderItemTax+CoreDataProperties.swift */ = {isa = PBXFileReference; lastKnownFileType = sourcecode.swift; path = "OrderItemTax+CoreDataProperties.swift"; sourceTree = "<group>"; };
		CE4FD4432350EB7600A16B31 /* OrderItemTaxRefund+CoreDataClass.swift */ = {isa = PBXFileReference; lastKnownFileType = sourcecode.swift; path = "OrderItemTaxRefund+CoreDataClass.swift"; sourceTree = "<group>"; };
		CE4FD4442350EB7600A16B31 /* OrderItemTaxRefund+CoreDataProperties.swift */ = {isa = PBXFileReference; lastKnownFileType = sourcecode.swift; path = "OrderItemTaxRefund+CoreDataProperties.swift"; sourceTree = "<group>"; };
		CE4FD4452350EB7600A16B31 /* Refund+CoreDataClass.swift */ = {isa = PBXFileReference; lastKnownFileType = sourcecode.swift; path = "Refund+CoreDataClass.swift"; sourceTree = "<group>"; };
		CE4FD4462350EB7600A16B31 /* Refund+CoreDataProperties.swift */ = {isa = PBXFileReference; lastKnownFileType = sourcecode.swift; path = "Refund+CoreDataProperties.swift"; sourceTree = "<group>"; };
		CE6B4810227C915B00488C39 /* Model 15.xcdatamodel */ = {isa = PBXFileReference; lastKnownFileType = wrapper.xcdatamodel; path = "Model 15.xcdatamodel"; sourceTree = "<group>"; };
		CEF88DB0233EAAF000BED485 /* OrderRefundCondensed+CoreDataClass.swift */ = {isa = PBXFileReference; fileEncoding = 4; lastKnownFileType = sourcecode.swift; path = "OrderRefundCondensed+CoreDataClass.swift"; sourceTree = "<group>"; };
		CEF88DB1233EAAF000BED485 /* OrderRefundCondensed+CoreDataProperties.swift */ = {isa = PBXFileReference; fileEncoding = 4; lastKnownFileType = sourcecode.swift; path = "OrderRefundCondensed+CoreDataProperties.swift"; sourceTree = "<group>"; };
		D0FEE3A91785B0F2C3641C27 /* Pods-Storage.release-alpha.xcconfig */ = {isa = PBXFileReference; includeInIndex = 1; lastKnownFileType = text.xcconfig; name = "Pods-Storage.release-alpha.xcconfig"; path = "../Pods/Target Support Files/Pods-Storage/Pods-Storage.release-alpha.xcconfig"; sourceTree = "<group>"; };
		D82164572239F5FC00F46F89 /* ShipmentTrackingProvider+CoreDataClass.swift */ = {isa = PBXFileReference; lastKnownFileType = sourcecode.swift; path = "ShipmentTrackingProvider+CoreDataClass.swift"; sourceTree = "<group>"; };
		D82164582239F5FC00F46F89 /* ShipmentTrackingProvider+CoreDataProperties.swift */ = {isa = PBXFileReference; lastKnownFileType = sourcecode.swift; path = "ShipmentTrackingProvider+CoreDataProperties.swift"; sourceTree = "<group>"; };
		D82164592239F5FC00F46F89 /* ShipmentTrackingProviderGroup+CoreDataClass.swift */ = {isa = PBXFileReference; lastKnownFileType = sourcecode.swift; path = "ShipmentTrackingProviderGroup+CoreDataClass.swift"; sourceTree = "<group>"; };
		D821645A2239F5FC00F46F89 /* ShipmentTrackingProviderGroup+CoreDataProperties.swift */ = {isa = PBXFileReference; lastKnownFileType = sourcecode.swift; path = "ShipmentTrackingProviderGroup+CoreDataProperties.swift"; sourceTree = "<group>"; };
		D82A61EF2239EB9900335D40 /* Model 12.xcdatamodel */ = {isa = PBXFileReference; lastKnownFileType = wrapper.xcdatamodel; path = "Model 12.xcdatamodel"; sourceTree = "<group>"; };
		D8550D00230D3F8B00AAC4F8 /* ProductReview+CoreDataProperties.swift */ = {isa = PBXFileReference; fileEncoding = 4; lastKnownFileType = sourcecode.swift; path = "ProductReview+CoreDataProperties.swift"; sourceTree = "<group>"; };
		D8550D01230D3F8B00AAC4F8 /* ProductReview+CoreDataClass.swift */ = {isa = PBXFileReference; fileEncoding = 4; lastKnownFileType = sourcecode.swift; path = "ProductReview+CoreDataClass.swift"; sourceTree = "<group>"; };
		D8736B6322F0AB4E00A14A29 /* Model 18.xcdatamodel */ = {isa = PBXFileReference; lastKnownFileType = wrapper.xcdatamodel; path = "Model 18.xcdatamodel"; sourceTree = "<group>"; };
		D8736B6422F0AC9000A14A29 /* OrderCountItem+CoreDataClass.swift */ = {isa = PBXFileReference; lastKnownFileType = sourcecode.swift; path = "OrderCountItem+CoreDataClass.swift"; sourceTree = "<group>"; };
		D8736B6522F0AC9000A14A29 /* OrderCountItem+CoreDataProperties.swift */ = {isa = PBXFileReference; lastKnownFileType = sourcecode.swift; path = "OrderCountItem+CoreDataProperties.swift"; sourceTree = "<group>"; };
		D8736B6622F0AC9000A14A29 /* OrderCount+CoreDataClass.swift */ = {isa = PBXFileReference; lastKnownFileType = sourcecode.swift; path = "OrderCount+CoreDataClass.swift"; sourceTree = "<group>"; };
		D8736B6722F0AC9000A14A29 /* OrderCount+CoreDataProperties.swift */ = {isa = PBXFileReference; lastKnownFileType = sourcecode.swift; path = "OrderCount+CoreDataProperties.swift"; sourceTree = "<group>"; };
		D87F614D22657C2F0031A13B /* PreselectedProvider.swift */ = {isa = PBXFileReference; lastKnownFileType = sourcecode.swift; path = PreselectedProvider.swift; sourceTree = "<group>"; };
		D87F61522265AA230031A13B /* FileStorage.swift */ = {isa = PBXFileReference; lastKnownFileType = sourcecode.swift; path = FileStorage.swift; sourceTree = "<group>"; };
		D87F61542265AA900031A13B /* PListFileStorage.swift */ = {isa = PBXFileReference; lastKnownFileType = sourcecode.swift; path = PListFileStorage.swift; sourceTree = "<group>"; };
		D87F61562265AD980031A13B /* FileStorageTests.swift */ = {isa = PBXFileReference; lastKnownFileType = sourcecode.swift; name = FileStorageTests.swift; path = StorageTests/Tools/FileStorageTests.swift; sourceTree = SOURCE_ROOT; };
		D87F615B2265AF190031A13B /* shipment-provider.plist */ = {isa = PBXFileReference; lastKnownFileType = text.plist.xml; path = "shipment-provider.plist"; sourceTree = "<group>"; };
		D8FBFF2A22D63B12006E3336 /* Model 17.xcdatamodel */ = {isa = PBXFileReference; lastKnownFileType = wrapper.xcdatamodel; path = "Model 17.xcdatamodel"; sourceTree = "<group>"; };
		D8FBFF4F22D66A06006E3336 /* OrderStatsV4Interval+CoreDataClass.swift */ = {isa = PBXFileReference; lastKnownFileType = sourcecode.swift; path = "OrderStatsV4Interval+CoreDataClass.swift"; sourceTree = "<group>"; };
		D8FBFF5022D66A06006E3336 /* OrderStatsV4Interval+CoreDataProperties.swift */ = {isa = PBXFileReference; lastKnownFileType = sourcecode.swift; path = "OrderStatsV4Interval+CoreDataProperties.swift"; sourceTree = "<group>"; };
		D8FBFF5122D66A06006E3336 /* OrderStatsV4Totals+CoreDataClass.swift */ = {isa = PBXFileReference; lastKnownFileType = sourcecode.swift; path = "OrderStatsV4Totals+CoreDataClass.swift"; sourceTree = "<group>"; };
		D8FBFF5222D66A06006E3336 /* OrderStatsV4Totals+CoreDataProperties.swift */ = {isa = PBXFileReference; lastKnownFileType = sourcecode.swift; path = "OrderStatsV4Totals+CoreDataProperties.swift"; sourceTree = "<group>"; };
		D8FBFF5322D66A06006E3336 /* OrderStatsV4+CoreDataClass.swift */ = {isa = PBXFileReference; lastKnownFileType = sourcecode.swift; path = "OrderStatsV4+CoreDataClass.swift"; sourceTree = "<group>"; };
		D8FBFF5422D66A06006E3336 /* OrderStatsV4+CoreDataProperties.swift */ = {isa = PBXFileReference; lastKnownFileType = sourcecode.swift; path = "OrderStatsV4+CoreDataProperties.swift"; sourceTree = "<group>"; };
		DF3D3B298350F68191CD1DAD /* Pods_Storage.framework */ = {isa = PBXFileReference; explicitFileType = wrapper.framework; includeInIndex = 0; path = Pods_Storage.framework; sourceTree = BUILT_PRODUCTS_DIR; };
		F0439F2ADB3B211DF5C44D83 /* Pods-StorageTests.release-alpha.xcconfig */ = {isa = PBXFileReference; includeInIndex = 1; lastKnownFileType = text.xcconfig; name = "Pods-StorageTests.release-alpha.xcconfig"; path = "../Pods/Target Support Files/Pods-StorageTests/Pods-StorageTests.release-alpha.xcconfig"; sourceTree = "<group>"; };
/* End PBXFileReference section */

/* Begin PBXFrameworksBuildPhase section */
		B54CA59520A4BBA500F38CD1 /* Frameworks */ = {
			isa = PBXFrameworksBuildPhase;
			buildActionMask = 2147483647;
			files = (
				B54CA5B520A4BC0300F38CD1 /* CoreData.framework in Frameworks */,
				7028A41485A08AC748206184 /* Pods_Storage.framework in Frameworks */,
			);
			runOnlyForDeploymentPostprocessing = 0;
		};
		B54CA59F20A4BBA600F38CD1 /* Frameworks */ = {
			isa = PBXFrameworksBuildPhase;
			buildActionMask = 2147483647;
			files = (
				B54CA5A320A4BBA600F38CD1 /* Storage.framework in Frameworks */,
				68BC97FB41770051C287D1A8 /* Pods_StorageTests.framework in Frameworks */,
			);
			runOnlyForDeploymentPostprocessing = 0;
		};
/* End PBXFrameworksBuildPhase section */

/* Begin PBXGroup section */
		4DD3D0BDDE216A90FC1335D7 /* Pods */ = {
			isa = PBXGroup;
			children = (
				A3821B262583F14863740A37 /* Pods-Storage.debug.xcconfig */,
				7C81935EDD982072BBDCC837 /* Pods-Storage.release.xcconfig */,
				5D12CAE2D0EA6AB66F162FF9 /* Pods-StorageTests.debug.xcconfig */,
				BB0EDB0E92A719168B18DAFE /* Pods-StorageTests.release.xcconfig */,
				D0FEE3A91785B0F2C3641C27 /* Pods-Storage.release-alpha.xcconfig */,
				F0439F2ADB3B211DF5C44D83 /* Pods-StorageTests.release-alpha.xcconfig */,
			);
			name = Pods;
			sourceTree = "<group>";
		};
		7471A518216CF12900219F7E /* Stats */ = {
			isa = PBXGroup;
			children = (
				D8FBFF4F22D66A06006E3336 /* OrderStatsV4Interval+CoreDataClass.swift */,
				D8FBFF5022D66A06006E3336 /* OrderStatsV4Interval+CoreDataProperties.swift */,
				D8FBFF5122D66A06006E3336 /* OrderStatsV4Totals+CoreDataClass.swift */,
				D8FBFF5222D66A06006E3336 /* OrderStatsV4Totals+CoreDataProperties.swift */,
				D8FBFF5322D66A06006E3336 /* OrderStatsV4+CoreDataClass.swift */,
				D8FBFF5422D66A06006E3336 /* OrderStatsV4+CoreDataProperties.swift */,
				74938EC6216FA9B200540BA1 /* OrderStats+CoreDataClass.swift */,
				74938EC7216FA9B200540BA1 /* OrderStats+CoreDataProperties.swift */,
				74938EC4216FA9B200540BA1 /* OrderStatsItem+CoreDataClass.swift */,
				74938EC5216FA9B200540BA1 /* OrderStatsItem+CoreDataProperties.swift */,
				7471A510216CF0FD00219F7E /* SiteVisitStats+CoreDataClass.swift */,
				7471A513216CF0FE00219F7E /* SiteVisitStats+CoreDataProperties.swift */,
				7471A512216CF0FE00219F7E /* SiteVisitStatsItem+CoreDataClass.swift */,
				7471A511216CF0FE00219F7E /* SiteVisitStatsItem+CoreDataProperties.swift */,
				746A9D1D214078080013F6FF /* TopEarnerStats+CoreDataClass.swift */,
				746A9D1E214078080013F6FF /* TopEarnerStats+CoreDataProperties.swift */,
				746A9D1F214078080013F6FF /* TopEarnerStatsItem+CoreDataClass.swift */,
				746A9D20214078080013F6FF /* TopEarnerStatsItem+CoreDataProperties.swift */,
				02DA64162313C26400284168 /* StatsVersionBySite.swift */,
				02DA64182313C2AA00284168 /* StatsVersion.swift */,
				02D45648231CFB27008CF0A9 /* StatsVersionBannerVisibility.swift */,
			);
			name = Stats;
			sourceTree = "<group>";
		};
		9302E3A8220DC7DF00DA5018 /* Mapping Models */ = {
			isa = PBXGroup;
			children = (
				CE12FBE22220515600C59248 /* WooCommerceModelV9toV10.xcmappingmodel */,
			);
			name = "Mapping Models";
			sourceTree = "<group>";
		};
		B505255520EE694F008090F5 /* Tools */ = {
			isa = PBXGroup;
			children = (
				B505255320EE6914008090F5 /* StorageType+Extensions.swift */,
				D87F61542265AA900031A13B /* PListFileStorage.swift */,
				027D3E6D23A0EEA4007D91B0 /* StorageType+Deletions.swift */,
			);
			path = Tools;
			sourceTree = "<group>";
		};
		B505F6DC20BEEA4F00BB1B69 /* CoreData */ = {
			isa = PBXGroup;
			children = (
				B505F6DD20BEEA4F00BB1B69 /* CoreDataManager.swift */,
				9302E3A5220DC3AE00DA5018 /* CoreDataIterativeMigrator.swift */,
			);
			path = CoreData;
			sourceTree = "<group>";
		};
		B52B0F7C20AA2D9900477698 /* Protocols */ = {
			isa = PBXGroup;
			children = (
				B52B0F7A20AA28A800477698 /* Object.swift */,
				B52B0F7820AA287C00477698 /* StorageManagerType.swift */,
				B505F6DF20BEEA8100BB1B69 /* StorageType.swift */,
				D87F61522265AA230031A13B /* FileStorage.swift */,
			);
			path = Protocols;
			sourceTree = "<group>";
		};
		B52B0F7D20AA2F1200477698 /* Extensions */ = {
			isa = PBXGroup;
			children = (
				B54CA5C020A4BF6900F38CD1 /* NSManagedObjectStorageTests.swift */,
				B54CA5C120A4BF6900F38CD1 /* NSManagedObjectContextStorageTests.swift */,
			);
			path = Extensions;
			sourceTree = "<group>";
		};
		B54CA58F20A4BBA500F38CD1 = {
			isa = PBXGroup;
			children = (
				B54CA59B20A4BBA500F38CD1 /* Storage */,
				B54CA5A620A4BBA600F38CD1 /* StorageTests */,
				B54CA59A20A4BBA500F38CD1 /* Products */,
				B54CA5B320A4BC0200F38CD1 /* Frameworks */,
				4DD3D0BDDE216A90FC1335D7 /* Pods */,
			);
			sourceTree = "<group>";
		};
		B54CA59A20A4BBA500F38CD1 /* Products */ = {
			isa = PBXGroup;
			children = (
				B54CA59920A4BBA500F38CD1 /* Storage.framework */,
				B54CA5A220A4BBA600F38CD1 /* StorageTests.xctest */,
			);
			name = Products;
			sourceTree = "<group>";
		};
		B54CA59B20A4BBA500F38CD1 /* Storage */ = {
			isa = PBXGroup;
			children = (
				B5A036A2214C0F6500774E2C /* Internal */,
				B52B0F7C20AA2D9900477698 /* Protocols */,
				B54CA5BE20A4BD9A00F38CD1 /* Extensions */,
				B59E11D720A9CFF3004121A4 /* Model */,
				B505255520EE694F008090F5 /* Tools */,
				B505F6DC20BEEA4F00BB1B69 /* CoreData */,
				B54CA59C20A4BBA500F38CD1 /* Storage.h */,
				B54CA59D20A4BBA600F38CD1 /* Info.plist */,
			);
			path = Storage;
			sourceTree = "<group>";
		};
		B54CA5A620A4BBA600F38CD1 /* StorageTests */ = {
			isa = PBXGroup;
			children = (
				D87F61582265AED70031A13B /* Mock data */,
				B54CA5C520A4BFC800F38CD1 /* Tools */,
				B52B0F7D20AA2F1200477698 /* Extensions */,
				B59E11DC20A9F1E6004121A4 /* CoreData */,
				B54CA5A920A4BBA600F38CD1 /* Info.plist */,
			);
			path = StorageTests;
			sourceTree = "<group>";
		};
		B54CA5B320A4BC0200F38CD1 /* Frameworks */ = {
			isa = PBXGroup;
			children = (
				B54CA5B420A4BC0300F38CD1 /* CoreData.framework */,
				DF3D3B298350F68191CD1DAD /* Pods_Storage.framework */,
				47556EE256120BEE49FF5FD3 /* Pods_StorageTests.framework */,
			);
			name = Frameworks;
			sourceTree = "<group>";
		};
		B54CA5BE20A4BD9A00F38CD1 /* Extensions */ = {
			isa = PBXGroup;
			children = (
				B54CA5C820A4C17800F38CD1 /* NSObject+Storage.swift */,
				B54CA5BA20A4BD2800F38CD1 /* NSManagedObject+Object.swift */,
				B54CA5BC20A4BD3B00F38CD1 /* NSManagedObjectContext+Storage.swift */,
			);
			path = Extensions;
			sourceTree = "<group>";
		};
		B54CA5C520A4BFC800F38CD1 /* Tools */ = {
			isa = PBXGroup;
			children = (
				B59E11DF20A9F5E6004121A4 /* Constants.swift */,
				B54CA5C620A4BFDC00F38CD1 /* DummyStack.swift */,
			);
			path = Tools;
			sourceTree = "<group>";
		};
		B59E11D720A9CFF3004121A4 /* Model */ = {
			isa = PBXGroup;
			children = (
				025CA2BB238EB86200B05C81 /* ProductShippingClass+CoreDataClass.swift */,
				025CA2BC238EB86200B05C81 /* ProductShippingClass+CoreDataProperties.swift */,
				028296EE237D404F00E84012 /* ProductVariation+CoreDataClass.swift */,
				028296EF237D404F00E84012 /* ProductVariation+CoreDataProperties.swift */,
				028296F0237D404F00E84012 /* Attribute+CoreDataClass.swift */,
				028296F1237D404F00E84012 /* Attribute+CoreDataProperties.swift */,
				9302E3A8220DC7DF00DA5018 /* Mapping Models */,
				746A9D12214071EB0013F6FF /* MIGRATIONS.md */,
				B59E11D820A9D00C004121A4 /* WooCommerce.xcdatamodeld */,
				B505F6D920BEEA3200BB1B69 /* Account+CoreDataClass.swift */,
				B505F6D820BEEA3100BB1B69 /* Account+CoreDataProperties.swift */,
				937D6C45226E1D1F004FB8A5 /* AccountSettings+CoreDataClass.swift */,
				937D6C46226E1D1F004FB8A5 /* AccountSettings+CoreDataProperties.swift */,
				74F009BE2183B99B002B4566 /* Note+CoreDataClass.swift */,
				74F009BF2183B99B002B4566 /* Note+CoreDataProperties.swift */,
				CE12FBCC221F0E1A00C59248 /* Order+CoreDataClass.swift */,
				CE12FBCD221F0E1A00C59248 /* Order+CoreDataProperties.swift */,
				7426A04E20F69D00002A4E07 /* OrderCoupon+CoreDataClass.swift */,
				7426A04F20F69D00002A4E07 /* OrderCoupon+CoreDataProperties.swift */,
				D8736B6422F0AC9000A14A29 /* OrderCountItem+CoreDataClass.swift */,
				D8736B6522F0AC9000A14A29 /* OrderCountItem+CoreDataProperties.swift */,
				D8736B6622F0AC9000A14A29 /* OrderCount+CoreDataClass.swift */,
				D8736B6722F0AC9000A14A29 /* OrderCount+CoreDataProperties.swift */,
				7426A05220F69DA4002A4E07 /* OrderItem+CoreDataClass.swift */,
				7426A05320F69DA4002A4E07 /* OrderItem+CoreDataProperties.swift */,
				CE4FD43F2350EB7600A16B31 /* OrderItemRefund+CoreDataClass.swift */,
				CE4FD4402350EB7600A16B31 /* OrderItemRefund+CoreDataProperties.swift */,
				CE4FD4412350EB7600A16B31 /* OrderItemTax+CoreDataClass.swift */,
				CE4FD4422350EB7600A16B31 /* OrderItemTax+CoreDataProperties.swift */,
				CE4FD4432350EB7600A16B31 /* OrderItemTaxRefund+CoreDataClass.swift */,
				CE4FD4442350EB7600A16B31 /* OrderItemTaxRefund+CoreDataProperties.swift */,
				74B7D6AB20F90CBB002667AC /* OrderNote+CoreDataClass.swift */,
				74B7D6AC20F90CBB002667AC /* OrderNote+CoreDataProperties.swift */,
				CEF88DB0233EAAF000BED485 /* OrderRefundCondensed+CoreDataClass.swift */,
				CEF88DB1233EAAF000BED485 /* OrderRefundCondensed+CoreDataProperties.swift */,
				B5FD111D21D4046E00560344 /* OrderSearchResults+CoreDataClass.swift */,
				B5FD111C21D4046E00560344 /* OrderSearchResults+CoreDataProperties.swift */,
				CE3B7AD02225E62C0050FE4B /* OrderStatus+CoreDataClass.swift */,
				CE3B7AD12225E62C0050FE4B /* OrderStatus+CoreDataProperties.swift */,
				747453952242C85E00E0B5EE /* Product+CoreDataClass.swift */,
				023FA29223316A4D008C1769 /* Product+CoreDataProperties.swift */,
				7474538F2242C85E00E0B5EE /* ProductAttribute+CoreDataClass.swift */,
				747453902242C85E00E0B5EE /* ProductAttribute+CoreDataProperties.swift */,
				747453932242C85E00E0B5EE /* ProductCategory+CoreDataClass.swift */,
				747453942242C85E00E0B5EE /* ProductCategory+CoreDataProperties.swift */,
				747453972242C85E00E0B5EE /* ProductDefaultAttribute+CoreDataClass.swift */,
				747453982242C85E00E0B5EE /* ProductDefaultAttribute+CoreDataProperties.swift */,
				7474538D2242C85E00E0B5EE /* ProductDimensions+CoreDataClass.swift */,
				7474538E2242C85E00E0B5EE /* ProductDimensions+CoreDataProperties.swift */,
				CE43A8FB229F498D00A4FF29 /* ProductDownload+CoreDataClass.swift */,
				CE43A8FC229F498D00A4FF29 /* ProductDownload+CoreDataProperties.swift */,
				747453912242C85E00E0B5EE /* ProductImage+CoreDataClass.swift */,
				747453922242C85E00E0B5EE /* ProductImage+CoreDataProperties.swift */,
				D8550D01230D3F8B00AAC4F8 /* ProductReview+CoreDataClass.swift */,
				D8550D00230D3F8B00AAC4F8 /* ProductReview+CoreDataProperties.swift */,
				023FA29423316A4D008C1769 /* ProductSearchResults+CoreDataClass.swift */,
				023FA29323316A4D008C1769 /* ProductSearchResults+CoreDataProperties.swift */,
				747453992242C85E00E0B5EE /* ProductTag+CoreDataClass.swift */,
				7474539A2242C85E00E0B5EE /* ProductTag+CoreDataProperties.swift */,
				CE4FD4452350EB7600A16B31 /* Refund+CoreDataClass.swift */,
				CE4FD4462350EB7600A16B31 /* Refund+CoreDataProperties.swift */,
				7499FA42221C7A60004EC0B4 /* ShipmentTracking+CoreDataClass.swift */,
				7499FA43221C7A60004EC0B4 /* ShipmentTracking+CoreDataProperties.swift */,
				D82164572239F5FC00F46F89 /* ShipmentTrackingProvider+CoreDataClass.swift */,
				D82164582239F5FC00F46F89 /* ShipmentTrackingProvider+CoreDataProperties.swift */,
				D82164592239F5FC00F46F89 /* ShipmentTrackingProviderGroup+CoreDataClass.swift */,
				D821645A2239F5FC00F46F89 /* ShipmentTrackingProviderGroup+CoreDataProperties.swift */,
				45E1862D2370450C009241F3 /* ShippingLine+CoreDataClass.swift */,
				45E1862F23704519009241F3 /* ShippingLine+CoreDataProperties.swift */,
				B5B914C320EFF03500F2F832 /* Site+CoreDataClass.swift */,
				B5B914C420EFF03500F2F832 /* Site+CoreDataProperties.swift */,
				7492FAD4217FA9C100ED2C69 /* SiteSetting+CoreDataClass.swift */,
				7492FAD5217FA9C100ED2C69 /* SiteSetting+CoreDataProperties.swift */,
				7471A518216CF12900219F7E /* Stats */,
				D87F614D22657C2F0031A13B /* PreselectedProvider.swift */,
			);
			path = Model;
			sourceTree = "<group>";
		};
		B59E11DC20A9F1E6004121A4 /* CoreData */ = {
			isa = PBXGroup;
			children = (
				D87F61562265AD980031A13B /* FileStorageTests.swift */,
				9302E3AB220E1CE900DA5018 /* CoreDataIterativeMigratorTests.swift */,
				B59E11DD20A9F1FB004121A4 /* CoreDataManagerTests.swift */,
			);
			path = CoreData;
			sourceTree = "<group>";
		};
		B5A036A2214C0F6500774E2C /* Internal */ = {
			isa = PBXGroup;
			children = (
				933A272F2222344D00C2143A /* Logging.swift */,
			);
			name = Internal;
			sourceTree = "<group>";
		};
		D87F61582265AED70031A13B /* Mock data */ = {
			isa = PBXGroup;
			children = (
				D87F615B2265AF190031A13B /* shipment-provider.plist */,
			);
			path = "Mock data";
			sourceTree = "<group>";
		};
/* End PBXGroup section */

/* Begin PBXHeadersBuildPhase section */
		B54CA59620A4BBA500F38CD1 /* Headers */ = {
			isa = PBXHeadersBuildPhase;
			buildActionMask = 2147483647;
			files = (
				B54CA5AA20A4BBA600F38CD1 /* Storage.h in Headers */,
			);
			runOnlyForDeploymentPostprocessing = 0;
		};
/* End PBXHeadersBuildPhase section */

/* Begin PBXNativeTarget section */
		B54CA59820A4BBA500F38CD1 /* Storage */ = {
			isa = PBXNativeTarget;
			buildConfigurationList = B54CA5AD20A4BBA600F38CD1 /* Build configuration list for PBXNativeTarget "Storage" */;
			buildPhases = (
				3A8FEF735A87B89A39A6FF95 /* [CP] Check Pods Manifest.lock */,
				B54CA59420A4BBA500F38CD1 /* Sources */,
				B54CA59520A4BBA500F38CD1 /* Frameworks */,
				B54CA59620A4BBA500F38CD1 /* Headers */,
				B54CA59720A4BBA500F38CD1 /* Resources */,
			);
			buildRules = (
			);
			dependencies = (
			);
			name = Storage;
			productName = Storage;
			productReference = B54CA59920A4BBA500F38CD1 /* Storage.framework */;
			productType = "com.apple.product-type.framework";
		};
		B54CA5A120A4BBA600F38CD1 /* StorageTests */ = {
			isa = PBXNativeTarget;
			buildConfigurationList = B54CA5B020A4BBA600F38CD1 /* Build configuration list for PBXNativeTarget "StorageTests" */;
			buildPhases = (
				B5A9361234BC984EB7277688 /* [CP] Check Pods Manifest.lock */,
				B54CA59E20A4BBA600F38CD1 /* Sources */,
				B54CA59F20A4BBA600F38CD1 /* Frameworks */,
				B54CA5A020A4BBA600F38CD1 /* Resources */,
				B321616C16238C2A9AE9A6A7 /* [CP] Embed Pods Frameworks */,
			);
			buildRules = (
			);
			dependencies = (
				B54CA5A520A4BBA600F38CD1 /* PBXTargetDependency */,
			);
			name = StorageTests;
			productName = StorageTests;
			productReference = B54CA5A220A4BBA600F38CD1 /* StorageTests.xctest */;
			productType = "com.apple.product-type.bundle.unit-test";
		};
/* End PBXNativeTarget section */

/* Begin PBXProject section */
		B54CA59020A4BBA500F38CD1 /* Project object */ = {
			isa = PBXProject;
			attributes = {
				LastSwiftUpdateCheck = 0930;
				LastUpgradeCheck = 0930;
				ORGANIZATIONNAME = Automattic;
				TargetAttributes = {
					B54CA59820A4BBA500F38CD1 = {
						CreatedOnToolsVersion = 9.3;
						LastSwiftMigration = 1020;
					};
					B54CA5A120A4BBA600F38CD1 = {
						CreatedOnToolsVersion = 9.3;
						LastSwiftMigration = 1020;
					};
				};
			};
			buildConfigurationList = B54CA59320A4BBA500F38CD1 /* Build configuration list for PBXProject "Storage" */;
			compatibilityVersion = "Xcode 9.3";
			developmentRegion = en;
			hasScannedForEncodings = 0;
			knownRegions = (
				en,
				Base,
			);
			mainGroup = B54CA58F20A4BBA500F38CD1;
			productRefGroup = B54CA59A20A4BBA500F38CD1 /* Products */;
			projectDirPath = "";
			projectRoot = "";
			targets = (
				B54CA59820A4BBA500F38CD1 /* Storage */,
				B54CA5A120A4BBA600F38CD1 /* StorageTests */,
			);
		};
/* End PBXProject section */

/* Begin PBXResourcesBuildPhase section */
		B54CA59720A4BBA500F38CD1 /* Resources */ = {
			isa = PBXResourcesBuildPhase;
			buildActionMask = 2147483647;
			files = (
				B5DC3CAA20D1B2FE0063AC41 /* WooCommerce.xcdatamodeld in Resources */,
			);
			runOnlyForDeploymentPostprocessing = 0;
		};
		B54CA5A020A4BBA600F38CD1 /* Resources */ = {
			isa = PBXResourcesBuildPhase;
			buildActionMask = 2147483647;
			files = (
				D87F615C2265AF190031A13B /* shipment-provider.plist in Resources */,
			);
			runOnlyForDeploymentPostprocessing = 0;
		};
/* End PBXResourcesBuildPhase section */

/* Begin PBXShellScriptBuildPhase section */
		3A8FEF735A87B89A39A6FF95 /* [CP] Check Pods Manifest.lock */ = {
			isa = PBXShellScriptBuildPhase;
			buildActionMask = 2147483647;
			files = (
			);
			inputPaths = (
				"${PODS_PODFILE_DIR_PATH}/Podfile.lock",
				"${PODS_ROOT}/Manifest.lock",
			);
			name = "[CP] Check Pods Manifest.lock";
			outputPaths = (
				"$(DERIVED_FILE_DIR)/Pods-Storage-checkManifestLockResult.txt",
			);
			runOnlyForDeploymentPostprocessing = 0;
			shellPath = /bin/sh;
			shellScript = "diff \"${PODS_PODFILE_DIR_PATH}/Podfile.lock\" \"${PODS_ROOT}/Manifest.lock\" > /dev/null\nif [ $? != 0 ] ; then\n    # print error to STDERR\n    echo \"error: The sandbox is not in sync with the Podfile.lock. Run 'pod install' or update your CocoaPods installation.\" >&2\n    exit 1\nfi\n# This output is used by Xcode 'outputs' to avoid re-running this script phase.\necho \"SUCCESS\" > \"${SCRIPT_OUTPUT_FILE_0}\"\n";
			showEnvVarsInLog = 0;
		};
		B321616C16238C2A9AE9A6A7 /* [CP] Embed Pods Frameworks */ = {
			isa = PBXShellScriptBuildPhase;
			buildActionMask = 2147483647;
			files = (
			);
			inputFileListPaths = (
				"${PODS_ROOT}/Target Support Files/Pods-StorageTests/Pods-StorageTests-frameworks-${CONFIGURATION}-input-files.xcfilelist",
			);
			name = "[CP] Embed Pods Frameworks";
			outputFileListPaths = (
				"${PODS_ROOT}/Target Support Files/Pods-StorageTests/Pods-StorageTests-frameworks-${CONFIGURATION}-output-files.xcfilelist",
			);
			runOnlyForDeploymentPostprocessing = 0;
			shellPath = /bin/sh;
			shellScript = "\"${PODS_ROOT}/Target Support Files/Pods-StorageTests/Pods-StorageTests-frameworks.sh\"\n";
			showEnvVarsInLog = 0;
		};
		B5A9361234BC984EB7277688 /* [CP] Check Pods Manifest.lock */ = {
			isa = PBXShellScriptBuildPhase;
			buildActionMask = 2147483647;
			files = (
			);
			inputPaths = (
				"${PODS_PODFILE_DIR_PATH}/Podfile.lock",
				"${PODS_ROOT}/Manifest.lock",
			);
			name = "[CP] Check Pods Manifest.lock";
			outputPaths = (
				"$(DERIVED_FILE_DIR)/Pods-StorageTests-checkManifestLockResult.txt",
			);
			runOnlyForDeploymentPostprocessing = 0;
			shellPath = /bin/sh;
			shellScript = "diff \"${PODS_PODFILE_DIR_PATH}/Podfile.lock\" \"${PODS_ROOT}/Manifest.lock\" > /dev/null\nif [ $? != 0 ] ; then\n    # print error to STDERR\n    echo \"error: The sandbox is not in sync with the Podfile.lock. Run 'pod install' or update your CocoaPods installation.\" >&2\n    exit 1\nfi\n# This output is used by Xcode 'outputs' to avoid re-running this script phase.\necho \"SUCCESS\" > \"${SCRIPT_OUTPUT_FILE_0}\"\n";
			showEnvVarsInLog = 0;
		};
/* End PBXShellScriptBuildPhase section */

/* Begin PBXSourcesBuildPhase section */
		B54CA59420A4BBA500F38CD1 /* Sources */ = {
			isa = PBXSourcesBuildPhase;
			buildActionMask = 2147483647;
			files = (
				B5B914C520EFF03500F2F832 /* Site+CoreDataClass.swift in Sources */,
				D8550D03230D3F8B00AAC4F8 /* ProductReview+CoreDataClass.swift in Sources */,
				74938EC9216FA9B200540BA1 /* OrderStatsItem+CoreDataProperties.swift in Sources */,
				CE4FD44A2350EB7600A16B31 /* OrderItemTax+CoreDataProperties.swift in Sources */,
				747453A02242C85E00E0B5EE /* ProductImage+CoreDataProperties.swift in Sources */,
				CE4FD44E2350EB7600A16B31 /* Refund+CoreDataProperties.swift in Sources */,
				CE4FD44B2350EB7600A16B31 /* OrderItemTaxRefund+CoreDataClass.swift in Sources */,
				B54CA5BB20A4BD2800F38CD1 /* NSManagedObject+Object.swift in Sources */,
				025CA2BD238EB86200B05C81 /* ProductShippingClass+CoreDataClass.swift in Sources */,
				D821645D2239F5FC00F46F89 /* ShipmentTrackingProviderGroup+CoreDataClass.swift in Sources */,
				7471A514216CF0FE00219F7E /* SiteVisitStats+CoreDataClass.swift in Sources */,
				D8FBFF5722D66A06006E3336 /* OrderStatsV4Totals+CoreDataClass.swift in Sources */,
				7474539C2242C85E00E0B5EE /* ProductDimensions+CoreDataProperties.swift in Sources */,
				74938ECB216FA9B200540BA1 /* OrderStats+CoreDataProperties.swift in Sources */,
				7426A05120F69D00002A4E07 /* OrderCoupon+CoreDataProperties.swift in Sources */,
				CE4FD4472350EB7600A16B31 /* OrderItemRefund+CoreDataClass.swift in Sources */,
				747453A12242C85E00E0B5EE /* ProductCategory+CoreDataClass.swift in Sources */,
				D87F61552265AA900031A13B /* PListFileStorage.swift in Sources */,
				B5B914C620EFF03500F2F832 /* Site+CoreDataProperties.swift in Sources */,
				74938ECA216FA9B200540BA1 /* OrderStats+CoreDataClass.swift in Sources */,
				D8736B6B22F0AC9000A14A29 /* OrderCount+CoreDataProperties.swift in Sources */,
				02DA64172313C26400284168 /* StatsVersionBySite.swift in Sources */,
				CE4FD4492350EB7600A16B31 /* OrderItemTax+CoreDataClass.swift in Sources */,
				B505F6DB20BEEA3200BB1B69 /* Account+CoreDataClass.swift in Sources */,
				CEF88DB3233EAAF100BED485 /* OrderRefundCondensed+CoreDataProperties.swift in Sources */,
				7426A05520F69DA4002A4E07 /* OrderItem+CoreDataProperties.swift in Sources */,
				747453A72242C85E00E0B5EE /* ProductTag+CoreDataClass.swift in Sources */,
				74938EC8216FA9B200540BA1 /* OrderStatsItem+CoreDataClass.swift in Sources */,
				D8736B6822F0AC9000A14A29 /* OrderCountItem+CoreDataClass.swift in Sources */,
				747453A32242C85E00E0B5EE /* Product+CoreDataClass.swift in Sources */,
				023FA29723316A4D008C1769 /* ProductSearchResults+CoreDataClass.swift in Sources */,
				D821645B2239F5FC00F46F89 /* ShipmentTrackingProvider+CoreDataClass.swift in Sources */,
				D821645C2239F5FC00F46F89 /* ShipmentTrackingProvider+CoreDataProperties.swift in Sources */,
				7499FA45221C7A60004EC0B4 /* ShipmentTracking+CoreDataProperties.swift in Sources */,
				B5FD111E21D4046E00560344 /* OrderSearchResults+CoreDataProperties.swift in Sources */,
				7471A515216CF0FE00219F7E /* SiteVisitStatsItem+CoreDataProperties.swift in Sources */,
				CE12FBCE221F0E1A00C59248 /* Order+CoreDataClass.swift in Sources */,
				B54CA5BD20A4BD3B00F38CD1 /* NSManagedObjectContext+Storage.swift in Sources */,
				933A27302222344D00C2143A /* Logging.swift in Sources */,
				747453A52242C85E00E0B5EE /* ProductDefaultAttribute+CoreDataClass.swift in Sources */,
				746A9D21214078080013F6FF /* TopEarnerStats+CoreDataClass.swift in Sources */,
				74B7D6AD20F90CBB002667AC /* OrderNote+CoreDataClass.swift in Sources */,
				B52B0F7920AA287C00477698 /* StorageManagerType.swift in Sources */,
				028296F5237D404F00E84012 /* Attribute+CoreDataProperties.swift in Sources */,
				7471A517216CF0FE00219F7E /* SiteVisitStats+CoreDataProperties.swift in Sources */,
				7426A05420F69DA4002A4E07 /* OrderItem+CoreDataClass.swift in Sources */,
				028296F4237D404F00E84012 /* Attribute+CoreDataClass.swift in Sources */,
				7492FAD6217FA9C100ED2C69 /* SiteSetting+CoreDataClass.swift in Sources */,
				B505F6E020BEEA8100BB1B69 /* StorageType.swift in Sources */,
				747453A82242C85E00E0B5EE /* ProductTag+CoreDataProperties.swift in Sources */,
				D8FBFF5A22D66A06006E3336 /* OrderStatsV4+CoreDataProperties.swift in Sources */,
				7474539F2242C85E00E0B5EE /* ProductImage+CoreDataClass.swift in Sources */,
				D8736B6922F0AC9000A14A29 /* OrderCountItem+CoreDataProperties.swift in Sources */,
				7474539D2242C85E00E0B5EE /* ProductAttribute+CoreDataClass.swift in Sources */,
				023FA29623316A4D008C1769 /* ProductSearchResults+CoreDataProperties.swift in Sources */,
				746A9D22214078080013F6FF /* TopEarnerStats+CoreDataProperties.swift in Sources */,
				023FA29523316A4D008C1769 /* Product+CoreDataProperties.swift in Sources */,
				937D6C48226E1D1F004FB8A5 /* AccountSettings+CoreDataProperties.swift in Sources */,
				74F009C12183B99B002B4566 /* Note+CoreDataProperties.swift in Sources */,
				CE12FBE32220515600C59248 /* WooCommerceModelV9toV10.xcmappingmodel in Sources */,
				747453A62242C85E00E0B5EE /* ProductDefaultAttribute+CoreDataProperties.swift in Sources */,
				028296F3237D404F00E84012 /* ProductVariation+CoreDataProperties.swift in Sources */,
				B54CA5C920A4C17800F38CD1 /* NSObject+Storage.swift in Sources */,
				7471A516216CF0FE00219F7E /* SiteVisitStatsItem+CoreDataClass.swift in Sources */,
				B505F6DA20BEEA3200BB1B69 /* Account+CoreDataProperties.swift in Sources */,
				D8736B6A22F0AC9000A14A29 /* OrderCount+CoreDataClass.swift in Sources */,
				CE4FD44D2350EB7600A16B31 /* Refund+CoreDataClass.swift in Sources */,
				02DA64192313C2AA00284168 /* StatsVersion.swift in Sources */,
				7474539E2242C85E00E0B5EE /* ProductAttribute+CoreDataProperties.swift in Sources */,
				D8FBFF5522D66A06006E3336 /* OrderStatsV4Interval+CoreDataClass.swift in Sources */,
				D8FBFF5822D66A06006E3336 /* OrderStatsV4Totals+CoreDataProperties.swift in Sources */,
				CE3B7AD22225E62C0050FE4B /* OrderStatus+CoreDataClass.swift in Sources */,
				027D3E6E23A0EEA4007D91B0 /* StorageType+Deletions.swift in Sources */,
				D8FBFF5922D66A06006E3336 /* OrderStatsV4+CoreDataClass.swift in Sources */,
				74B7D6AE20F90CBB002667AC /* OrderNote+CoreDataProperties.swift in Sources */,
				025CA2BE238EB86200B05C81 /* ProductShippingClass+CoreDataProperties.swift in Sources */,
				D87F614E22657C2F0031A13B /* PreselectedProvider.swift in Sources */,
				CE12FBCF221F0E1A00C59248 /* Order+CoreDataProperties.swift in Sources */,
				45E1862E2370450C009241F3 /* ShippingLine+CoreDataClass.swift in Sources */,
				CE4FD44C2350EB7600A16B31 /* OrderItemTaxRefund+CoreDataProperties.swift in Sources */,
				7474539B2242C85E00E0B5EE /* ProductDimensions+CoreDataClass.swift in Sources */,
				B505255420EE6914008090F5 /* StorageType+Extensions.swift in Sources */,
				937D6C47226E1D1F004FB8A5 /* AccountSettings+CoreDataClass.swift in Sources */,
				028296F2237D404F00E84012 /* ProductVariation+CoreDataClass.swift in Sources */,
				B52B0F7B20AA28A800477698 /* Object.swift in Sources */,
				02D45649231CFB27008CF0A9 /* StatsVersionBannerVisibility.swift in Sources */,
				7426A05020F69D00002A4E07 /* OrderCoupon+CoreDataClass.swift in Sources */,
				746A9D23214078080013F6FF /* TopEarnerStatsItem+CoreDataClass.swift in Sources */,
				74F009C02183B99B002B4566 /* Note+CoreDataClass.swift in Sources */,
				7499FA44221C7A60004EC0B4 /* ShipmentTracking+CoreDataClass.swift in Sources */,
				D87F61532265AA230031A13B /* FileStorage.swift in Sources */,
				CE4FD4482350EB7600A16B31 /* OrderItemRefund+CoreDataProperties.swift in Sources */,
				D8FBFF5622D66A06006E3336 /* OrderStatsV4Interval+CoreDataProperties.swift in Sources */,
				B505F6DE20BEEA4F00BB1B69 /* CoreDataManager.swift in Sources */,
				7492FAD7217FA9C100ED2C69 /* SiteSetting+CoreDataProperties.swift in Sources */,
				45E1863023704519009241F3 /* ShippingLine+CoreDataProperties.swift in Sources */,
				B5FD111F21D4046E00560344 /* OrderSearchResults+CoreDataClass.swift in Sources */,
				D8550D02230D3F8B00AAC4F8 /* ProductReview+CoreDataProperties.swift in Sources */,
				9302E3A6220DC3AE00DA5018 /* CoreDataIterativeMigrator.swift in Sources */,
				D821645E2239F5FC00F46F89 /* ShipmentTrackingProviderGroup+CoreDataProperties.swift in Sources */,
				CEF88DB2233EAAF100BED485 /* OrderRefundCondensed+CoreDataClass.swift in Sources */,
				CE3B7AD32225E62C0050FE4B /* OrderStatus+CoreDataProperties.swift in Sources */,
				746A9D24214078080013F6FF /* TopEarnerStatsItem+CoreDataProperties.swift in Sources */,
				CE43A8FE229F498D00A4FF29 /* ProductDownload+CoreDataProperties.swift in Sources */,
				747453A22242C85E00E0B5EE /* ProductCategory+CoreDataProperties.swift in Sources */,
				CE43A8FD229F498D00A4FF29 /* ProductDownload+CoreDataClass.swift in Sources */,
			);
			runOnlyForDeploymentPostprocessing = 0;
		};
		B54CA59E20A4BBA600F38CD1 /* Sources */ = {
			isa = PBXSourcesBuildPhase;
			buildActionMask = 2147483647;
			files = (
				9302E3AC220E1CE900DA5018 /* CoreDataIterativeMigratorTests.swift in Sources */,
				B59E11E020A9F5E6004121A4 /* Constants.swift in Sources */,
				B54CA5C320A4BF6900F38CD1 /* NSManagedObjectContextStorageTests.swift in Sources */,
				B54CA5C720A4BFDC00F38CD1 /* DummyStack.swift in Sources */,
				B54CA5C220A4BF6900F38CD1 /* NSManagedObjectStorageTests.swift in Sources */,
				D87F61572265AD980031A13B /* FileStorageTests.swift in Sources */,
				B59E11DE20A9F1FB004121A4 /* CoreDataManagerTests.swift in Sources */,
			);
			runOnlyForDeploymentPostprocessing = 0;
		};
/* End PBXSourcesBuildPhase section */

/* Begin PBXTargetDependency section */
		B54CA5A520A4BBA600F38CD1 /* PBXTargetDependency */ = {
			isa = PBXTargetDependency;
			target = B54CA59820A4BBA500F38CD1 /* Storage */;
			targetProxy = B54CA5A420A4BBA600F38CD1 /* PBXContainerItemProxy */;
		};
/* End PBXTargetDependency section */

/* Begin XCBuildConfiguration section */
		1A96903B2359D9AF0061E383 /* Release-Alpha */ = {
			isa = XCBuildConfiguration;
			buildSettings = {
				ALWAYS_SEARCH_USER_PATHS = NO;
				CLANG_ANALYZER_NONNULL = YES;
				CLANG_ANALYZER_NUMBER_OBJECT_CONVERSION = YES_AGGRESSIVE;
				CLANG_CXX_LANGUAGE_STANDARD = "gnu++14";
				CLANG_CXX_LIBRARY = "libc++";
				CLANG_ENABLE_MODULES = YES;
				CLANG_ENABLE_OBJC_ARC = YES;
				CLANG_ENABLE_OBJC_WEAK = YES;
				CLANG_WARN_BLOCK_CAPTURE_AUTORELEASING = YES;
				CLANG_WARN_BOOL_CONVERSION = YES;
				CLANG_WARN_COMMA = YES;
				CLANG_WARN_CONSTANT_CONVERSION = YES;
				CLANG_WARN_DEPRECATED_OBJC_IMPLEMENTATIONS = YES;
				CLANG_WARN_DIRECT_OBJC_ISA_USAGE = YES_ERROR;
				CLANG_WARN_DOCUMENTATION_COMMENTS = YES;
				CLANG_WARN_EMPTY_BODY = YES;
				CLANG_WARN_ENUM_CONVERSION = YES;
				CLANG_WARN_INFINITE_RECURSION = YES;
				CLANG_WARN_INT_CONVERSION = YES;
				CLANG_WARN_NON_LITERAL_NULL_CONVERSION = YES;
				CLANG_WARN_OBJC_IMPLICIT_RETAIN_SELF = YES;
				CLANG_WARN_OBJC_LITERAL_CONVERSION = YES;
				CLANG_WARN_OBJC_ROOT_CLASS = YES_ERROR;
				CLANG_WARN_RANGE_LOOP_ANALYSIS = YES;
				CLANG_WARN_STRICT_PROTOTYPES = YES;
				CLANG_WARN_SUSPICIOUS_MOVE = YES;
				CLANG_WARN_UNGUARDED_AVAILABILITY = YES_AGGRESSIVE;
				CLANG_WARN_UNREACHABLE_CODE = YES;
				CLANG_WARN__DUPLICATE_METHOD_MATCH = YES;
				CODE_SIGN_IDENTITY = "iPhone Developer";
				COPY_PHASE_STRIP = NO;
				CURRENT_PROJECT_VERSION = 1;
				DEBUG_INFORMATION_FORMAT = "dwarf-with-dsym";
				ENABLE_NS_ASSERTIONS = NO;
				ENABLE_STRICT_OBJC_MSGSEND = YES;
				GCC_C_LANGUAGE_STANDARD = gnu11;
				GCC_NO_COMMON_BLOCKS = YES;
				GCC_WARN_64_TO_32_BIT_CONVERSION = YES;
				GCC_WARN_ABOUT_RETURN_TYPE = YES_ERROR;
				GCC_WARN_UNDECLARED_SELECTOR = YES;
				GCC_WARN_UNINITIALIZED_AUTOS = YES_AGGRESSIVE;
				GCC_WARN_UNUSED_FUNCTION = YES;
				GCC_WARN_UNUSED_VARIABLE = YES;
				IPHONEOS_DEPLOYMENT_TARGET = 11.3;
				MTL_ENABLE_DEBUG_INFO = NO;
				SDKROOT = iphoneos;
				SWIFT_COMPILATION_MODE = wholemodule;
				SWIFT_OPTIMIZATION_LEVEL = "-O";
				VALIDATE_PRODUCT = YES;
				VALID_ARCHS = "$(ARCHS_STANDARD_64_BIT)";
				VERSIONING_SYSTEM = "apple-generic";
				VERSION_INFO_PREFIX = "";
			};
			name = "Release-Alpha";
		};
		1A96903C2359D9AF0061E383 /* Release-Alpha */ = {
			isa = XCBuildConfiguration;
			baseConfigurationReference = D0FEE3A91785B0F2C3641C27 /* Pods-Storage.release-alpha.xcconfig */;
			buildSettings = {
				CLANG_ENABLE_MODULES = YES;
				CODE_SIGN_IDENTITY = "";
				CODE_SIGN_STYLE = Automatic;
				DEFINES_MODULE = YES;
				DEVELOPMENT_TEAM = PZYM8XX95Q;
				DYLIB_COMPATIBILITY_VERSION = 1;
				DYLIB_CURRENT_VERSION = 1;
				DYLIB_INSTALL_NAME_BASE = "@rpath";
				INFOPLIST_FILE = Storage/Info.plist;
				INSTALL_PATH = "$(LOCAL_LIBRARY_DIR)/Frameworks";
				IPHONEOS_DEPLOYMENT_TARGET = 11.0;
				LD_RUNPATH_SEARCH_PATHS = (
					"$(inherited)",
					"@executable_path/Frameworks",
					"@loader_path/Frameworks",
				);
				PRODUCT_BUNDLE_IDENTIFIER = com.automattic.woo.Storage;
				PRODUCT_NAME = "$(TARGET_NAME:c99extidentifier)";
				SKIP_INSTALL = YES;
				SWIFT_VERSION = 5.0;
				TARGETED_DEVICE_FAMILY = "1,2";
				VALID_ARCHS = "$(inherited)";
			};
			name = "Release-Alpha";
		};
		1A96903D2359D9AF0061E383 /* Release-Alpha */ = {
			isa = XCBuildConfiguration;
			baseConfigurationReference = F0439F2ADB3B211DF5C44D83 /* Pods-StorageTests.release-alpha.xcconfig */;
			buildSettings = {
				ALWAYS_EMBED_SWIFT_STANDARD_LIBRARIES = "${inherited}";
				CLANG_ENABLE_MODULES = YES;
				CODE_SIGN_STYLE = Automatic;
				DEVELOPMENT_TEAM = PZYM8XX95Q;
				INFOPLIST_FILE = StorageTests/Info.plist;
				IPHONEOS_DEPLOYMENT_TARGET = 11.0;
				LD_RUNPATH_SEARCH_PATHS = (
					"$(inherited)",
					"@executable_path/Frameworks",
					"@loader_path/Frameworks",
				);
				MACH_O_TYPE = mh_dylib;
				PRODUCT_BUNDLE_IDENTIFIER = com.automattic.woo.StorageTests;
				PRODUCT_NAME = "$(TARGET_NAME)";
				SWIFT_VERSION = 5.0;
				TARGETED_DEVICE_FAMILY = "1,2";
				VALID_ARCHS = "$(inherited)";
			};
			name = "Release-Alpha";
		};
		B54CA5AB20A4BBA600F38CD1 /* Debug */ = {
			isa = XCBuildConfiguration;
			buildSettings = {
				ALWAYS_SEARCH_USER_PATHS = NO;
				CLANG_ANALYZER_NONNULL = YES;
				CLANG_ANALYZER_NUMBER_OBJECT_CONVERSION = YES_AGGRESSIVE;
				CLANG_CXX_LANGUAGE_STANDARD = "gnu++14";
				CLANG_CXX_LIBRARY = "libc++";
				CLANG_ENABLE_MODULES = YES;
				CLANG_ENABLE_OBJC_ARC = YES;
				CLANG_ENABLE_OBJC_WEAK = YES;
				CLANG_WARN_BLOCK_CAPTURE_AUTORELEASING = YES;
				CLANG_WARN_BOOL_CONVERSION = YES;
				CLANG_WARN_COMMA = YES;
				CLANG_WARN_CONSTANT_CONVERSION = YES;
				CLANG_WARN_DEPRECATED_OBJC_IMPLEMENTATIONS = YES;
				CLANG_WARN_DIRECT_OBJC_ISA_USAGE = YES_ERROR;
				CLANG_WARN_DOCUMENTATION_COMMENTS = YES;
				CLANG_WARN_EMPTY_BODY = YES;
				CLANG_WARN_ENUM_CONVERSION = YES;
				CLANG_WARN_INFINITE_RECURSION = YES;
				CLANG_WARN_INT_CONVERSION = YES;
				CLANG_WARN_NON_LITERAL_NULL_CONVERSION = YES;
				CLANG_WARN_OBJC_IMPLICIT_RETAIN_SELF = YES;
				CLANG_WARN_OBJC_LITERAL_CONVERSION = YES;
				CLANG_WARN_OBJC_ROOT_CLASS = YES_ERROR;
				CLANG_WARN_RANGE_LOOP_ANALYSIS = YES;
				CLANG_WARN_STRICT_PROTOTYPES = YES;
				CLANG_WARN_SUSPICIOUS_MOVE = YES;
				CLANG_WARN_UNGUARDED_AVAILABILITY = YES_AGGRESSIVE;
				CLANG_WARN_UNREACHABLE_CODE = YES;
				CLANG_WARN__DUPLICATE_METHOD_MATCH = YES;
				CODE_SIGN_IDENTITY = "iPhone Developer";
				COPY_PHASE_STRIP = NO;
				CURRENT_PROJECT_VERSION = 1;
				DEBUG_INFORMATION_FORMAT = dwarf;
				ENABLE_STRICT_OBJC_MSGSEND = YES;
				ENABLE_TESTABILITY = YES;
				GCC_C_LANGUAGE_STANDARD = gnu11;
				GCC_DYNAMIC_NO_PIC = NO;
				GCC_NO_COMMON_BLOCKS = YES;
				GCC_OPTIMIZATION_LEVEL = 0;
				GCC_PREPROCESSOR_DEFINITIONS = (
					"DEBUG=1",
					"$(inherited)",
				);
				GCC_WARN_64_TO_32_BIT_CONVERSION = YES;
				GCC_WARN_ABOUT_RETURN_TYPE = YES_ERROR;
				GCC_WARN_UNDECLARED_SELECTOR = YES;
				GCC_WARN_UNINITIALIZED_AUTOS = YES_AGGRESSIVE;
				GCC_WARN_UNUSED_FUNCTION = YES;
				GCC_WARN_UNUSED_VARIABLE = YES;
				IPHONEOS_DEPLOYMENT_TARGET = 11.3;
				MTL_ENABLE_DEBUG_INFO = YES;
				ONLY_ACTIVE_ARCH = YES;
				SDKROOT = iphoneos;
				SWIFT_ACTIVE_COMPILATION_CONDITIONS = DEBUG;
				SWIFT_OPTIMIZATION_LEVEL = "-Onone";
				VALID_ARCHS = "$(ARCHS_STANDARD_64_BIT)";
				VERSIONING_SYSTEM = "apple-generic";
				VERSION_INFO_PREFIX = "";
			};
			name = Debug;
		};
		B54CA5AC20A4BBA600F38CD1 /* Release */ = {
			isa = XCBuildConfiguration;
			buildSettings = {
				ALWAYS_SEARCH_USER_PATHS = NO;
				CLANG_ANALYZER_NONNULL = YES;
				CLANG_ANALYZER_NUMBER_OBJECT_CONVERSION = YES_AGGRESSIVE;
				CLANG_CXX_LANGUAGE_STANDARD = "gnu++14";
				CLANG_CXX_LIBRARY = "libc++";
				CLANG_ENABLE_MODULES = YES;
				CLANG_ENABLE_OBJC_ARC = YES;
				CLANG_ENABLE_OBJC_WEAK = YES;
				CLANG_WARN_BLOCK_CAPTURE_AUTORELEASING = YES;
				CLANG_WARN_BOOL_CONVERSION = YES;
				CLANG_WARN_COMMA = YES;
				CLANG_WARN_CONSTANT_CONVERSION = YES;
				CLANG_WARN_DEPRECATED_OBJC_IMPLEMENTATIONS = YES;
				CLANG_WARN_DIRECT_OBJC_ISA_USAGE = YES_ERROR;
				CLANG_WARN_DOCUMENTATION_COMMENTS = YES;
				CLANG_WARN_EMPTY_BODY = YES;
				CLANG_WARN_ENUM_CONVERSION = YES;
				CLANG_WARN_INFINITE_RECURSION = YES;
				CLANG_WARN_INT_CONVERSION = YES;
				CLANG_WARN_NON_LITERAL_NULL_CONVERSION = YES;
				CLANG_WARN_OBJC_IMPLICIT_RETAIN_SELF = YES;
				CLANG_WARN_OBJC_LITERAL_CONVERSION = YES;
				CLANG_WARN_OBJC_ROOT_CLASS = YES_ERROR;
				CLANG_WARN_RANGE_LOOP_ANALYSIS = YES;
				CLANG_WARN_STRICT_PROTOTYPES = YES;
				CLANG_WARN_SUSPICIOUS_MOVE = YES;
				CLANG_WARN_UNGUARDED_AVAILABILITY = YES_AGGRESSIVE;
				CLANG_WARN_UNREACHABLE_CODE = YES;
				CLANG_WARN__DUPLICATE_METHOD_MATCH = YES;
				CODE_SIGN_IDENTITY = "iPhone Developer";
				COPY_PHASE_STRIP = NO;
				CURRENT_PROJECT_VERSION = 1;
				DEBUG_INFORMATION_FORMAT = "dwarf-with-dsym";
				ENABLE_NS_ASSERTIONS = NO;
				ENABLE_STRICT_OBJC_MSGSEND = YES;
				GCC_C_LANGUAGE_STANDARD = gnu11;
				GCC_NO_COMMON_BLOCKS = YES;
				GCC_WARN_64_TO_32_BIT_CONVERSION = YES;
				GCC_WARN_ABOUT_RETURN_TYPE = YES_ERROR;
				GCC_WARN_UNDECLARED_SELECTOR = YES;
				GCC_WARN_UNINITIALIZED_AUTOS = YES_AGGRESSIVE;
				GCC_WARN_UNUSED_FUNCTION = YES;
				GCC_WARN_UNUSED_VARIABLE = YES;
				IPHONEOS_DEPLOYMENT_TARGET = 11.3;
				MTL_ENABLE_DEBUG_INFO = NO;
				SDKROOT = iphoneos;
				SWIFT_COMPILATION_MODE = wholemodule;
				SWIFT_OPTIMIZATION_LEVEL = "-O";
				VALIDATE_PRODUCT = YES;
				VALID_ARCHS = "$(ARCHS_STANDARD_64_BIT)";
				VERSIONING_SYSTEM = "apple-generic";
				VERSION_INFO_PREFIX = "";
			};
			name = Release;
		};
		B54CA5AE20A4BBA600F38CD1 /* Debug */ = {
			isa = XCBuildConfiguration;
			baseConfigurationReference = A3821B262583F14863740A37 /* Pods-Storage.debug.xcconfig */;
			buildSettings = {
				CLANG_ENABLE_MODULES = YES;
				CODE_SIGN_IDENTITY = "";
				CODE_SIGN_STYLE = Automatic;
				DEFINES_MODULE = YES;
				DEVELOPMENT_TEAM = PZYM8XX95Q;
				DYLIB_COMPATIBILITY_VERSION = 1;
				DYLIB_CURRENT_VERSION = 1;
				DYLIB_INSTALL_NAME_BASE = "@rpath";
				INFOPLIST_FILE = Storage/Info.plist;
				INSTALL_PATH = "$(LOCAL_LIBRARY_DIR)/Frameworks";
				IPHONEOS_DEPLOYMENT_TARGET = 11.0;
				LD_RUNPATH_SEARCH_PATHS = (
					"$(inherited)",
					"@executable_path/Frameworks",
					"@loader_path/Frameworks",
				);
				PRODUCT_BUNDLE_IDENTIFIER = com.automattic.woo.Storage;
				PRODUCT_NAME = "$(TARGET_NAME:c99extidentifier)";
				SKIP_INSTALL = YES;
				SWIFT_OPTIMIZATION_LEVEL = "-Onone";
				SWIFT_VERSION = 5.0;
				TARGETED_DEVICE_FAMILY = "1,2";
				VALID_ARCHS = "$(inherited)";
			};
			name = Debug;
		};
		B54CA5AF20A4BBA600F38CD1 /* Release */ = {
			isa = XCBuildConfiguration;
			baseConfigurationReference = 7C81935EDD982072BBDCC837 /* Pods-Storage.release.xcconfig */;
			buildSettings = {
				CLANG_ENABLE_MODULES = YES;
				CODE_SIGN_IDENTITY = "";
				CODE_SIGN_STYLE = Automatic;
				DEFINES_MODULE = YES;
				DEVELOPMENT_TEAM = PZYM8XX95Q;
				DYLIB_COMPATIBILITY_VERSION = 1;
				DYLIB_CURRENT_VERSION = 1;
				DYLIB_INSTALL_NAME_BASE = "@rpath";
				INFOPLIST_FILE = Storage/Info.plist;
				INSTALL_PATH = "$(LOCAL_LIBRARY_DIR)/Frameworks";
				IPHONEOS_DEPLOYMENT_TARGET = 11.0;
				LD_RUNPATH_SEARCH_PATHS = (
					"$(inherited)",
					"@executable_path/Frameworks",
					"@loader_path/Frameworks",
				);
				PRODUCT_BUNDLE_IDENTIFIER = com.automattic.woo.Storage;
				PRODUCT_NAME = "$(TARGET_NAME:c99extidentifier)";
				SKIP_INSTALL = YES;
				SWIFT_VERSION = 5.0;
				TARGETED_DEVICE_FAMILY = "1,2";
				VALID_ARCHS = "$(inherited)";
			};
			name = Release;
		};
		B54CA5B120A4BBA600F38CD1 /* Debug */ = {
			isa = XCBuildConfiguration;
			baseConfigurationReference = 5D12CAE2D0EA6AB66F162FF9 /* Pods-StorageTests.debug.xcconfig */;
			buildSettings = {
				ALWAYS_EMBED_SWIFT_STANDARD_LIBRARIES = "${inherited}";
				CLANG_ENABLE_MODULES = YES;
				CODE_SIGN_STYLE = Automatic;
				DEVELOPMENT_TEAM = PZYM8XX95Q;
				INFOPLIST_FILE = StorageTests/Info.plist;
				IPHONEOS_DEPLOYMENT_TARGET = 11.0;
				LD_RUNPATH_SEARCH_PATHS = (
					"$(inherited)",
					"@executable_path/Frameworks",
					"@loader_path/Frameworks",
				);
				MACH_O_TYPE = mh_dylib;
				PRODUCT_BUNDLE_IDENTIFIER = com.automattic.woo.StorageTests;
				PRODUCT_NAME = "$(TARGET_NAME)";
				SWIFT_OPTIMIZATION_LEVEL = "-Onone";
				SWIFT_VERSION = 5.0;
				TARGETED_DEVICE_FAMILY = "1,2";
				VALID_ARCHS = "$(inherited)";
			};
			name = Debug;
		};
		B54CA5B220A4BBA600F38CD1 /* Release */ = {
			isa = XCBuildConfiguration;
			baseConfigurationReference = BB0EDB0E92A719168B18DAFE /* Pods-StorageTests.release.xcconfig */;
			buildSettings = {
				ALWAYS_EMBED_SWIFT_STANDARD_LIBRARIES = "${inherited}";
				CLANG_ENABLE_MODULES = YES;
				CODE_SIGN_STYLE = Automatic;
				DEVELOPMENT_TEAM = PZYM8XX95Q;
				INFOPLIST_FILE = StorageTests/Info.plist;
				IPHONEOS_DEPLOYMENT_TARGET = 11.0;
				LD_RUNPATH_SEARCH_PATHS = (
					"$(inherited)",
					"@executable_path/Frameworks",
					"@loader_path/Frameworks",
				);
				MACH_O_TYPE = mh_dylib;
				PRODUCT_BUNDLE_IDENTIFIER = com.automattic.woo.StorageTests;
				PRODUCT_NAME = "$(TARGET_NAME)";
				SWIFT_VERSION = 5.0;
				TARGETED_DEVICE_FAMILY = "1,2";
				VALID_ARCHS = "$(inherited)";
			};
			name = Release;
		};
/* End XCBuildConfiguration section */

/* Begin XCConfigurationList section */
		B54CA59320A4BBA500F38CD1 /* Build configuration list for PBXProject "Storage" */ = {
			isa = XCConfigurationList;
			buildConfigurations = (
				B54CA5AB20A4BBA600F38CD1 /* Debug */,
				B54CA5AC20A4BBA600F38CD1 /* Release */,
				1A96903B2359D9AF0061E383 /* Release-Alpha */,
			);
			defaultConfigurationIsVisible = 0;
			defaultConfigurationName = Release;
		};
		B54CA5AD20A4BBA600F38CD1 /* Build configuration list for PBXNativeTarget "Storage" */ = {
			isa = XCConfigurationList;
			buildConfigurations = (
				B54CA5AE20A4BBA600F38CD1 /* Debug */,
				B54CA5AF20A4BBA600F38CD1 /* Release */,
				1A96903C2359D9AF0061E383 /* Release-Alpha */,
			);
			defaultConfigurationIsVisible = 0;
			defaultConfigurationName = Release;
		};
		B54CA5B020A4BBA600F38CD1 /* Build configuration list for PBXNativeTarget "StorageTests" */ = {
			isa = XCConfigurationList;
			buildConfigurations = (
				B54CA5B120A4BBA600F38CD1 /* Debug */,
				B54CA5B220A4BBA600F38CD1 /* Release */,
				1A96903D2359D9AF0061E383 /* Release-Alpha */,
			);
			defaultConfigurationIsVisible = 0;
			defaultConfigurationName = Release;
		};
/* End XCConfigurationList section */

/* Begin XCVersionGroup section */
		B59E11D820A9D00C004121A4 /* WooCommerce.xcdatamodeld */ = {
			isa = XCVersionGroup;
			children = (
				025CA2BA238EB47200B05C81 /* Model 24.xcdatamodel */,
				026CF636237D9E84009563D4 /* Model 23.xcdatamodel */,
				45E1862C2370415C009241F3 /* Model 22.xcdatamodel */,
				CE4FD43E2350D2FA00A16B31 /* Model 21.xcdatamodel */,
				028F00652331605000E6C283 /* Model 20.xcdatamodel */,
				02A9F16A22F9873600EE36EA /* Model 19.xcdatamodel */,
				D8736B6322F0AB4E00A14A29 /* Model 18.xcdatamodel */,
				D8FBFF2A22D63B12006E3336 /* Model 17.xcdatamodel */,
				CE43A8FA229F475400A4FF29 /* Model 16.xcdatamodel */,
				CE6B4810227C915B00488C39 /* Model 15.xcdatamodel */,
				93D8BBF9226A6B3200AD2EB3 /* Model 14.xcdatamodel */,
				74159626224D5644003C21CF /* Model 13.xcdatamodel */,
				D82A61EF2239EB9900335D40 /* Model 12.xcdatamodel */,
				CE3B7ACF2225E5CE0050FE4B /* Model 11.xcdatamodel */,
				9302E3A7220DC69400DA5018 /* Model 10.xcdatamodel */,
				B5FD111721D402C200560344 /* Model 9.xcdatamodel */,
				7435E58C21C007D100216F0F /* Model 8.xcdatamodel */,
				742EF49121AC872B00362FE1 /* Model 7.xcdatamodel */,
				B5B2358C2190CC22009A4A54 /* Model 6.xcdatamodel */,
				7492FAD3217FA88E00ED2C69 /* Model 5.xcdatamodel */,
				7471A50F216CEEA900219F7E /* Model 4.xcdatamodel */,
				74B053702153090F0068EB85 /* Model 3.xcdatamodel */,
				746A9D14214071F90013F6FF /* Model 2.xcdatamodel */,
				B59E11D920A9D00C004121A4 /* Model.xcdatamodel */,
			);
			currentVersion = 025CA2BA238EB47200B05C81 /* Model 24.xcdatamodel */;
			path = WooCommerce.xcdatamodeld;
			sourceTree = "<group>";
			versionGroupType = wrapper.xcdatamodel;
		};
/* End XCVersionGroup section */
	};
	rootObject = B54CA59020A4BBA500F38CD1 /* Project object */;
}<|MERGE_RESOLUTION|>--- conflicted
+++ resolved
@@ -10,12 +10,9 @@
 		023FA29523316A4D008C1769 /* Product+CoreDataProperties.swift in Sources */ = {isa = PBXBuildFile; fileRef = 023FA29223316A4D008C1769 /* Product+CoreDataProperties.swift */; };
 		023FA29623316A4D008C1769 /* ProductSearchResults+CoreDataProperties.swift in Sources */ = {isa = PBXBuildFile; fileRef = 023FA29323316A4D008C1769 /* ProductSearchResults+CoreDataProperties.swift */; };
 		023FA29723316A4D008C1769 /* ProductSearchResults+CoreDataClass.swift in Sources */ = {isa = PBXBuildFile; fileRef = 023FA29423316A4D008C1769 /* ProductSearchResults+CoreDataClass.swift */; };
-<<<<<<< HEAD
 		027D3E6E23A0EEA4007D91B0 /* StorageType+Deletions.swift in Sources */ = {isa = PBXBuildFile; fileRef = 027D3E6D23A0EEA4007D91B0 /* StorageType+Deletions.swift */; };
-=======
 		025CA2BD238EB86200B05C81 /* ProductShippingClass+CoreDataClass.swift in Sources */ = {isa = PBXBuildFile; fileRef = 025CA2BB238EB86200B05C81 /* ProductShippingClass+CoreDataClass.swift */; };
 		025CA2BE238EB86200B05C81 /* ProductShippingClass+CoreDataProperties.swift in Sources */ = {isa = PBXBuildFile; fileRef = 025CA2BC238EB86200B05C81 /* ProductShippingClass+CoreDataProperties.swift */; };
->>>>>>> c17f2bef
 		028296F2237D404F00E84012 /* ProductVariation+CoreDataClass.swift in Sources */ = {isa = PBXBuildFile; fileRef = 028296EE237D404F00E84012 /* ProductVariation+CoreDataClass.swift */; };
 		028296F3237D404F00E84012 /* ProductVariation+CoreDataProperties.swift in Sources */ = {isa = PBXBuildFile; fileRef = 028296EF237D404F00E84012 /* ProductVariation+CoreDataProperties.swift */; };
 		028296F4237D404F00E84012 /* Attribute+CoreDataClass.swift in Sources */ = {isa = PBXBuildFile; fileRef = 028296F0237D404F00E84012 /* Attribute+CoreDataClass.swift */; };

--- conflicted
+++ resolved
@@ -3320,11 +3320,8 @@
 				747AA0892107CEC60047A89B /* AnalyticsProvider.swift in Sources */,
 				CECC759123D22B5000486676 /* RefundedOrderItemCellViewModel.swift in Sources */,
 				B5DBF3CB20E149CC00B53AED /* AuthenticatedState.swift in Sources */,
-<<<<<<< HEAD
 				CECC758623D21AC200486676 /* AggregateOrderItem.swift in Sources */,
-=======
 				02357B2A23CDB3E300147C2B /* ProductImageViewController.swift in Sources */,
->>>>>>> df9b7205
 				B53B3F39219C817800DF1EB6 /* UIStoryboard+Woo.swift in Sources */,
 				021E2A1723A9FE5A00B1DE07 /* ProductInventorySettingsViewController.swift in Sources */,
 				020F41E823176F8E00776C4D /* TopBannerPresenter.swift in Sources */,

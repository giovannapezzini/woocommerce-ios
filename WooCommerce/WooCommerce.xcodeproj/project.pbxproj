--- conflicted
+++ resolved
@@ -289,13 +289,10 @@
 		CEEC9B6021E79CAA0055EEF0 /* FeatureFlagTests.swift in Sources */ = {isa = PBXBuildFile; fileRef = CEEC9B5F21E79CAA0055EEF0 /* FeatureFlagTests.swift */; };
 		CEEC9B6421E7AB850055EEF0 /* AppRatingManager.swift in Sources */ = {isa = PBXBuildFile; fileRef = CEEC9B6221E79EE00055EEF0 /* AppRatingManager.swift */; };
 		CEEC9B6621E7C5200055EEF0 /* AppRatingManagerTests.swift in Sources */ = {isa = PBXBuildFile; fileRef = CEEC9B6521E7C5200055EEF0 /* AppRatingManagerTests.swift */; };
-<<<<<<< HEAD
 		D8023EE3221547D400D2DC30 /* FancyAlertViewController+SwitchStore.swift in Sources */ = {isa = PBXBuildFile; fileRef = D8023EE2221547D400D2DC30 /* FancyAlertViewController+SwitchStore.swift */; };
 		D8149F532251CFE60006A245 /* EditableOrderTrackingTableViewCell.swift in Sources */ = {isa = PBXBuildFile; fileRef = D8149F512251CFE50006A245 /* EditableOrderTrackingTableViewCell.swift */; };
 		D8149F542251CFE60006A245 /* EditableOrderTrackingTableViewCell.xib in Resources */ = {isa = PBXBuildFile; fileRef = D8149F522251CFE50006A245 /* EditableOrderTrackingTableViewCell.xib */; };
 		D8149F562251EE300006A245 /* UITextField+Helpers.swift in Sources */ = {isa = PBXBuildFile; fileRef = D8149F552251EE300006A245 /* UITextField+Helpers.swift */; };
-=======
->>>>>>> 5ad5f340
 		D816DDBC22265DA300903E59 /* OrderTrackingTableViewCellTests.swift in Sources */ = {isa = PBXBuildFile; fileRef = D816DDBB22265DA300903E59 /* OrderTrackingTableViewCellTests.swift */; };
 		D81D9228222E7F0800FFA585 /* OrderStatusListViewController.swift in Sources */ = {isa = PBXBuildFile; fileRef = D81D9226222E7F0800FFA585 /* OrderStatusListViewController.swift */; };
 		D81D9229222E7F0800FFA585 /* OrderStatusListViewController.xib in Resources */ = {isa = PBXBuildFile; fileRef = D81D9227222E7F0800FFA585 /* OrderStatusListViewController.xib */; };
@@ -649,13 +646,10 @@
 		CEEC9B5F21E79CAA0055EEF0 /* FeatureFlagTests.swift */ = {isa = PBXFileReference; lastKnownFileType = sourcecode.swift; path = FeatureFlagTests.swift; sourceTree = "<group>"; };
 		CEEC9B6221E79EE00055EEF0 /* AppRatingManager.swift */ = {isa = PBXFileReference; lastKnownFileType = sourcecode.swift; path = AppRatingManager.swift; sourceTree = "<group>"; };
 		CEEC9B6521E7C5200055EEF0 /* AppRatingManagerTests.swift */ = {isa = PBXFileReference; lastKnownFileType = sourcecode.swift; path = AppRatingManagerTests.swift; sourceTree = "<group>"; };
-<<<<<<< HEAD
 		D8023EE2221547D400D2DC30 /* FancyAlertViewController+SwitchStore.swift */ = {isa = PBXFileReference; lastKnownFileType = sourcecode.swift; path = "FancyAlertViewController+SwitchStore.swift"; sourceTree = "<group>"; };
 		D8149F512251CFE50006A245 /* EditableOrderTrackingTableViewCell.swift */ = {isa = PBXFileReference; fileEncoding = 4; lastKnownFileType = sourcecode.swift; path = EditableOrderTrackingTableViewCell.swift; sourceTree = "<group>"; };
 		D8149F522251CFE50006A245 /* EditableOrderTrackingTableViewCell.xib */ = {isa = PBXFileReference; fileEncoding = 4; lastKnownFileType = file.xib; path = EditableOrderTrackingTableViewCell.xib; sourceTree = "<group>"; };
 		D8149F552251EE300006A245 /* UITextField+Helpers.swift */ = {isa = PBXFileReference; lastKnownFileType = sourcecode.swift; path = "UITextField+Helpers.swift"; sourceTree = "<group>"; };
-=======
->>>>>>> 5ad5f340
 		D816DDBB22265DA300903E59 /* OrderTrackingTableViewCellTests.swift */ = {isa = PBXFileReference; lastKnownFileType = sourcecode.swift; path = OrderTrackingTableViewCellTests.swift; sourceTree = "<group>"; };
 		D81D9226222E7F0800FFA585 /* OrderStatusListViewController.swift */ = {isa = PBXFileReference; lastKnownFileType = sourcecode.swift; path = OrderStatusListViewController.swift; sourceTree = "<group>"; };
 		D81D9227222E7F0800FFA585 /* OrderStatusListViewController.xib */ = {isa = PBXFileReference; lastKnownFileType = file.xib; path = OrderStatusListViewController.xib; sourceTree = "<group>"; };

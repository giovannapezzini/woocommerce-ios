// !$*UTF8*$!
{
	archiveVersion = 1;
	classes = {
	};
	objectVersion = 48;
	objects = {

/* Begin PBXAggregateTarget section */
		B55D4C0F20B612F300D7A50F /* GenerateCredentials */ = {
			isa = PBXAggregateTarget;
			buildConfigurationList = B55D4C1020B612F300D7A50F /* Build configuration list for PBXAggregateTarget "GenerateCredentials" */;
			buildPhases = (
				B55D4C1320B612FE00D7A50F /* ShellScript */,
			);
			dependencies = (
			);
			name = GenerateCredentials;
			productName = GenerateInfoPlist;
		};
/* End PBXAggregateTarget section */

/* Begin PBXBuildFile section */
		0202B68D23876BC100F3EBE0 /* ProductsTabProductViewModel+ProductVariation.swift in Sources */ = {isa = PBXBuildFile; fileRef = 0202B68C23876BC100F3EBE0 /* ProductsTabProductViewModel+ProductVariation.swift */; };
		0202B6922387AB0C00F3EBE0 /* WooTab+Tag.swift in Sources */ = {isa = PBXBuildFile; fileRef = 0202B6912387AB0C00F3EBE0 /* WooTab+Tag.swift */; };
		0202B6952387AD1B00F3EBE0 /* UITabBar+Order.swift in Sources */ = {isa = PBXBuildFile; fileRef = 0202B6942387AD1B00F3EBE0 /* UITabBar+Order.swift */; };
		0206483A23FA4160008441BB /* OrdersRootViewController.swift in Sources */ = {isa = PBXBuildFile; fileRef = 0206483923FA4160008441BB /* OrdersRootViewController.swift */; };
		020B2F8F23BD9F1F00BD79AD /* IntegerInputFormatter.swift in Sources */ = {isa = PBXBuildFile; fileRef = 020B2F8E23BD9F1F00BD79AD /* IntegerInputFormatter.swift */; };
		020B2F9123BDD71500BD79AD /* IntegerInputFormatterTests.swift in Sources */ = {isa = PBXBuildFile; fileRef = 020B2F9023BDD71500BD79AD /* IntegerInputFormatterTests.swift */; };
		020B2F9423BDDBDC00BD79AD /* ProductUpdateError+UI.swift in Sources */ = {isa = PBXBuildFile; fileRef = 020B2F9323BDDBDC00BD79AD /* ProductUpdateError+UI.swift */; };
		020B2F9923BDF2E000BD79AD /* DefaultProductFormTableViewModelTests.swift in Sources */ = {isa = PBXBuildFile; fileRef = 020B2F9823BDF2E000BD79AD /* DefaultProductFormTableViewModelTests.swift */; };
		020BE74823B05CF2007FE54C /* ProductInventoryEditableData.swift in Sources */ = {isa = PBXBuildFile; fileRef = 020BE74723B05CF2007FE54C /* ProductInventoryEditableData.swift */; };
		020BE74D23B1F5EB007FE54C /* TitleAndTextFieldTableViewCell.swift in Sources */ = {isa = PBXBuildFile; fileRef = 020BE74B23B1F5EA007FE54C /* TitleAndTextFieldTableViewCell.swift */; };
		020BE74E23B1F5EB007FE54C /* TitleAndTextFieldTableViewCell.xib in Resources */ = {isa = PBXBuildFile; fileRef = 020BE74C23B1F5EA007FE54C /* TitleAndTextFieldTableViewCell.xib */; };
		020BE76723B49FE9007FE54C /* AztecBoldFormatBarCommandTests.swift in Sources */ = {isa = PBXBuildFile; fileRef = 020BE76623B49FE9007FE54C /* AztecBoldFormatBarCommandTests.swift */; };
		020BE76923B4A268007FE54C /* AztecItalicFormatBarCommandTests.swift in Sources */ = {isa = PBXBuildFile; fileRef = 020BE76823B4A268007FE54C /* AztecItalicFormatBarCommandTests.swift */; };
		020BE76B23B4A380007FE54C /* AztecUnderlineFormatBarCommandTests.swift in Sources */ = {isa = PBXBuildFile; fileRef = 020BE76A23B4A380007FE54C /* AztecUnderlineFormatBarCommandTests.swift */; };
		020BE76D23B4A404007FE54C /* AztecStrikethroughFormatBarCommandTests.swift in Sources */ = {isa = PBXBuildFile; fileRef = 020BE76C23B4A404007FE54C /* AztecStrikethroughFormatBarCommandTests.swift */; };
		020BE76F23B4A468007FE54C /* AztecBlockquoteFormatBarCommandTests.swift in Sources */ = {isa = PBXBuildFile; fileRef = 020BE76E23B4A468007FE54C /* AztecBlockquoteFormatBarCommandTests.swift */; };
		020BE77123B4A4C6007FE54C /* AztecHorizontalRulerFormatBarCommandTests.swift in Sources */ = {isa = PBXBuildFile; fileRef = 020BE77023B4A4C6007FE54C /* AztecHorizontalRulerFormatBarCommandTests.swift */; };
		020BE77323B4A567007FE54C /* AztecInsertMoreFormatBarCommandTests.swift in Sources */ = {isa = PBXBuildFile; fileRef = 020BE77223B4A567007FE54C /* AztecInsertMoreFormatBarCommandTests.swift */; };
		020BE77523B4A7EC007FE54C /* AztecSourceCodeFormatBarCommandTests.swift in Sources */ = {isa = PBXBuildFile; fileRef = 020BE77423B4A7EC007FE54C /* AztecSourceCodeFormatBarCommandTests.swift */; };
		020BE77723B4A9D9007FE54C /* AztecLinkFormatBarCommandTests.swift in Sources */ = {isa = PBXBuildFile; fileRef = 020BE77623B4A9D9007FE54C /* AztecLinkFormatBarCommandTests.swift */; };
		020DD48A23229495005822B1 /* ProductsTabProductTableViewCell.swift in Sources */ = {isa = PBXBuildFile; fileRef = 020DD48923229495005822B1 /* ProductsTabProductTableViewCell.swift */; };
		020DD48D2322A617005822B1 /* ProductsTabProductViewModel.swift in Sources */ = {isa = PBXBuildFile; fileRef = 020DD48C2322A617005822B1 /* ProductsTabProductViewModel.swift */; };
		020DD48F232392C9005822B1 /* UIViewController+AppReview.swift in Sources */ = {isa = PBXBuildFile; fileRef = 020DD48E232392C9005822B1 /* UIViewController+AppReview.swift */; };
		020DD49123239DD6005822B1 /* PaginatedListViewControllerStateCoordinator.swift in Sources */ = {isa = PBXBuildFile; fileRef = 020DD49023239DD6005822B1 /* PaginatedListViewControllerStateCoordinator.swift */; };
		020F41E523163C0100776C4D /* TopBannerViewModel.swift in Sources */ = {isa = PBXBuildFile; fileRef = 020F41E323163C0100776C4D /* TopBannerViewModel.swift */; };
		020F41E623163C0100776C4D /* TopBannerView.swift in Sources */ = {isa = PBXBuildFile; fileRef = 020F41E423163C0100776C4D /* TopBannerView.swift */; };
		020F41E823176F8E00776C4D /* TopBannerPresenter.swift in Sources */ = {isa = PBXBuildFile; fileRef = 020F41E723176F8E00776C4D /* TopBannerPresenter.swift */; };
		0215320B24231D5A003F2BBD /* UIStackView+Subviews.swift in Sources */ = {isa = PBXBuildFile; fileRef = 0215320A24231D5A003F2BBD /* UIStackView+Subviews.swift */; };
		0215320D2423309B003F2BBD /* UIStackView+SubviewsTests.swift in Sources */ = {isa = PBXBuildFile; fileRef = 0215320C2423309B003F2BBD /* UIStackView+SubviewsTests.swift */; };
		02153211242376B5003F2BBD /* ProductPriceSettingsViewModelTests.swift in Sources */ = {isa = PBXBuildFile; fileRef = 02153210242376B5003F2BBD /* ProductPriceSettingsViewModelTests.swift */; };
		0216271E2375044D000208D2 /* AztecFormatBar+Update.swift in Sources */ = {isa = PBXBuildFile; fileRef = 0216271D2375044D000208D2 /* AztecFormatBar+Update.swift */; };
		02162726237963AF000208D2 /* ProductFormViewController.swift in Sources */ = {isa = PBXBuildFile; fileRef = 02162724237963AF000208D2 /* ProductFormViewController.swift */; };
		02162727237963AF000208D2 /* ProductFormViewController.xib in Resources */ = {isa = PBXBuildFile; fileRef = 02162725237963AF000208D2 /* ProductFormViewController.xib */; };
		02162729237965E8000208D2 /* ProductFormTableViewModel.swift in Sources */ = {isa = PBXBuildFile; fileRef = 02162728237965E8000208D2 /* ProductFormTableViewModel.swift */; };
		0216272B2379662C000208D2 /* DefaultProductFormTableViewModel.swift in Sources */ = {isa = PBXBuildFile; fileRef = 0216272A2379662C000208D2 /* DefaultProductFormTableViewModel.swift */; };
		0218B4EC242E06F00083A847 /* MediaType+WPMediaType.swift in Sources */ = {isa = PBXBuildFile; fileRef = 0218B4EB242E06F00083A847 /* MediaType+WPMediaType.swift */; };
		0219B03723964527007DCD5E /* PaginatedProductShippingClassListSelectorDataSource.swift in Sources */ = {isa = PBXBuildFile; fileRef = 0219B03623964527007DCD5E /* PaginatedProductShippingClassListSelectorDataSource.swift */; };
		021AEF9C2407B07300029D28 /* ProductImageStatus+HelpersTests.swift in Sources */ = {isa = PBXBuildFile; fileRef = 021AEF9B2407B07300029D28 /* ProductImageStatus+HelpersTests.swift */; };
		021AEF9E2407F55C00029D28 /* PHAssetImageLoader.swift in Sources */ = {isa = PBXBuildFile; fileRef = 021AEF9D2407F55C00029D28 /* PHAssetImageLoader.swift */; };
		021E2A1723A9FE5A00B1DE07 /* ProductInventorySettingsViewController.swift in Sources */ = {isa = PBXBuildFile; fileRef = 021E2A1523A9FE5A00B1DE07 /* ProductInventorySettingsViewController.swift */; };
		021E2A1823A9FE5A00B1DE07 /* ProductInventorySettingsViewController.xib in Resources */ = {isa = PBXBuildFile; fileRef = 021E2A1623A9FE5A00B1DE07 /* ProductInventorySettingsViewController.xib */; };
		021E2A1A23AA07F800B1DE07 /* Product+InventorySettingsViewModels.swift in Sources */ = {isa = PBXBuildFile; fileRef = 021E2A1923AA07F800B1DE07 /* Product+InventorySettingsViewModels.swift */; };
		021E2A1C23AA0DD100B1DE07 /* ProductBackordersSettingListSelectorDataSource.swift in Sources */ = {isa = PBXBuildFile; fileRef = 021E2A1B23AA0DD100B1DE07 /* ProductBackordersSettingListSelectorDataSource.swift */; };
		021E2A1E23AA24C600B1DE07 /* StringInputFormatter.swift in Sources */ = {isa = PBXBuildFile; fileRef = 021E2A1D23AA24C600B1DE07 /* StringInputFormatter.swift */; };
		021E2A2023AA274700B1DE07 /* ProductBackordersSettingListSelectorDataSourceTests.swift in Sources */ = {isa = PBXBuildFile; fileRef = 021E2A1F23AA274700B1DE07 /* ProductBackordersSettingListSelectorDataSourceTests.swift */; };
		021FAFCD2355621E00B99241 /* UIView+SubviewsAxisTests.swift in Sources */ = {isa = PBXBuildFile; fileRef = 021FAFCC2355621E00B99241 /* UIView+SubviewsAxisTests.swift */; };
		021FAFCF23556D2B00B99241 /* UIView+SubviewsAxis.swift in Sources */ = {isa = PBXBuildFile; fileRef = 021FAFCE23556D2B00B99241 /* UIView+SubviewsAxis.swift */; };
		02279586237A50C900787C63 /* AztecUnorderedListFormatBarCommand.swift in Sources */ = {isa = PBXBuildFile; fileRef = 02279583237A50C900787C63 /* AztecUnorderedListFormatBarCommand.swift */; };
		02279587237A50C900787C63 /* AztecHeaderFormatBarCommand.swift in Sources */ = {isa = PBXBuildFile; fileRef = 02279584237A50C900787C63 /* AztecHeaderFormatBarCommand.swift */; };
		0227958D237A51F300787C63 /* OptionsTableViewController+Styles.swift in Sources */ = {isa = PBXBuildFile; fileRef = 0227958C237A51F300787C63 /* OptionsTableViewController+Styles.swift */; };
		02279590237A5DC900787C63 /* AztecUnorderedListFormatBarCommandTests.swift in Sources */ = {isa = PBXBuildFile; fileRef = 0227958F237A5DC900787C63 /* AztecUnorderedListFormatBarCommandTests.swift */; };
		02279594237A60FD00787C63 /* AztecHeaderFormatBarCommandTests.swift in Sources */ = {isa = PBXBuildFile; fileRef = 02279593237A60FD00787C63 /* AztecHeaderFormatBarCommandTests.swift */; };
		022A45EE237BADA6001417F0 /* Product+ProductFormTests.swift in Sources */ = {isa = PBXBuildFile; fileRef = 022A45ED237BADA6001417F0 /* Product+ProductFormTests.swift */; };
		022BF7FD23B9D708000A1DFB /* InProgressViewController.swift in Sources */ = {isa = PBXBuildFile; fileRef = 022BF7FB23B9D708000A1DFB /* InProgressViewController.swift */; };
		022BF7FE23B9D708000A1DFB /* InProgressViewController.xib in Resources */ = {isa = PBXBuildFile; fileRef = 022BF7FC23B9D708000A1DFB /* InProgressViewController.xib */; };
		023053492374528A00487A64 /* AztecBlockquoteFormatBarCommand.swift in Sources */ = {isa = PBXBuildFile; fileRef = 023053482374528A00487A64 /* AztecBlockquoteFormatBarCommand.swift */; };
		02305352237454C700487A64 /* AztecHorizontalRulerFormatBarCommand.swift in Sources */ = {isa = PBXBuildFile; fileRef = 0230534F237454C700487A64 /* AztecHorizontalRulerFormatBarCommand.swift */; };
		02305353237454C700487A64 /* AztecInsertMoreFormatBarCommand.swift in Sources */ = {isa = PBXBuildFile; fileRef = 02305350237454C700487A64 /* AztecInsertMoreFormatBarCommand.swift */; };
		0230535B2374FB6800487A64 /* AztecSourceCodeFormatBarCommand.swift in Sources */ = {isa = PBXBuildFile; fileRef = 0230535A2374FB6800487A64 /* AztecSourceCodeFormatBarCommand.swift */; };
		02357B2A23CDB3E300147C2B /* ProductImageViewController.swift in Sources */ = {isa = PBXBuildFile; fileRef = 02357B2823CDB3E300147C2B /* ProductImageViewController.swift */; };
		02357B2B23CDB3E300147C2B /* ProductImageViewController.xib in Resources */ = {isa = PBXBuildFile; fileRef = 02357B2923CDB3E300147C2B /* ProductImageViewController.xib */; };
		02396251239948470096F34C /* UIImage+TintColor.swift in Sources */ = {isa = PBXBuildFile; fileRef = 02396250239948470096F34C /* UIImage+TintColor.swift */; };
		023A059A24135F2600E3FC99 /* ReviewsViewController.swift in Sources */ = {isa = PBXBuildFile; fileRef = 023A059824135F2600E3FC99 /* ReviewsViewController.swift */; };
		023A059B24135F2600E3FC99 /* ReviewsViewController.xib in Resources */ = {isa = PBXBuildFile; fileRef = 023A059924135F2600E3FC99 /* ReviewsViewController.xib */; };
		02404ED82314BF8A00FF1170 /* StatsV3ToV4BannerActionHandler.swift in Sources */ = {isa = PBXBuildFile; fileRef = 02404ED72314BF8A00FF1170 /* StatsV3ToV4BannerActionHandler.swift */; };
		02404EDA2314C36300FF1170 /* StatsVersionStateCoordinator.swift in Sources */ = {isa = PBXBuildFile; fileRef = 02404ED92314C36200FF1170 /* StatsVersionStateCoordinator.swift */; };
		02404EDC2314CD3600FF1170 /* StatsV4ToV3BannerActionHandler.swift in Sources */ = {isa = PBXBuildFile; fileRef = 02404EDB2314CD3600FF1170 /* StatsV4ToV3BannerActionHandler.swift */; };
		02404EE02314FE5900FF1170 /* DashboardUIFactoryTests.swift in Sources */ = {isa = PBXBuildFile; fileRef = 02404EDF2314FE5900FF1170 /* DashboardUIFactoryTests.swift */; };
		02404EE2231501E000FF1170 /* StatsVersionStateCoordinatorTests.swift in Sources */ = {isa = PBXBuildFile; fileRef = 02404EE1231501E000FF1170 /* StatsVersionStateCoordinatorTests.swift */; };
		02404EE42315151400FF1170 /* MockupStatsVersionStoresManager.swift in Sources */ = {isa = PBXBuildFile; fileRef = 02404EE32315151400FF1170 /* MockupStatsVersionStoresManager.swift */; };
		0240B3AC230A910C000A866C /* StoreStatsV4ChartAxisHelper.swift in Sources */ = {isa = PBXBuildFile; fileRef = 0240B3AB230A910C000A866C /* StoreStatsV4ChartAxisHelper.swift */; };
		0247AAA223A3C5A6007F967E /* DecimalInputFormatterTests.swift in Sources */ = {isa = PBXBuildFile; fileRef = 0247AAA123A3C5A6007F967E /* DecimalInputFormatterTests.swift */; };
		02482A8B237BE8C7007E73ED /* LinkSettingsViewController.swift in Sources */ = {isa = PBXBuildFile; fileRef = 02482A89237BE8C7007E73ED /* LinkSettingsViewController.swift */; };
		02482A8C237BE8C7007E73ED /* LinkSettingsViewController.xib in Resources */ = {isa = PBXBuildFile; fileRef = 02482A8A237BE8C7007E73ED /* LinkSettingsViewController.xib */; };
		02482A8E237BEAE9007E73ED /* AztecLinkFormatBarCommand.swift in Sources */ = {isa = PBXBuildFile; fileRef = 02482A8D237BEAE9007E73ED /* AztecLinkFormatBarCommand.swift */; };
		024A543422BA6F8F00F4F38E /* DeveloperEmailChecker.swift in Sources */ = {isa = PBXBuildFile; fileRef = 024A543322BA6F8F00F4F38E /* DeveloperEmailChecker.swift */; };
		024A543622BA84DB00F4F38E /* DeveloperEmailCheckerTests.swift in Sources */ = {isa = PBXBuildFile; fileRef = 024A543522BA84DB00F4F38E /* DeveloperEmailCheckerTests.swift */; };
		024DF3052372ADCD006658FE /* KeyboardScrollable.swift in Sources */ = {isa = PBXBuildFile; fileRef = 024DF3042372ADCD006658FE /* KeyboardScrollable.swift */; };
		024DF3072372C18D006658FE /* AztecUIConfigurator.swift in Sources */ = {isa = PBXBuildFile; fileRef = 024DF3062372C18D006658FE /* AztecUIConfigurator.swift */; };
		024DF3092372CA00006658FE /* EditorViewProperties.swift in Sources */ = {isa = PBXBuildFile; fileRef = 024DF3082372CA00006658FE /* EditorViewProperties.swift */; };
		024DF30B23742297006658FE /* AztecFormatBarCommand.swift in Sources */ = {isa = PBXBuildFile; fileRef = 024DF30A23742297006658FE /* AztecFormatBarCommand.swift */; };
		024DF30E23742A70006658FE /* AztecBoldFormatBarCommand.swift in Sources */ = {isa = PBXBuildFile; fileRef = 024DF30D23742A70006658FE /* AztecBoldFormatBarCommand.swift */; };
		024DF31223742B18006658FE /* AztecItalicFormatBarCommand.swift in Sources */ = {isa = PBXBuildFile; fileRef = 024DF31123742B18006658FE /* AztecItalicFormatBarCommand.swift */; };
		024DF31423742B7A006658FE /* AztecUnderlineFormatBarCommand.swift in Sources */ = {isa = PBXBuildFile; fileRef = 024DF31323742B7A006658FE /* AztecUnderlineFormatBarCommand.swift */; };
		024DF31623742BB6006658FE /* AztecStrikethroughFormatBarCommand.swift in Sources */ = {isa = PBXBuildFile; fileRef = 024DF31523742BB6006658FE /* AztecStrikethroughFormatBarCommand.swift */; };
		024DF31923742C3F006658FE /* AztecFormatBarFactory.swift in Sources */ = {isa = PBXBuildFile; fileRef = 024DF31823742C3F006658FE /* AztecFormatBarFactory.swift */; };
		024DF31B23742E1C006658FE /* FormatBarItemViewProperties.swift in Sources */ = {isa = PBXBuildFile; fileRef = 024DF31A23742E1C006658FE /* FormatBarItemViewProperties.swift */; };
		024DF31E23743045006658FE /* TextList+AztecFormatting.swift in Sources */ = {isa = PBXBuildFile; fileRef = 024DF31C23743045006658FE /* TextList+AztecFormatting.swift */; };
		024DF31F23743045006658FE /* Header+AztecFormatting.swift in Sources */ = {isa = PBXBuildFile; fileRef = 024DF31D23743045006658FE /* Header+AztecFormatting.swift */; };
		024DF32123744798006658FE /* AztecFormatBarCommandCoordinator.swift in Sources */ = {isa = PBXBuildFile; fileRef = 024DF32023744798006658FE /* AztecFormatBarCommandCoordinator.swift */; };
		024EFA6923FCC10B00F36918 /* Product+Media.swift in Sources */ = {isa = PBXBuildFile; fileRef = 024EFA6823FCC10B00F36918 /* Product+Media.swift */; };
		02521E11243DC3C400DC7810 /* CancellableMedia.swift in Sources */ = {isa = PBXBuildFile; fileRef = 02521E10243DC3C400DC7810 /* CancellableMedia.swift */; };
		0257285C230ACC7E00A288C4 /* StoreStatsV4ChartAxisHelperTests.swift in Sources */ = {isa = PBXBuildFile; fileRef = 0257285B230ACC7E00A288C4 /* StoreStatsV4ChartAxisHelperTests.swift */; };
		025B1748237A92D800C780B4 /* ProductFormSection+ReusableTableRow.swift in Sources */ = {isa = PBXBuildFile; fileRef = 025B1747237A92D800C780B4 /* ProductFormSection+ReusableTableRow.swift */; };
		025B174A237AA49D00C780B4 /* Product+ProductForm.swift in Sources */ = {isa = PBXBuildFile; fileRef = 025B1749237AA49D00C780B4 /* Product+ProductForm.swift */; };
		025FDD3223717D2900824006 /* EditorFactory.swift in Sources */ = {isa = PBXBuildFile; fileRef = 025FDD3123717D2900824006 /* EditorFactory.swift */; };
		025FDD3423717D4900824006 /* AztecEditorViewController.swift in Sources */ = {isa = PBXBuildFile; fileRef = 025FDD3323717D4900824006 /* AztecEditorViewController.swift */; };
		0260F40123224E8100EDA10A /* ProductsViewController.swift in Sources */ = {isa = PBXBuildFile; fileRef = 0260F40023224E8100EDA10A /* ProductsViewController.swift */; };
		0262DA5323A238460029AF30 /* UnitInputTableViewCell.swift in Sources */ = {isa = PBXBuildFile; fileRef = 0262DA5123A238460029AF30 /* UnitInputTableViewCell.swift */; };
		0262DA5423A238460029AF30 /* UnitInputTableViewCell.xib in Resources */ = {isa = PBXBuildFile; fileRef = 0262DA5223A238460029AF30 /* UnitInputTableViewCell.xib */; };
		0262DA5823A23AC80029AF30 /* ProductShippingSettingsViewController.swift in Sources */ = {isa = PBXBuildFile; fileRef = 0262DA5623A23AC80029AF30 /* ProductShippingSettingsViewController.swift */; };
		0262DA5923A23AC80029AF30 /* ProductShippingSettingsViewController.xib in Resources */ = {isa = PBXBuildFile; fileRef = 0262DA5723A23AC80029AF30 /* ProductShippingSettingsViewController.xib */; };
		0262DA5B23A244830029AF30 /* Product+ShippingSettingsViewModels.swift in Sources */ = {isa = PBXBuildFile; fileRef = 0262DA5A23A244830029AF30 /* Product+ShippingSettingsViewModels.swift */; };
		02691780232600A6002AFC20 /* ProductsTabProductViewModelTests.swift in Sources */ = {isa = PBXBuildFile; fileRef = 0269177F232600A6002AFC20 /* ProductsTabProductViewModelTests.swift */; };
		02691782232605B9002AFC20 /* PaginatedListViewControllerStateCoordinatorTests.swift in Sources */ = {isa = PBXBuildFile; fileRef = 02691781232605B9002AFC20 /* PaginatedListViewControllerStateCoordinatorTests.swift */; };
		0269576A23726304001BA0BF /* KeyboardFrameObserver.swift in Sources */ = {isa = PBXBuildFile; fileRef = 0269576923726304001BA0BF /* KeyboardFrameObserver.swift */; };
		0269576D23726401001BA0BF /* KeyboardFrameObserverTests.swift in Sources */ = {isa = PBXBuildFile; fileRef = 0269576C23726401001BA0BF /* KeyboardFrameObserverTests.swift */; };
		02695770237281A9001BA0BF /* AztecTextViewAttachmentHandler.swift in Sources */ = {isa = PBXBuildFile; fileRef = 0269576F237281A9001BA0BF /* AztecTextViewAttachmentHandler.swift */; };
		026CF63A237E9ABE009563D4 /* ProductVariationsViewController.swift in Sources */ = {isa = PBXBuildFile; fileRef = 026CF638237E9ABE009563D4 /* ProductVariationsViewController.swift */; };
		026CF63B237E9ABE009563D4 /* ProductVariationsViewController.xib in Resources */ = {isa = PBXBuildFile; fileRef = 026CF639237E9ABE009563D4 /* ProductVariationsViewController.xib */; };
		0272C00322EE9C3200D7CA2C /* AsyncDictionary.swift in Sources */ = {isa = PBXBuildFile; fileRef = 0272C00222EE9C3200D7CA2C /* AsyncDictionary.swift */; };
		0274C25423162FB200EF1E40 /* DashboardTopBannerFactory.swift in Sources */ = {isa = PBXBuildFile; fileRef = 0274C25323162FB200EF1E40 /* DashboardTopBannerFactory.swift */; };
		02784A03238B8BC800BDD6A8 /* UIView+Border.swift in Sources */ = {isa = PBXBuildFile; fileRef = 02784A02238B8BC800BDD6A8 /* UIView+Border.swift */; };
		027B8BB823FE0CB30040944E /* DefaultProductUIImageLoader.swift in Sources */ = {isa = PBXBuildFile; fileRef = 027B8BB723FE0CB30040944E /* DefaultProductUIImageLoader.swift */; };
		027B8BBA23FE0D0C0040944E /* ObservationToken.swift in Sources */ = {isa = PBXBuildFile; fileRef = 027B8BB923FE0D0C0040944E /* ObservationToken.swift */; };
		027B8BBD23FE0DE10040944E /* ProductImageActionHandlerTests.swift in Sources */ = {isa = PBXBuildFile; fileRef = 027B8BBC23FE0DE10040944E /* ProductImageActionHandlerTests.swift */; };
		027B8BBF23FE0F850040944E /* MockMediaStoresManager.swift in Sources */ = {isa = PBXBuildFile; fileRef = 027B8BBE23FE0F850040944E /* MockMediaStoresManager.swift */; };
		02817B39242B34560050AD8B /* ToolbarView.swift in Sources */ = {isa = PBXBuildFile; fileRef = 02817B38242B34560050AD8B /* ToolbarView.swift */; };
		02817B3B242B512E0050AD8B /* UIAlertController+SortProducts.swift in Sources */ = {isa = PBXBuildFile; fileRef = 02817B3A242B512E0050AD8B /* UIAlertController+SortProducts.swift */; };
		02820F3422C257B700DE0D37 /* UITableView+HeaderFooterHelpers.swift in Sources */ = {isa = PBXBuildFile; fileRef = 02820F3322C257B700DE0D37 /* UITableView+HeaderFooterHelpers.swift */; };
		028296EC237D28B600E84012 /* TextViewViewController.swift in Sources */ = {isa = PBXBuildFile; fileRef = 028296EA237D28B600E84012 /* TextViewViewController.swift */; };
		028296ED237D28B600E84012 /* TextViewViewController.xib in Resources */ = {isa = PBXBuildFile; fileRef = 028296EB237D28B600E84012 /* TextViewViewController.xib */; };
		0282DD94233C9465006A5FDB /* SearchUICommand.swift in Sources */ = {isa = PBXBuildFile; fileRef = 0282DD93233C9465006A5FDB /* SearchUICommand.swift */; };
		0282DD96233C960C006A5FDB /* SearchResultCell.swift in Sources */ = {isa = PBXBuildFile; fileRef = 0282DD95233C960C006A5FDB /* SearchResultCell.swift */; };
		0282DD98233CA093006A5FDB /* OrderSearchUICommand.swift in Sources */ = {isa = PBXBuildFile; fileRef = 0282DD97233CA093006A5FDB /* OrderSearchUICommand.swift */; };
		0282DD9A233CA32D006A5FDB /* OrderSearchCellViewModel.swift in Sources */ = {isa = PBXBuildFile; fileRef = 0282DD99233CA32D006A5FDB /* OrderSearchCellViewModel.swift */; };
		0285BF7022FBD91C003A2525 /* TopPerformersSectionHeaderView.swift in Sources */ = {isa = PBXBuildFile; fileRef = 0285BF6F22FBD91C003A2525 /* TopPerformersSectionHeaderView.swift */; };
		0286B27A23C7051F003D784B /* ProductImagesCollectionViewController.xib in Resources */ = {isa = PBXBuildFile; fileRef = 0286B27623C7051F003D784B /* ProductImagesCollectionViewController.xib */; };
		0286B27B23C7051F003D784B /* ProductImagesCollectionViewController.swift in Sources */ = {isa = PBXBuildFile; fileRef = 0286B27723C7051F003D784B /* ProductImagesCollectionViewController.swift */; };
		0286B27C23C7051F003D784B /* ProductImagesViewController.xib in Resources */ = {isa = PBXBuildFile; fileRef = 0286B27823C7051F003D784B /* ProductImagesViewController.xib */; };
		0286B27D23C7051F003D784B /* ProductImagesViewController.swift in Sources */ = {isa = PBXBuildFile; fileRef = 0286B27923C7051F003D784B /* ProductImagesViewController.swift */; };
		0286B27F23C70557003D784B /* ColumnFlowLayout.swift in Sources */ = {isa = PBXBuildFile; fileRef = 0286B27E23C70557003D784B /* ColumnFlowLayout.swift */; };
		028BAC3D22F2DECE008BB4AF /* StoreStatsAndTopPerformersViewController.swift in Sources */ = {isa = PBXBuildFile; fileRef = 028BAC3C22F2DECE008BB4AF /* StoreStatsAndTopPerformersViewController.swift */; };
		028BAC4022F2EFA5008BB4AF /* StoreStatsAndTopPerformersPeriodViewController.swift in Sources */ = {isa = PBXBuildFile; fileRef = 028BAC3F22F2EFA5008BB4AF /* StoreStatsAndTopPerformersPeriodViewController.swift */; };
		028BAC4222F30B05008BB4AF /* StoreStatsV4PeriodViewController.swift in Sources */ = {isa = PBXBuildFile; fileRef = 028BAC4122F30B05008BB4AF /* StoreStatsV4PeriodViewController.swift */; };
		028BAC4522F3AE5C008BB4AF /* StoreStatsV4PeriodViewController.xib in Resources */ = {isa = PBXBuildFile; fileRef = 028BAC4422F3AE5C008BB4AF /* StoreStatsV4PeriodViewController.xib */; };
		028BAC4722F3B550008BB4AF /* StatsTimeRangeV4+UI.swift in Sources */ = {isa = PBXBuildFile; fileRef = 028BAC4622F3B550008BB4AF /* StatsTimeRangeV4+UI.swift */; };
		0290E26F238E3CE400B5C466 /* ListSelectorViewController.swift in Sources */ = {isa = PBXBuildFile; fileRef = 0290E26D238E3CE400B5C466 /* ListSelectorViewController.swift */; };
		0290E270238E3CE400B5C466 /* ListSelectorViewController.xib in Resources */ = {isa = PBXBuildFile; fileRef = 0290E26E238E3CE400B5C466 /* ListSelectorViewController.xib */; };
		0290E275238E4F8100B5C466 /* PaginatedListSelectorViewController.swift in Sources */ = {isa = PBXBuildFile; fileRef = 0290E273238E4F8100B5C466 /* PaginatedListSelectorViewController.swift */; };
		0290E276238E4F8100B5C466 /* PaginatedListSelectorViewController.xib in Resources */ = {isa = PBXBuildFile; fileRef = 0290E274238E4F8100B5C466 /* PaginatedListSelectorViewController.xib */; };
		0290E27A238E590500B5C466 /* ListSelectorViewProperties.swift in Sources */ = {isa = PBXBuildFile; fileRef = 0290E279238E590500B5C466 /* ListSelectorViewProperties.swift */; };
		0290E27E238E5B5C00B5C466 /* ProductStockStatusListSelectorDataSourceTests.swift in Sources */ = {isa = PBXBuildFile; fileRef = 0290E27D238E5B5C00B5C466 /* ProductStockStatusListSelectorDataSourceTests.swift */; };
		02913E9523A774C500707A0C /* UnitInputFormatter.swift in Sources */ = {isa = PBXBuildFile; fileRef = 02913E9423A774C500707A0C /* UnitInputFormatter.swift */; };
		02913E9723A774E600707A0C /* DecimalInputFormatter.swift in Sources */ = {isa = PBXBuildFile; fileRef = 02913E9623A774E600707A0C /* DecimalInputFormatter.swift */; };
		029B0F57234197B80010C1F3 /* ProductSearchUICommand.swift in Sources */ = {isa = PBXBuildFile; fileRef = 029B0F56234197B80010C1F3 /* ProductSearchUICommand.swift */; };
		029D444922F13F8A00DEFA8A /* DashboardUIFactory.swift in Sources */ = {isa = PBXBuildFile; fileRef = 029D444822F13F8A00DEFA8A /* DashboardUIFactory.swift */; };
		029D444E22F141CD00DEFA8A /* DashboardStatsV3ViewController.swift in Sources */ = {isa = PBXBuildFile; fileRef = 029D444D22F141CD00DEFA8A /* DashboardStatsV3ViewController.swift */; };
		02A275BA23FE50AA005C560F /* ProductUIImageLoader.swift in Sources */ = {isa = PBXBuildFile; fileRef = 02A275B923FE50AA005C560F /* ProductUIImageLoader.swift */; };
		02A275BE23FE57DC005C560F /* ProductUIImageLoaderTests.swift in Sources */ = {isa = PBXBuildFile; fileRef = 02A275BD23FE57DC005C560F /* ProductUIImageLoaderTests.swift */; };
		02A275C023FE58F6005C560F /* MockImageCache.swift in Sources */ = {isa = PBXBuildFile; fileRef = 02A275BF23FE58F6005C560F /* MockImageCache.swift */; };
		02A275C223FE590A005C560F /* MockKingfisherImageDownloader.swift in Sources */ = {isa = PBXBuildFile; fileRef = 02A275C123FE590A005C560F /* MockKingfisherImageDownloader.swift */; };
		02A275C423FE5B64005C560F /* MockPHAssetImageLoader.swift in Sources */ = {isa = PBXBuildFile; fileRef = 02A275C323FE5B64005C560F /* MockPHAssetImageLoader.swift */; };
		02A275C623FE9EFC005C560F /* MockFeatureFlagService.swift in Sources */ = {isa = PBXBuildFile; fileRef = 02A275C523FE9EFC005C560F /* MockFeatureFlagService.swift */; };
		02A275C823FEA102005C560F /* DefaultProductFormTableViewModel+EditProductsM2Tests.swift in Sources */ = {isa = PBXBuildFile; fileRef = 02A275C723FEA102005C560F /* DefaultProductFormTableViewModel+EditProductsM2Tests.swift */; };
		02ADC7CC239762E0008D4BED /* PaginatedListSelectorViewProperties.swift in Sources */ = {isa = PBXBuildFile; fileRef = 02ADC7CB239762E0008D4BED /* PaginatedListSelectorViewProperties.swift */; };
		02ADC7CE23978EAA008D4BED /* PaginatedProductShippingClassListSelectorDataSourceTests.swift in Sources */ = {isa = PBXBuildFile; fileRef = 02ADC7CD23978EAA008D4BED /* PaginatedProductShippingClassListSelectorDataSourceTests.swift */; };
		02ADC7D02398C8EB008D4BED /* UIColor+SystemColors.swift in Sources */ = {isa = PBXBuildFile; fileRef = 02ADC7CF2398C8EB008D4BED /* UIColor+SystemColors.swift */; };
		02B296A722FA6DB500FD7A4C /* Date+StartAndEnd.swift in Sources */ = {isa = PBXBuildFile; fileRef = 02B296A622FA6DB500FD7A4C /* Date+StartAndEnd.swift */; };
		02B296A922FA6E0000FD7A4C /* DateStartAndEndTests.swift in Sources */ = {isa = PBXBuildFile; fileRef = 02B296A822FA6E0000FD7A4C /* DateStartAndEndTests.swift */; };
		02B653AC2429F7BF00A9C839 /* MockTaxClassStoresManager.swift in Sources */ = {isa = PBXBuildFile; fileRef = 02B653AB2429F7BF00A9C839 /* MockTaxClassStoresManager.swift */; };
		02BA23C022EE9DAF009539E7 /* AsyncDictionaryTests.swift in Sources */ = {isa = PBXBuildFile; fileRef = 02BA23BF22EE9DAF009539E7 /* AsyncDictionaryTests.swift */; };
		02C0CD2A23B5BB1C00F880B1 /* ImageService.swift in Sources */ = {isa = PBXBuildFile; fileRef = 02C0CD2923B5BB1C00F880B1 /* ImageService.swift */; };
		02C0CD2C23B5BC9600F880B1 /* DefaultImageService.swift in Sources */ = {isa = PBXBuildFile; fileRef = 02C0CD2B23B5BC9600F880B1 /* DefaultImageService.swift */; };
		02C0CD2E23B5E3AE00F880B1 /* DefaultImageServiceTests.swift in Sources */ = {isa = PBXBuildFile; fileRef = 02C0CD2D23B5E3AE00F880B1 /* DefaultImageServiceTests.swift */; };
		02CA63DA23D1ADD100BBF148 /* CameraCaptureCoordinator.swift in Sources */ = {isa = PBXBuildFile; fileRef = 02CA63D623D1ADD100BBF148 /* CameraCaptureCoordinator.swift */; };
		02CA63DB23D1ADD100BBF148 /* MediaPickingCoordinator.swift in Sources */ = {isa = PBXBuildFile; fileRef = 02CA63D723D1ADD100BBF148 /* MediaPickingCoordinator.swift */; };
		02CA63DC23D1ADD100BBF148 /* DeviceMediaLibraryPicker.swift in Sources */ = {isa = PBXBuildFile; fileRef = 02CA63D823D1ADD100BBF148 /* DeviceMediaLibraryPicker.swift */; };
		02CA63DD23D1ADD100BBF148 /* MediaPickingContext.swift in Sources */ = {isa = PBXBuildFile; fileRef = 02CA63D923D1ADD100BBF148 /* MediaPickingContext.swift */; };
		02D45647231CB1FB008CF0A9 /* UIImage+Dot.swift in Sources */ = {isa = PBXBuildFile; fileRef = 02D45646231CB1FB008CF0A9 /* UIImage+Dot.swift */; };
		02D4564C231D05E2008CF0A9 /* BetaFeaturesViewController.swift in Sources */ = {isa = PBXBuildFile; fileRef = 02D4564B231D05E1008CF0A9 /* BetaFeaturesViewController.swift */; };
		02DC2ED2242061BF002F9676 /* ProductPriceSettingsViewModel.swift in Sources */ = {isa = PBXBuildFile; fileRef = 02DC2ED1242061BE002F9676 /* ProductPriceSettingsViewModel.swift */; };
		02DD81F9242CAA400060E50B /* WordPressMediaLibraryImagePickerViewController.swift in Sources */ = {isa = PBXBuildFile; fileRef = 02DD81F5242CAA3F0060E50B /* WordPressMediaLibraryImagePickerViewController.swift */; };
		02DD81FA242CAA400060E50B /* Media+WPMediaAsset.swift in Sources */ = {isa = PBXBuildFile; fileRef = 02DD81F6242CAA3F0060E50B /* Media+WPMediaAsset.swift */; };
		02DD81FB242CAA400060E50B /* WordPressMediaLibraryPickerDataSource.swift in Sources */ = {isa = PBXBuildFile; fileRef = 02DD81F7242CAA3F0060E50B /* WordPressMediaLibraryPickerDataSource.swift */; };
		02DD81FC242CAA400060E50B /* WordPressMediaLibraryImagePickerViewController.xib in Resources */ = {isa = PBXBuildFile; fileRef = 02DD81F8242CAA400060E50B /* WordPressMediaLibraryImagePickerViewController.xib */; };
		02E262C9238D0AD300B79588 /* ProductStockStatusListSelectorDataSource.swift in Sources */ = {isa = PBXBuildFile; fileRef = 02E262C8238D0AD300B79588 /* ProductStockStatusListSelectorDataSource.swift */; };
		02E4FD7A230688BA0049610C /* OrderStatsV4Interval+Chart.swift in Sources */ = {isa = PBXBuildFile; fileRef = 02E4FD79230688BA0049610C /* OrderStatsV4Interval+Chart.swift */; };
		02E4FD7C2306A04C0049610C /* StatsTimeRangeBarView.swift in Sources */ = {isa = PBXBuildFile; fileRef = 02E4FD7B2306A04C0049610C /* StatsTimeRangeBarView.swift */; };
		02E4FD7E2306A8180049610C /* StatsTimeRangeBarViewModel.swift in Sources */ = {isa = PBXBuildFile; fileRef = 02E4FD7D2306A8180049610C /* StatsTimeRangeBarViewModel.swift */; };
		02E4FD812306AA890049610C /* StatsTimeRangeBarViewModelTests.swift in Sources */ = {isa = PBXBuildFile; fileRef = 02E4FD802306AA890049610C /* StatsTimeRangeBarViewModelTests.swift */; };
		02E6B97823853D81000A36F0 /* SettingTitleAndValueTableViewCell.swift in Sources */ = {isa = PBXBuildFile; fileRef = 02E6B97623853D81000A36F0 /* SettingTitleAndValueTableViewCell.swift */; };
		02E6B97923853D81000A36F0 /* SettingTitleAndValueTableViewCell.xib in Resources */ = {isa = PBXBuildFile; fileRef = 02E6B97723853D81000A36F0 /* SettingTitleAndValueTableViewCell.xib */; };
		02E8B17723E2C49000A43403 /* InProgressProductImageCollectionViewCell.swift in Sources */ = {isa = PBXBuildFile; fileRef = 02E8B17523E2C49000A43403 /* InProgressProductImageCollectionViewCell.swift */; };
		02E8B17823E2C49000A43403 /* InProgressProductImageCollectionViewCell.xib in Resources */ = {isa = PBXBuildFile; fileRef = 02E8B17623E2C49000A43403 /* InProgressProductImageCollectionViewCell.xib */; };
		02E8B17A23E2C4BD00A43403 /* CircleSpinnerView.swift in Sources */ = {isa = PBXBuildFile; fileRef = 02E8B17923E2C4BD00A43403 /* CircleSpinnerView.swift */; };
		02E8B17C23E2C78A00A43403 /* ProductImageStatus.swift in Sources */ = {isa = PBXBuildFile; fileRef = 02E8B17B23E2C78A00A43403 /* ProductImageStatus.swift */; };
		02E8B17E23E2C8D900A43403 /* ProductImageActionHandler.swift in Sources */ = {isa = PBXBuildFile; fileRef = 02E8B17D23E2C8D900A43403 /* ProductImageActionHandler.swift */; };
		02EA6BF82435E80600FFF90A /* ImageDownloader.swift in Sources */ = {isa = PBXBuildFile; fileRef = 02EA6BF72435E80600FFF90A /* ImageDownloader.swift */; };
		02EA6BFA2435E92600FFF90A /* KingfisherImageDownloader+ImageDownloadable.swift in Sources */ = {isa = PBXBuildFile; fileRef = 02EA6BF92435E92600FFF90A /* KingfisherImageDownloader+ImageDownloadable.swift */; };
		02EA6BFC2435EC3500FFF90A /* MockImageDownloader.swift in Sources */ = {isa = PBXBuildFile; fileRef = 02EA6BFB2435EC3500FFF90A /* MockImageDownloader.swift */; };
		02EEB5C42424AFAA00B8A701 /* TextFieldTableViewCell.swift in Sources */ = {isa = PBXBuildFile; fileRef = 02EEB5C22424AFAA00B8A701 /* TextFieldTableViewCell.swift */; };
		02EEB5C52424AFAA00B8A701 /* TextFieldTableViewCell.xib in Resources */ = {isa = PBXBuildFile; fileRef = 02EEB5C32424AFAA00B8A701 /* TextFieldTableViewCell.xib */; };
		02F49ADA23BF356E00FA0BFA /* TitleAndTextFieldTableViewCell.ViewModel+State.swift in Sources */ = {isa = PBXBuildFile; fileRef = 02F49AD923BF356E00FA0BFA /* TitleAndTextFieldTableViewCell.ViewModel+State.swift */; };
		02F49ADC23BF3A0100FA0BFA /* ErrorSectionHeaderView.swift in Sources */ = {isa = PBXBuildFile; fileRef = 02F49ADB23BF3A0100FA0BFA /* ErrorSectionHeaderView.swift */; };
		02F49ADE23BF3A4100FA0BFA /* ErrorSectionHeaderView.xib in Resources */ = {isa = PBXBuildFile; fileRef = 02F49ADD23BF3A4100FA0BFA /* ErrorSectionHeaderView.xib */; };
		02F4F50B237AEB8A00E13A9C /* ProductFormTableViewDataSource.swift in Sources */ = {isa = PBXBuildFile; fileRef = 02F4F50A237AEB8A00E13A9C /* ProductFormTableViewDataSource.swift */; };
		02F4F50F237AFC1E00E13A9C /* ImageAndTitleAndTextTableViewCell.swift in Sources */ = {isa = PBXBuildFile; fileRef = 02F4F50D237AFC1E00E13A9C /* ImageAndTitleAndTextTableViewCell.swift */; };
		02F4F510237AFC1E00E13A9C /* ImageAndTitleAndTextTableViewCell.xib in Resources */ = {isa = PBXBuildFile; fileRef = 02F4F50E237AFC1E00E13A9C /* ImageAndTitleAndTextTableViewCell.xib */; };
		02FE89C7231FAA4100E85EF8 /* MainTabBarControllerTests+ProductListFeatureFlag.swift in Sources */ = {isa = PBXBuildFile; fileRef = 02FE89C6231FAA4100E85EF8 /* MainTabBarControllerTests+ProductListFeatureFlag.swift */; };
		02FE89C9231FB31400E85EF8 /* FeatureFlagService.swift in Sources */ = {isa = PBXBuildFile; fileRef = 02FE89C8231FB31400E85EF8 /* FeatureFlagService.swift */; };
		02FE89CB231FB36600E85EF8 /* DefaultFeatureFlagService.swift in Sources */ = {isa = PBXBuildFile; fileRef = 02FE89CA231FB36600E85EF8 /* DefaultFeatureFlagService.swift */; };
		2611EE59243A473300A74490 /* ProductCategoryListViewModelTests.swift in Sources */ = {isa = PBXBuildFile; fileRef = 2611EE58243A473300A74490 /* ProductCategoryListViewModelTests.swift */; };
		263EB409242C58EA00F3A15F /* DefaultProductFormTableViewModel+EditProductsM3Tests.swift in Sources */ = {isa = PBXBuildFile; fileRef = 263EB408242C58EA00F3A15F /* DefaultProductFormTableViewModel+EditProductsM3Tests.swift */; };
		265BCA052430E611004E53EE /* ProductCategoryListViewController.swift in Sources */ = {isa = PBXBuildFile; fileRef = 265BCA042430E611004E53EE /* ProductCategoryListViewController.swift */; };
		265BCA072430E62E004E53EE /* ProductCategoryListViewController.xib in Resources */ = {isa = PBXBuildFile; fileRef = 265BCA062430E62E004E53EE /* ProductCategoryListViewController.xib */; };
		265BCA092430E6E0004E53EE /* ProductCategoryListViewModel.swift in Sources */ = {isa = PBXBuildFile; fileRef = 265BCA082430E6E0004E53EE /* ProductCategoryListViewModel.swift */; };
		265BCA0C2430E741004E53EE /* ProductCategoryTableViewCell.swift in Sources */ = {isa = PBXBuildFile; fileRef = 265BCA0B2430E741004E53EE /* ProductCategoryTableViewCell.swift */; };
		265BCA0E2430E771004E53EE /* ProductCategoryTableViewCell.xib in Resources */ = {isa = PBXBuildFile; fileRef = 265BCA0D2430E771004E53EE /* ProductCategoryTableViewCell.xib */; };
<<<<<<< HEAD
		265D909B2446657B00D66F0F /* ProductCategoryViewModelBuilder.swift in Sources */ = {isa = PBXBuildFile; fileRef = 265D909A2446657A00D66F0F /* ProductCategoryViewModelBuilder.swift */; };
		265D909D2446688C00D66F0F /* ProductCategoryViewModelBuilderTests.swift in Sources */ = {isa = PBXBuildFile; fileRef = 267CFE1824435A5500AF3A13 /* ProductCategoryViewModelBuilderTests.swift */; };
		267CFE1C2443A54200AF3A13 /* ProductCategoryCellViewModel.swift in Sources */ = {isa = PBXBuildFile; fileRef = 267CFE1A2443740900AF3A13 /* ProductCategoryCellViewModel.swift */; };
=======
		451750B224470CD5004FDA65 /* EnhancedTextView.swift in Sources */ = {isa = PBXBuildFile; fileRef = 451750B124470CD5004FDA65 /* EnhancedTextView.swift */; };
>>>>>>> 31d925a6
		451A04E62386CE8700E368C9 /* ProductImagesHeaderTableViewCell.swift in Sources */ = {isa = PBXBuildFile; fileRef = 451A04E42386CE8700E368C9 /* ProductImagesHeaderTableViewCell.swift */; };
		451A04E72386CE8700E368C9 /* ProductImagesHeaderTableViewCell.xib in Resources */ = {isa = PBXBuildFile; fileRef = 451A04E52386CE8700E368C9 /* ProductImagesHeaderTableViewCell.xib */; };
		451A04EA2386D28300E368C9 /* ProductImagesViewModel.swift in Sources */ = {isa = PBXBuildFile; fileRef = 451A04E92386D28300E368C9 /* ProductImagesViewModel.swift */; };
		451A04EC2386D2B300E368C9 /* ProductImagesCollectionViewDataSource.swift in Sources */ = {isa = PBXBuildFile; fileRef = 451A04EB2386D2B300E368C9 /* ProductImagesCollectionViewDataSource.swift */; };
		451A04F02386F7B500E368C9 /* ProductImageCollectionViewCell.swift in Sources */ = {isa = PBXBuildFile; fileRef = 451A04EE2386F7B500E368C9 /* ProductImageCollectionViewCell.swift */; };
		451A04F12386F7B500E368C9 /* ProductImageCollectionViewCell.xib in Resources */ = {isa = PBXBuildFile; fileRef = 451A04EF2386F7B500E368C9 /* ProductImageCollectionViewCell.xib */; };
		451A04F42386F7C900E368C9 /* AddProductImageCollectionViewCell.swift in Sources */ = {isa = PBXBuildFile; fileRef = 451A04F22386F7C900E368C9 /* AddProductImageCollectionViewCell.swift */; };
		451A04F52386F7C900E368C9 /* AddProductImageCollectionViewCell.xib in Resources */ = {isa = PBXBuildFile; fileRef = 451A04F32386F7C900E368C9 /* AddProductImageCollectionViewCell.xib */; };
		451C77712404518600413F73 /* ProductSettingsRows.swift in Sources */ = {isa = PBXBuildFile; fileRef = 451C77702404518600413F73 /* ProductSettingsRows.swift */; };
		451C77732404534000413F73 /* ProductSettingsSections.swift in Sources */ = {isa = PBXBuildFile; fileRef = 451C77722404534000413F73 /* ProductSettingsSections.swift */; };
		4524CD9E242D01FD00B2F20A /* ProductStatusSettingListSelectorDataSource.swift in Sources */ = {isa = PBXBuildFile; fileRef = 4524CD9D242D01FD00B2F20A /* ProductStatusSettingListSelectorDataSource.swift */; };
		4524CDA1242D045C00B2F20A /* ProductStatusSettingListSelectorDataSourceTests.swift in Sources */ = {isa = PBXBuildFile; fileRef = 4524CDA0242D045C00B2F20A /* ProductStatusSettingListSelectorDataSourceTests.swift */; };
		453227B723C4D6EC00D816B3 /* TimeZone+Woo.swift in Sources */ = {isa = PBXBuildFile; fileRef = 453227B623C4D6EC00D816B3 /* TimeZone+Woo.swift */; };
		453770D12431FF4700AC718D /* ProductSettingsViewModelTests.swift in Sources */ = {isa = PBXBuildFile; fileRef = 453770D02431FF4700AC718D /* ProductSettingsViewModelTests.swift */; };
		453904F323BB88B5007C4956 /* ProductTaxStatusListSelectorDataSourceTests.swift in Sources */ = {isa = PBXBuildFile; fileRef = 453904F223BB88B5007C4956 /* ProductTaxStatusListSelectorDataSourceTests.swift */; };
		453904F523BB8BD5007C4956 /* ProductTaxClassListSelectorDataSourceTests.swift in Sources */ = {isa = PBXBuildFile; fileRef = 453904F423BB8BD5007C4956 /* ProductTaxClassListSelectorDataSourceTests.swift */; };
		453DBF8E2387F34A006762A5 /* UICollectionViewCell+Helpers.swift in Sources */ = {isa = PBXBuildFile; fileRef = 453DBF8D2387F34A006762A5 /* UICollectionViewCell+Helpers.swift */; };
		453DBF9023882814006762A5 /* ProductImagesFlowLayout.swift in Sources */ = {isa = PBXBuildFile; fileRef = 453DBF8F23882814006762A5 /* ProductImagesFlowLayout.swift */; };
		454B28BE23BF63C600CD2091 /* DateIntervalFormatter+Helpers.swift in Sources */ = {isa = PBXBuildFile; fileRef = 454B28BD23BF63C600CD2091 /* DateIntervalFormatter+Helpers.swift */; };
		456CB50D2444BFAC00992A05 /* ProductPurchaseNoteViewController.swift in Sources */ = {isa = PBXBuildFile; fileRef = 456CB50B2444BFAC00992A05 /* ProductPurchaseNoteViewController.swift */; };
		456CB50E2444BFAC00992A05 /* ProductPurchaseNoteViewController.xib in Resources */ = {isa = PBXBuildFile; fileRef = 456CB50C2444BFAC00992A05 /* ProductPurchaseNoteViewController.xib */; };
		457151AB243B6E8000EB2DFA /* ProductSlugViewController.swift in Sources */ = {isa = PBXBuildFile; fileRef = 457151A9243B6E8000EB2DFA /* ProductSlugViewController.swift */; };
		457151AC243B6E8000EB2DFA /* ProductSlugViewController.xib in Resources */ = {isa = PBXBuildFile; fileRef = 457151AA243B6E8000EB2DFA /* ProductSlugViewController.xib */; };
		4580BA7423F192D400B5F764 /* ProductSettingsViewController.swift in Sources */ = {isa = PBXBuildFile; fileRef = 4580BA7223F192D400B5F764 /* ProductSettingsViewController.swift */; };
		4580BA7523F192D400B5F764 /* ProductSettingsViewController.xib in Resources */ = {isa = PBXBuildFile; fileRef = 4580BA7323F192D400B5F764 /* ProductSettingsViewController.xib */; };
		4580BA7723F19D4A00B5F764 /* ProductSettingsViewModel.swift in Sources */ = {isa = PBXBuildFile; fileRef = 4580BA7623F19D4A00B5F764 /* ProductSettingsViewModel.swift */; };
		459097F823CDE47F00DEA9E0 /* UIAlertController+Helpers.swift in Sources */ = {isa = PBXBuildFile; fileRef = 459097F723CDE47F00DEA9E0 /* UIAlertController+Helpers.swift */; };
		45AE1B9C2417C10C00A9E8BD /* UserAgentTests.swift in Sources */ = {isa = PBXBuildFile; fileRef = 45AE1B9B2417C10C00A9E8BD /* UserAgentTests.swift */; };
		45AE582C230D9D35001901E3 /* OrderNoteHeaderTableViewCell.swift in Sources */ = {isa = PBXBuildFile; fileRef = 45AE582A230D9D35001901E3 /* OrderNoteHeaderTableViewCell.swift */; };
		45AE582D230D9D35001901E3 /* OrderNoteHeaderTableViewCell.xib in Resources */ = {isa = PBXBuildFile; fileRef = 45AE582B230D9D35001901E3 /* OrderNoteHeaderTableViewCell.xib */; };
		45B9C63E23A8E50D007FC4C5 /* ProductPriceSettingsViewController.swift in Sources */ = {isa = PBXBuildFile; fileRef = 45B9C63C23A8E50D007FC4C5 /* ProductPriceSettingsViewController.swift */; };
		45B9C63F23A8E50D007FC4C5 /* ProductPriceSettingsViewController.xib in Resources */ = {isa = PBXBuildFile; fileRef = 45B9C63D23A8E50D007FC4C5 /* ProductPriceSettingsViewController.xib */; };
		45B9C64123A9139A007FC4C5 /* Product+PriceSettingsViewModels.swift in Sources */ = {isa = PBXBuildFile; fileRef = 45B9C64023A9139A007FC4C5 /* Product+PriceSettingsViewModels.swift */; };
		45B9C64323A91CB6007FC4C5 /* PriceInputFormatter.swift in Sources */ = {isa = PBXBuildFile; fileRef = 45B9C64223A91CB6007FC4C5 /* PriceInputFormatter.swift */; };
		45B9C64523A945C0007FC4C5 /* PriceInputFormatterTests.swift in Sources */ = {isa = PBXBuildFile; fileRef = 45B9C64423A945C0007FC4C5 /* PriceInputFormatterTests.swift */; };
		45C8B2582313FA570002FA77 /* CustomerNoteTableViewCell.swift in Sources */ = {isa = PBXBuildFile; fileRef = 45C8B2562313FA570002FA77 /* CustomerNoteTableViewCell.swift */; };
		45C8B2592313FA570002FA77 /* CustomerNoteTableViewCell.xib in Resources */ = {isa = PBXBuildFile; fileRef = 45C8B2572313FA570002FA77 /* CustomerNoteTableViewCell.xib */; };
		45C8B25B231521510002FA77 /* CustomerNoteTableViewCellTests.swift in Sources */ = {isa = PBXBuildFile; fileRef = 45C8B25A231521510002FA77 /* CustomerNoteTableViewCellTests.swift */; };
		45C8B25D231529410002FA77 /* CustomerInfoTableViewCellTests.swift in Sources */ = {isa = PBXBuildFile; fileRef = 45C8B25C231529410002FA77 /* CustomerInfoTableViewCellTests.swift */; };
		45C8B26123155CBC0002FA77 /* BillingInformationViewController.swift in Sources */ = {isa = PBXBuildFile; fileRef = 45C8B25F23155CBC0002FA77 /* BillingInformationViewController.swift */; };
		45C8B26223155CBC0002FA77 /* BillingInformationViewController.xib in Resources */ = {isa = PBXBuildFile; fileRef = 45C8B26023155CBC0002FA77 /* BillingInformationViewController.xib */; };
		45C8B2662316AB460002FA77 /* BillingAddressTableViewCell.swift in Sources */ = {isa = PBXBuildFile; fileRef = 45C8B2642316AB460002FA77 /* BillingAddressTableViewCell.swift */; };
		45C8B2672316AB460002FA77 /* BillingAddressTableViewCell.xib in Resources */ = {isa = PBXBuildFile; fileRef = 45C8B2652316AB460002FA77 /* BillingAddressTableViewCell.xib */; };
		45C8B2692316B2440002FA77 /* BillingAddressTableViewCellTests.swift in Sources */ = {isa = PBXBuildFile; fileRef = 45C8B2682316B2440002FA77 /* BillingAddressTableViewCellTests.swift */; };
		45CDAFAE2434CFCA00F83C22 /* ProductCatalogVisibilityViewController.swift in Sources */ = {isa = PBXBuildFile; fileRef = 45CDAFAC2434CFCA00F83C22 /* ProductCatalogVisibilityViewController.swift */; };
		45CDAFAF2434CFCA00F83C22 /* ProductCatalogVisibilityViewController.xib in Resources */ = {isa = PBXBuildFile; fileRef = 45CDAFAD2434CFCA00F83C22 /* ProductCatalogVisibilityViewController.xib */; };
		45D1CF4523BAC2A500945A36 /* ProductTaxClassListSelectorDataSource.swift in Sources */ = {isa = PBXBuildFile; fileRef = 45D1CF4423BAC2A500945A36 /* ProductTaxClassListSelectorDataSource.swift */; };
		45D1CF4723BAC89A00945A36 /* ProductTaxStatusListSelectorDataSource.swift in Sources */ = {isa = PBXBuildFile; fileRef = 45D1CF4623BAC89A00945A36 /* ProductTaxStatusListSelectorDataSource.swift */; };
		45D685FE23D0FB25005F87D0 /* Throttler.swift in Sources */ = {isa = PBXBuildFile; fileRef = 45D685FD23D0FB25005F87D0 /* Throttler.swift */; };
		45F5A3C123DF206B007D40E5 /* ShippingInputFormatter.swift in Sources */ = {isa = PBXBuildFile; fileRef = 45F5A3C023DF206B007D40E5 /* ShippingInputFormatter.swift */; };
		45F5A3C323DF31D2007D40E5 /* ShippingInputFormatterTests.swift in Sources */ = {isa = PBXBuildFile; fileRef = 45F5A3C223DF31D2007D40E5 /* ShippingInputFormatterTests.swift */; };
		45FBDF2B238BF8A300127F77 /* ProductImageCollectionViewCellTests.swift in Sources */ = {isa = PBXBuildFile; fileRef = 45FBDF2A238BF8A300127F77 /* ProductImageCollectionViewCellTests.swift */; };
		45FBDF2D238BF8BF00127F77 /* AddProductImageCollectionViewCellTests.swift in Sources */ = {isa = PBXBuildFile; fileRef = 45FBDF2C238BF8BF00127F77 /* AddProductImageCollectionViewCellTests.swift */; };
		45FBDF34238D33F100127F77 /* MockProduct.swift in Sources */ = {isa = PBXBuildFile; fileRef = 45FBDF33238D33F100127F77 /* MockProduct.swift */; };
		45FBDF39238D3F8800127F77 /* ExtendedAddProductImageCollectionViewCell.xib in Resources */ = {isa = PBXBuildFile; fileRef = 45FBDF36238D3C7500127F77 /* ExtendedAddProductImageCollectionViewCell.xib */; };
		45FBDF3A238D3F8B00127F77 /* ExtendedAddProductImageCollectionViewCell.swift in Sources */ = {isa = PBXBuildFile; fileRef = 45FBDF35238D3C7500127F77 /* ExtendedAddProductImageCollectionViewCell.swift */; };
		45FBDF3C238D4EA800127F77 /* ExtendedAddProductImageCollectionViewCellTests.swift in Sources */ = {isa = PBXBuildFile; fileRef = 45FBDF3B238D4EA800127F77 /* ExtendedAddProductImageCollectionViewCellTests.swift */; };
		57448D28242E775000A56A74 /* EmptySearchResultsViewController.swift in Sources */ = {isa = PBXBuildFile; fileRef = 57448D27242E775000A56A74 /* EmptySearchResultsViewController.swift */; };
		57448D2A242E777700A56A74 /* EmptySearchResultsViewController.xib in Resources */ = {isa = PBXBuildFile; fileRef = 57448D29242E777700A56A74 /* EmptySearchResultsViewController.xib */; };
		576F92222423C3C0003E5FEF /* OrdersViewModel.swift in Sources */ = {isa = PBXBuildFile; fileRef = 576F92212423C3C0003E5FEF /* OrdersViewModel.swift */; };
		5795F22C23E26A8D00F6707C /* OrderSearchStarterViewController.xib in Resources */ = {isa = PBXBuildFile; fileRef = 5795F22B23E26A8D00F6707C /* OrderSearchStarterViewController.xib */; };
		5795F22E23E26A9E00F6707C /* OrderSearchStarterViewController.swift in Sources */ = {isa = PBXBuildFile; fileRef = 5795F22D23E26A9E00F6707C /* OrderSearchStarterViewController.swift */; };
		5795F23023E26B5300F6707C /* OrderSearchStarterViewModel.swift in Sources */ = {isa = PBXBuildFile; fileRef = 5795F22F23E26B5300F6707C /* OrderSearchStarterViewModel.swift */; };
		57AE0B0123ECD6D400237009 /* OrdersViewController.xib in Resources */ = {isa = PBXBuildFile; fileRef = 57AE0B0023ECD6D400237009 /* OrdersViewController.xib */; };
		57C503DC23E8C70C00EC0790 /* OrdersMasterViewController.swift in Sources */ = {isa = PBXBuildFile; fileRef = 57C503DB23E8C70C00EC0790 /* OrdersMasterViewController.swift */; };
		57C503DE23E8CE0D00EC0790 /* OrdersMasterViewController.xib in Resources */ = {isa = PBXBuildFile; fileRef = 57C503DD23E8CE0D00EC0790 /* OrdersMasterViewController.xib */; };
		57C503E023E8D4D600EC0790 /* OrdersMasterViewModel.swift in Sources */ = {isa = PBXBuildFile; fileRef = 57C503DF23E8D4D600EC0790 /* OrdersMasterViewModel.swift */; };
		57F34AA12423D45A00E38AFB /* OrdersViewModelTests.swift in Sources */ = {isa = PBXBuildFile; fileRef = 57F34AA02423D45A00E38AFB /* OrdersViewModelTests.swift */; };
		6856D2A5C2076F5BF14F2C11 /* KeyboardStateProviderTests.swift in Sources */ = {isa = PBXBuildFile; fileRef = 6856DCE1638958DA296D690F /* KeyboardStateProviderTests.swift */; };
		6856D31F941A33BAE66F394D /* KeyboardFrameAdjustmentProvider.swift in Sources */ = {isa = PBXBuildFile; fileRef = 6856D3846BBF078CB5D955B9 /* KeyboardFrameAdjustmentProvider.swift */; };
		6856D806DE7DB61522D54044 /* NSMutableAttributedStringHelperTests.swift in Sources */ = {isa = PBXBuildFile; fileRef = 6856D7981E11F85D5E4EFED7 /* NSMutableAttributedStringHelperTests.swift */; };
		6856DB2E741639716E149967 /* KeyboardStateProvider.swift in Sources */ = {isa = PBXBuildFile; fileRef = 6856D02484A69911F2B91714 /* KeyboardStateProvider.swift */; };
		74036CC0211B882100E462C2 /* PeriodDataViewController.swift in Sources */ = {isa = PBXBuildFile; fileRef = 74036CBF211B882100E462C2 /* PeriodDataViewController.swift */; };
		740382DB2267D94100A627F4 /* LargeImageTableViewCell.swift in Sources */ = {isa = PBXBuildFile; fileRef = 740382D92267D94100A627F4 /* LargeImageTableViewCell.swift */; };
		740382DC2267D94100A627F4 /* LargeImageTableViewCell.xib in Resources */ = {isa = PBXBuildFile; fileRef = 740382DA2267D94100A627F4 /* LargeImageTableViewCell.xib */; };
		740987B321B87760000E4C80 /* FancyAnimatedButton+Woo.swift in Sources */ = {isa = PBXBuildFile; fileRef = 740987B221B87760000E4C80 /* FancyAnimatedButton+Woo.swift */; };
		740ADFE521C33688009EE5A9 /* licenses.html in Resources */ = {isa = PBXBuildFile; fileRef = 740ADFE421C33688009EE5A9 /* licenses.html */; };
		7421344A210A323C00C13890 /* WooAnalyticsStat.swift in Sources */ = {isa = PBXBuildFile; fileRef = 74213449210A323C00C13890 /* WooAnalyticsStat.swift */; };
		74334F36214AB130006D6AC5 /* ProductTableViewCell.swift in Sources */ = {isa = PBXBuildFile; fileRef = 74334F34214AB12F006D6AC5 /* ProductTableViewCell.swift */; };
		74334F37214AB130006D6AC5 /* ProductTableViewCell.xib in Resources */ = {isa = PBXBuildFile; fileRef = 74334F35214AB12F006D6AC5 /* ProductTableViewCell.xib */; };
		7435E58E21C0151B00216F0F /* OrderNote+Woo.swift in Sources */ = {isa = PBXBuildFile; fileRef = 7435E58D21C0151B00216F0F /* OrderNote+Woo.swift */; };
		7435E59021C0162C00216F0F /* OrderNoteWooTests.swift in Sources */ = {isa = PBXBuildFile; fileRef = 7435E58F21C0162C00216F0F /* OrderNoteWooTests.swift */; };
		743E272021AEF20100D6DC82 /* FancyAlertViewController+Upgrade.swift in Sources */ = {isa = PBXBuildFile; fileRef = 743E271F21AEF20100D6DC82 /* FancyAlertViewController+Upgrade.swift */; };
		743EDD9F214B05350039071B /* TopEarnerStatsItem+Woo.swift in Sources */ = {isa = PBXBuildFile; fileRef = 743EDD9E214B05350039071B /* TopEarnerStatsItem+Woo.swift */; };
		7441E1D221503F77004E6ECE /* IntrinsicTableView.swift in Sources */ = {isa = PBXBuildFile; fileRef = 7441E1D121503F77004E6ECE /* IntrinsicTableView.swift */; };
		7441EBC9226A71AA008BF83D /* TitleBodyTableViewCell.swift in Sources */ = {isa = PBXBuildFile; fileRef = 7441EBC7226A71AA008BF83D /* TitleBodyTableViewCell.swift */; };
		7441EBCA226A71AA008BF83D /* TitleBodyTableViewCell.xib in Resources */ = {isa = PBXBuildFile; fileRef = 7441EBC8226A71AA008BF83D /* TitleBodyTableViewCell.xib */; };
		74460D4022289B7600D7316A /* Coordinator.swift in Sources */ = {isa = PBXBuildFile; fileRef = 74460D3F22289B7600D7316A /* Coordinator.swift */; };
		74460D4222289C7A00D7316A /* StorePickerCoordinator.swift in Sources */ = {isa = PBXBuildFile; fileRef = 74460D4122289C7A00D7316A /* StorePickerCoordinator.swift */; };
		744F00D221B582A9007EFA93 /* StarRatingView.swift in Sources */ = {isa = PBXBuildFile; fileRef = 744F00D121B582A9007EFA93 /* StarRatingView.swift */; };
		7459A6C621B0680300F83A78 /* RequirementsChecker.swift in Sources */ = {isa = PBXBuildFile; fileRef = 7459A6C521B0680300F83A78 /* RequirementsChecker.swift */; };
		746791632108D7C0007CF1DC /* WooAnalyticsTests.swift in Sources */ = {isa = PBXBuildFile; fileRef = 746791622108D7C0007CF1DC /* WooAnalyticsTests.swift */; };
		746FC23D2200A62B00C3096C /* DateWooTests.swift in Sources */ = {isa = PBXBuildFile; fileRef = 746FC23C2200A62B00C3096C /* DateWooTests.swift */; };
		747AA0892107CEC60047A89B /* AnalyticsProvider.swift in Sources */ = {isa = PBXBuildFile; fileRef = 747AA0882107CEC60047A89B /* AnalyticsProvider.swift */; };
		747AA08B2107CF8D0047A89B /* TracksProvider.swift in Sources */ = {isa = PBXBuildFile; fileRef = 747AA08A2107CF8D0047A89B /* TracksProvider.swift */; };
		748AD087219F481B00023535 /* UIView+Animation.swift in Sources */ = {isa = PBXBuildFile; fileRef = 748AD086219F481B00023535 /* UIView+Animation.swift */; };
		748C7780211E18A600814F2C /* OrderStats+Woo.swift in Sources */ = {isa = PBXBuildFile; fileRef = 748C777F211E18A600814F2C /* OrderStats+Woo.swift */; };
		748C7782211E294000814F2C /* Double+Woo.swift in Sources */ = {isa = PBXBuildFile; fileRef = 748C7781211E294000814F2C /* Double+Woo.swift */; };
		748C7784211E2D8400814F2C /* DoubleWooTests.swift in Sources */ = {isa = PBXBuildFile; fileRef = 748C7783211E2D8400814F2C /* DoubleWooTests.swift */; };
		748D34DE214828DD00E21A2F /* TopPerformerDataViewController.xib in Resources */ = {isa = PBXBuildFile; fileRef = 748D34DC214828DC00E21A2F /* TopPerformerDataViewController.xib */; };
		748D34DF214828DD00E21A2F /* TopPerformersViewController.swift in Sources */ = {isa = PBXBuildFile; fileRef = 748D34DD214828DC00E21A2F /* TopPerformersViewController.swift */; };
		748D34E12148291E00E21A2F /* TopPerformerDataViewController.swift in Sources */ = {isa = PBXBuildFile; fileRef = 748D34E02148291E00E21A2F /* TopPerformerDataViewController.swift */; };
		7493BB8E2149852A003071A9 /* TopPerformersHeaderView.swift in Sources */ = {isa = PBXBuildFile; fileRef = 7493BB8C2149852A003071A9 /* TopPerformersHeaderView.swift */; };
		7493BB8F2149852A003071A9 /* TopPerformersHeaderView.xib in Resources */ = {isa = PBXBuildFile; fileRef = 7493BB8D2149852A003071A9 /* TopPerformersHeaderView.xib */; };
		74A33D8021C3F234009E25DE /* LicensesViewController.swift in Sources */ = {isa = PBXBuildFile; fileRef = 74A33D7F21C3F233009E25DE /* LicensesViewController.swift */; };
		74A95B5821C403EA00FEE953 /* pure-min.css in Resources */ = {isa = PBXBuildFile; fileRef = 74A95B5721C403EA00FEE953 /* pure-min.css */; };
		74AAF6A5212A04A900C612B0 /* ChartMarker.swift in Sources */ = {isa = PBXBuildFile; fileRef = 74AAF6A4212A04A900C612B0 /* ChartMarker.swift */; };
		74AFF2EA211B9B1B0038153A /* StoreStatsViewController.swift in Sources */ = {isa = PBXBuildFile; fileRef = 74AFF2E9211B9B1B0038153A /* StoreStatsViewController.swift */; };
		74B5713621CD7604008F9B8E /* SharingHelper.swift in Sources */ = {isa = PBXBuildFile; fileRef = 74B5713521CD7604008F9B8E /* SharingHelper.swift */; };
		74C6FEA521C2F1FA009286B6 /* AboutViewController.swift in Sources */ = {isa = PBXBuildFile; fileRef = 74C6FEA421C2F1FA009286B6 /* AboutViewController.swift */; };
		74D0A5302139CF1300E2919F /* String+Helpers.swift in Sources */ = {isa = PBXBuildFile; fileRef = 74D0A52F2139CF1300E2919F /* String+Helpers.swift */; };
		74E0F441211C9AE600A79CCE /* PeriodDataViewController.xib in Resources */ = {isa = PBXBuildFile; fileRef = 74E0F440211C9AE600A79CCE /* PeriodDataViewController.xib */; };
		74EC34A5225FE21F004BBC2E /* ProductLoaderViewController.swift in Sources */ = {isa = PBXBuildFile; fileRef = 74EC34A4225FE21F004BBC2E /* ProductLoaderViewController.swift */; };
		74EC34A8225FE69C004BBC2E /* ProductDetailsViewController.swift in Sources */ = {isa = PBXBuildFile; fileRef = 74EC34A6225FE69C004BBC2E /* ProductDetailsViewController.swift */; };
		74EC34A9225FE69C004BBC2E /* ProductDetailsViewController.xib in Resources */ = {isa = PBXBuildFile; fileRef = 74EC34A7225FE69C004BBC2E /* ProductDetailsViewController.xib */; };
		74F3015A2200EC0800931B9E /* NSDecimalNumberWooTests.swift in Sources */ = {isa = PBXBuildFile; fileRef = 74F301592200EC0800931B9E /* NSDecimalNumberWooTests.swift */; };
		74F9E9CD214C036400A3F2D2 /* NoPeriodDataTableViewCell.xib in Resources */ = {isa = PBXBuildFile; fileRef = 74F9E9CB214C036400A3F2D2 /* NoPeriodDataTableViewCell.xib */; };
		74F9E9CE214C036400A3F2D2 /* NoPeriodDataTableViewCell.swift in Sources */ = {isa = PBXBuildFile; fileRef = 74F9E9CC214C036400A3F2D2 /* NoPeriodDataTableViewCell.swift */; };
		86DBBB0BDEA3488E2BEBB314 /* Pods_WooCommerce.framework in Frameworks */ = {isa = PBXBuildFile; fileRef = BABE5E07DD787ECA6D2A76DE /* Pods_WooCommerce.framework */; };
		8CD41D4A21F8A7E300CF3C2B /* RELEASE-NOTES.txt in Resources */ = {isa = PBXBuildFile; fileRef = 8CD41D4921F8A7E300CF3C2B /* RELEASE-NOTES.txt */; };
		933A27372222354600C2143A /* Logging.swift in Sources */ = {isa = PBXBuildFile; fileRef = 933A27362222354600C2143A /* Logging.swift */; };
		934CB123224EAB150005CCB9 /* main.swift in Sources */ = {isa = PBXBuildFile; fileRef = 934CB122224EAB150005CCB9 /* main.swift */; };
		9379E1A32255365F006A6BE4 /* TestingMode.storyboard in Resources */ = {isa = PBXBuildFile; fileRef = 9379E1A22255365F006A6BE4 /* TestingMode.storyboard */; };
		9379E1A5225536AD006A6BE4 /* TestAssets.xcassets in Resources */ = {isa = PBXBuildFile; fileRef = 9379E1A4225536AD006A6BE4 /* TestAssets.xcassets */; };
		9379E1A6225537D0006A6BE4 /* TestingAppDelegate.swift in Sources */ = {isa = PBXBuildFile; fileRef = 934CB124224EAB540005CCB9 /* TestingAppDelegate.swift */; };
		93BCF01F20DC2CE200EBF7A1 /* bash_secrets.tpl in Resources */ = {isa = PBXBuildFile; fileRef = 93BCF01E20DC2CE200EBF7A1 /* bash_secrets.tpl */; };
		93FA787221CD2A1A00B663E5 /* CurrencySettingsTests.swift in Sources */ = {isa = PBXBuildFile; fileRef = 93FA787121CD2A1A00B663E5 /* CurrencySettingsTests.swift */; };
		93FA787421CD7E9E00B663E5 /* CurrencySettings.swift in Sources */ = {isa = PBXBuildFile; fileRef = 93FA787321CD7E9E00B663E5 /* CurrencySettings.swift */; };
		B50911302049E27A007D25DC /* DashboardViewController.swift in Sources */ = {isa = PBXBuildFile; fileRef = B509112D2049E27A007D25DC /* DashboardViewController.swift */; };
		B50911312049E27A007D25DC /* OrdersViewController.swift in Sources */ = {isa = PBXBuildFile; fileRef = B509112E2049E27A007D25DC /* OrdersViewController.swift */; };
		B50911322049E27A007D25DC /* SettingsViewController.swift in Sources */ = {isa = PBXBuildFile; fileRef = B509112F2049E27A007D25DC /* SettingsViewController.swift */; };
		B509FED121C041DF000076A9 /* Locale+Woo.swift in Sources */ = {isa = PBXBuildFile; fileRef = B509FED021C041DF000076A9 /* Locale+Woo.swift */; };
		B509FED321C05121000076A9 /* SupportManagerAdapter.swift in Sources */ = {isa = PBXBuildFile; fileRef = B509FED221C05121000076A9 /* SupportManagerAdapter.swift */; };
		B509FED521C052D1000076A9 /* MockupSupportManager.swift in Sources */ = {isa = PBXBuildFile; fileRef = B509FED421C052D1000076A9 /* MockupSupportManager.swift */; };
		B50BB4162141828F00AF0F3C /* FooterSpinnerView.swift in Sources */ = {isa = PBXBuildFile; fileRef = B50BB4152141828F00AF0F3C /* FooterSpinnerView.swift */; };
		B511ED27218A660E005787DC /* StringDescriptor.swift in Sources */ = {isa = PBXBuildFile; fileRef = B511ED26218A660E005787DC /* StringDescriptor.swift */; };
		B517EA18218B232700730EC4 /* StringFormatter+Notes.swift in Sources */ = {isa = PBXBuildFile; fileRef = B517EA17218B232700730EC4 /* StringFormatter+Notes.swift */; };
		B517EA1A218B2D2600730EC4 /* StringFormatterTests.swift in Sources */ = {isa = PBXBuildFile; fileRef = B517EA19218B2D2600730EC4 /* StringFormatterTests.swift */; };
		B517EA1D218B41F200730EC4 /* String+Woo.swift in Sources */ = {isa = PBXBuildFile; fileRef = B517EA1C218B41F200730EC4 /* String+Woo.swift */; };
		B5290ED9219B3FA900A6AF7F /* Date+Woo.swift in Sources */ = {isa = PBXBuildFile; fileRef = B5290ED8219B3FA900A6AF7F /* Date+Woo.swift */; };
		B53A569721123D3B000776C9 /* ResultsControllerUIKitTests.swift in Sources */ = {isa = PBXBuildFile; fileRef = B53A569621123D3B000776C9 /* ResultsControllerUIKitTests.swift */; };
		B53A569B21123E8E000776C9 /* MockupTableView.swift in Sources */ = {isa = PBXBuildFile; fileRef = B53A569A21123E8E000776C9 /* MockupTableView.swift */; };
		B53A569D21123EEB000776C9 /* MockupStorage.swift in Sources */ = {isa = PBXBuildFile; fileRef = B53A569C21123EEB000776C9 /* MockupStorage.swift */; };
		B53A56A22112470C000776C9 /* MockupStorage+Sample.swift in Sources */ = {isa = PBXBuildFile; fileRef = B53A56A12112470C000776C9 /* MockupStorage+Sample.swift */; };
		B53A56A42112483E000776C9 /* Constants.swift in Sources */ = {isa = PBXBuildFile; fileRef = B53A56A32112483D000776C9 /* Constants.swift */; };
		B53B3F37219C75AC00DF1EB6 /* OrderLoaderViewController.swift in Sources */ = {isa = PBXBuildFile; fileRef = B53B3F36219C75AC00DF1EB6 /* OrderLoaderViewController.swift */; };
		B53B3F39219C817800DF1EB6 /* UIStoryboard+Woo.swift in Sources */ = {isa = PBXBuildFile; fileRef = B53B3F38219C817800DF1EB6 /* UIStoryboard+Woo.swift */; };
		B53B898920D450AF00EDB467 /* SessionManagerTests.swift in Sources */ = {isa = PBXBuildFile; fileRef = B53B898820D450AF00EDB467 /* SessionManagerTests.swift */; };
		B53B898D20D462A000EDB467 /* DefaultStoresManager.swift in Sources */ = {isa = PBXBuildFile; fileRef = B53B898C20D462A000EDB467 /* DefaultStoresManager.swift */; };
		B541B2132189E7FD008FE7C1 /* ScannerWooTests.swift in Sources */ = {isa = PBXBuildFile; fileRef = B541B2122189E7FD008FE7C1 /* ScannerWooTests.swift */; };
		B541B2152189EEA1008FE7C1 /* Scanner+Helpers.swift in Sources */ = {isa = PBXBuildFile; fileRef = B541B2142189EEA1008FE7C1 /* Scanner+Helpers.swift */; };
		B541B2172189EED4008FE7C1 /* NSMutableAttributedString+Helpers.swift in Sources */ = {isa = PBXBuildFile; fileRef = B541B2162189EED4008FE7C1 /* NSMutableAttributedString+Helpers.swift */; };
		B541B21A2189F3A2008FE7C1 /* StringFormatter.swift in Sources */ = {isa = PBXBuildFile; fileRef = B541B2192189F3A2008FE7C1 /* StringFormatter.swift */; };
		B541B21C2189F3D8008FE7C1 /* StringStyles.swift in Sources */ = {isa = PBXBuildFile; fileRef = B541B21B2189F3D8008FE7C1 /* StringStyles.swift */; };
		B541B220218A007C008FE7C1 /* NSMutableParagraphStyle+Helpers.swift in Sources */ = {isa = PBXBuildFile; fileRef = B541B21F218A007C008FE7C1 /* NSMutableParagraphStyle+Helpers.swift */; };
		B541B223218A29A6008FE7C1 /* NSParagraphStyle+Woo.swift in Sources */ = {isa = PBXBuildFile; fileRef = B541B222218A29A6008FE7C1 /* NSParagraphStyle+Woo.swift */; };
		B541B226218A412C008FE7C1 /* UIFont+Woo.swift in Sources */ = {isa = PBXBuildFile; fileRef = B541B225218A412C008FE7C1 /* UIFont+Woo.swift */; };
		B54FBE552111F70700390F57 /* ResultsController+UIKit.swift in Sources */ = {isa = PBXBuildFile; fileRef = B54FBE542111F70700390F57 /* ResultsController+UIKit.swift */; };
		B55401692170D5E10067DC90 /* ChartPlaceholderView.swift in Sources */ = {isa = PBXBuildFile; fileRef = B55401682170D5E10067DC90 /* ChartPlaceholderView.swift */; };
		B554016B2170D6010067DC90 /* ChartPlaceholderView.xib in Resources */ = {isa = PBXBuildFile; fileRef = B554016A2170D6010067DC90 /* ChartPlaceholderView.xib */; };
		B554E1792152F20000F31188 /* UINavigationBar+Appearance.swift in Sources */ = {isa = PBXBuildFile; fileRef = B554E1782152F20000F31188 /* UINavigationBar+Appearance.swift */; };
		B554E17B2152F27200F31188 /* UILabel+Appearance.swift in Sources */ = {isa = PBXBuildFile; fileRef = B554E17A2152F27200F31188 /* UILabel+Appearance.swift */; };
		B555530D21B57DC300449E71 /* UserNotificationsCenterAdapter.swift in Sources */ = {isa = PBXBuildFile; fileRef = B555530C21B57DC300449E71 /* UserNotificationsCenterAdapter.swift */; };
		B555530F21B57DE700449E71 /* ApplicationAdapter.swift in Sources */ = {isa = PBXBuildFile; fileRef = B555530E21B57DE700449E71 /* ApplicationAdapter.swift */; };
		B555531121B57E6F00449E71 /* MockupApplicationAdapter.swift in Sources */ = {isa = PBXBuildFile; fileRef = B555531021B57E6F00449E71 /* MockupApplicationAdapter.swift */; };
		B555531321B57E8800449E71 /* MockupUserNotificationsCenterAdapter.swift in Sources */ = {isa = PBXBuildFile; fileRef = B555531221B57E8800449E71 /* MockupUserNotificationsCenterAdapter.swift */; };
		B557652B20F681E800185843 /* StoreTableViewCell.swift in Sources */ = {isa = PBXBuildFile; fileRef = B557652A20F681E800185843 /* StoreTableViewCell.swift */; };
		B557652D20F6827900185843 /* StoreTableViewCell.xib in Resources */ = {isa = PBXBuildFile; fileRef = B557652C20F6827900185843 /* StoreTableViewCell.xib */; };
		B559EBAF20A0BF8F00836CD4 /* README.md in Resources */ = {isa = PBXBuildFile; fileRef = B559EBAD20A0BF8E00836CD4 /* README.md */; };
		B559EBB020A0BF8F00836CD4 /* LICENSE in Resources */ = {isa = PBXBuildFile; fileRef = B559EBAE20A0BF8F00836CD4 /* LICENSE */; };
		B55BC1F121A878A30011A0C0 /* String+HTML.swift in Sources */ = {isa = PBXBuildFile; fileRef = B55BC1F021A878A30011A0C0 /* String+HTML.swift */; };
		B55BC1F321A8790F0011A0C0 /* StringHTMLTests.swift in Sources */ = {isa = PBXBuildFile; fileRef = B55BC1F221A8790F0011A0C0 /* StringHTMLTests.swift */; };
		B55D4BFD20B5CDE700D7A50F /* replace_secrets.rb in Resources */ = {isa = PBXBuildFile; fileRef = B55D4BFB20B5CDE600D7A50F /* replace_secrets.rb */; };
		B55D4C0620B6027200D7A50F /* AuthenticationManager.swift in Sources */ = {isa = PBXBuildFile; fileRef = B55D4C0520B6027100D7A50F /* AuthenticationManager.swift */; };
		B55D4C2720B717C000D7A50F /* UserAgent.swift in Sources */ = {isa = PBXBuildFile; fileRef = B55D4C2620B717C000D7A50F /* UserAgent.swift */; };
		B560D68A2195BD100027BB7E /* NoteDetailsCommentTableViewCell.xib in Resources */ = {isa = PBXBuildFile; fileRef = B560D6892195BD100027BB7E /* NoteDetailsCommentTableViewCell.xib */; };
		B560D68C2195BD1E0027BB7E /* NoteDetailsCommentTableViewCell.swift in Sources */ = {isa = PBXBuildFile; fileRef = B560D68B2195BD1D0027BB7E /* NoteDetailsCommentTableViewCell.swift */; };
		B56BBD16214820A70053A32D /* SyncCoordinatorTests.swift in Sources */ = {isa = PBXBuildFile; fileRef = B56BBD15214820A70053A32D /* SyncCoordinatorTests.swift */; };
		B56C721221B5B44000E5E85B /* PushNotificationsConfiguration.swift in Sources */ = {isa = PBXBuildFile; fileRef = B56C721121B5B44000E5E85B /* PushNotificationsConfiguration.swift */; };
		B56C721421B5BBC000E5E85B /* MockupStoresManager.swift in Sources */ = {isa = PBXBuildFile; fileRef = B56C721321B5BBC000E5E85B /* MockupStoresManager.swift */; };
		B56DB3CA2049BFAA00D4AA8E /* AppDelegate.swift in Sources */ = {isa = PBXBuildFile; fileRef = B56DB3C92049BFAA00D4AA8E /* AppDelegate.swift */; };
		B56DB3CF2049BFAA00D4AA8E /* Main.storyboard in Resources */ = {isa = PBXBuildFile; fileRef = B56DB3CD2049BFAA00D4AA8E /* Main.storyboard */; };
		B56DB3D42049BFAA00D4AA8E /* Assets.xcassets in Resources */ = {isa = PBXBuildFile; fileRef = B56DB3D32049BFAA00D4AA8E /* Assets.xcassets */; };
		B56DB3D72049BFAA00D4AA8E /* LaunchScreen.storyboard in Resources */ = {isa = PBXBuildFile; fileRef = B56DB3D52049BFAA00D4AA8E /* LaunchScreen.storyboard */; };
		B5718D6521B56B400026C9F0 /* PushNotificationsManagerTests.swift in Sources */ = {isa = PBXBuildFile; fileRef = B5718D6421B56B3F0026C9F0 /* PushNotificationsManagerTests.swift */; };
		B573B1A0219DC2690081C78C /* Localizable.strings in Resources */ = {isa = PBXBuildFile; fileRef = B573B19D219DC2690081C78C /* Localizable.strings */; };
		B57B678A2107546E00AF8905 /* Address+Woo.swift in Sources */ = {isa = PBXBuildFile; fileRef = B57B67892107546E00AF8905 /* Address+Woo.swift */; };
		B57C5C9221B80E3C00FF82B2 /* APNSDevice+Woo.swift in Sources */ = {isa = PBXBuildFile; fileRef = B57C5C9121B80E3B00FF82B2 /* APNSDevice+Woo.swift */; };
		B57C5C9421B80E4700FF82B2 /* Data+Woo.swift in Sources */ = {isa = PBXBuildFile; fileRef = B57C5C9321B80E4700FF82B2 /* Data+Woo.swift */; };
		B57C5C9621B80E5500FF82B2 /* Dictionary+Woo.swift in Sources */ = {isa = PBXBuildFile; fileRef = B57C5C9521B80E5400FF82B2 /* Dictionary+Woo.swift */; };
		B57C5C9921B80E7100FF82B2 /* DictionaryWooTests.swift in Sources */ = {isa = PBXBuildFile; fileRef = B57C5C9721B80E7100FF82B2 /* DictionaryWooTests.swift */; };
		B57C5C9A21B80E7100FF82B2 /* DataWooTests.swift in Sources */ = {isa = PBXBuildFile; fileRef = B57C5C9821B80E7100FF82B2 /* DataWooTests.swift */; };
		B57C5C9E21B80E8300FF82B2 /* SessionManager+Internal.swift in Sources */ = {isa = PBXBuildFile; fileRef = B57C5C9C21B80E8200FF82B2 /* SessionManager+Internal.swift */; };
		B57C5C9F21B80E8300FF82B2 /* SampleError.swift in Sources */ = {isa = PBXBuildFile; fileRef = B57C5C9D21B80E8200FF82B2 /* SampleError.swift */; };
		B57C743D20F5493300EEFC87 /* AccountHeaderView.swift in Sources */ = {isa = PBXBuildFile; fileRef = B57C743C20F5493300EEFC87 /* AccountHeaderView.swift */; };
		B57C744320F54F1C00EEFC87 /* AccountHeaderView.xib in Resources */ = {isa = PBXBuildFile; fileRef = B57C744220F54F1C00EEFC87 /* AccountHeaderView.xib */; };
		B57C744520F55BA600EEFC87 /* NSObject+Helpers.swift in Sources */ = {isa = PBXBuildFile; fileRef = B57C744420F55BA600EEFC87 /* NSObject+Helpers.swift */; };
		B57C744720F55BC800EEFC87 /* UIView+Helpers.swift in Sources */ = {isa = PBXBuildFile; fileRef = B57C744620F55BC800EEFC87 /* UIView+Helpers.swift */; };
		B57C744A20F5649300EEFC87 /* EmptyStoresTableViewCell.swift in Sources */ = {isa = PBXBuildFile; fileRef = B57C744920F5649300EEFC87 /* EmptyStoresTableViewCell.swift */; };
		B57C744C20F564B400EEFC87 /* EmptyStoresTableViewCell.xib in Resources */ = {isa = PBXBuildFile; fileRef = B57C744B20F564B400EEFC87 /* EmptyStoresTableViewCell.xib */; };
		B57C744E20F56E3800EEFC87 /* UITableViewCell+Helpers.swift in Sources */ = {isa = PBXBuildFile; fileRef = B57C744D20F56E3800EEFC87 /* UITableViewCell+Helpers.swift */; };
		B57C745120F56EE900EEFC87 /* UITableViewCellHelpersTests.swift in Sources */ = {isa = PBXBuildFile; fileRef = B57C745020F56EE900EEFC87 /* UITableViewCellHelpersTests.swift */; };
		B582F95920FFCEAA0060934A /* UITableViewHeaderFooterView+Helpers.swift in Sources */ = {isa = PBXBuildFile; fileRef = B582F95820FFCEAA0060934A /* UITableViewHeaderFooterView+Helpers.swift */; };
		B586906621A5F4B1001F1EFC /* UINavigationController+Woo.swift in Sources */ = {isa = PBXBuildFile; fileRef = B586906521A5F4B1001F1EFC /* UINavigationController+Woo.swift */; };
		B58B4AB22108F01700076FDD /* NoticeView.swift in Sources */ = {isa = PBXBuildFile; fileRef = B58B4AAF2108F01400076FDD /* NoticeView.swift */; };
		B58B4AB32108F01700076FDD /* DefaultNoticePresenter.swift in Sources */ = {isa = PBXBuildFile; fileRef = B58B4AB02108F01600076FDD /* DefaultNoticePresenter.swift */; };
		B58B4AB62108F11C00076FDD /* Notice.swift in Sources */ = {isa = PBXBuildFile; fileRef = B58B4AB52108F11C00076FDD /* Notice.swift */; };
		B58B4AB82108F14700076FDD /* NoticeNotificationInfo.swift in Sources */ = {isa = PBXBuildFile; fileRef = B58B4AB72108F14700076FDD /* NoticeNotificationInfo.swift */; };
		B58B4AC02108FF6100076FDD /* Array+Helpers.swift in Sources */ = {isa = PBXBuildFile; fileRef = B58B4ABF2108FF6100076FDD /* Array+Helpers.swift */; };
		B5980A6121AC878900EBF596 /* UIDevice+Woo.swift in Sources */ = {isa = PBXBuildFile; fileRef = B5980A6021AC878900EBF596 /* UIDevice+Woo.swift */; };
		B5980A6321AC879F00EBF596 /* Bundle+Woo.swift in Sources */ = {isa = PBXBuildFile; fileRef = B5980A6221AC879F00EBF596 /* Bundle+Woo.swift */; };
		B5980A6521AC905C00EBF596 /* UIDeviceWooTests.swift in Sources */ = {isa = PBXBuildFile; fileRef = B5980A6421AC905C00EBF596 /* UIDeviceWooTests.swift */; };
		B5980A6721AC91AA00EBF596 /* BundleWooTests.swift in Sources */ = {isa = PBXBuildFile; fileRef = B5980A6621AC91AA00EBF596 /* BundleWooTests.swift */; };
		B59C09D92188CBB100AB41D6 /* Array+Notes.swift in Sources */ = {isa = PBXBuildFile; fileRef = B59C09D82188CBB100AB41D6 /* Array+Notes.swift */; };
		B59D1EDF219072CC009D1978 /* ProductReviewTableViewCell.swift in Sources */ = {isa = PBXBuildFile; fileRef = B59D1EDE219072CC009D1978 /* ProductReviewTableViewCell.swift */; };
		B59D1EE121907304009D1978 /* ProductReviewTableViewCell.xib in Resources */ = {isa = PBXBuildFile; fileRef = B59D1EE021907304009D1978 /* ProductReviewTableViewCell.xib */; };
		B59D1EE321907C7B009D1978 /* NSAttributedString+Helpers.swift in Sources */ = {isa = PBXBuildFile; fileRef = B59D1EE221907C7B009D1978 /* NSAttributedString+Helpers.swift */; };
		B59D1EE5219080B4009D1978 /* Note+Woo.swift in Sources */ = {isa = PBXBuildFile; fileRef = B59D1EE4219080B4009D1978 /* Note+Woo.swift */; };
		B59D1EE821908A08009D1978 /* Noticons.ttf in Resources */ = {isa = PBXBuildFile; fileRef = B59D1EE6219089A3009D1978 /* Noticons.ttf */; };
		B59D1EEA2190AE96009D1978 /* StorageNote+Woo.swift in Sources */ = {isa = PBXBuildFile; fileRef = B59D1EE92190AE96009D1978 /* StorageNote+Woo.swift */; };
		B59D1EEC2190B08B009D1978 /* Age.swift in Sources */ = {isa = PBXBuildFile; fileRef = B59D1EEB2190B08B009D1978 /* Age.swift */; };
		B59D49CD219B587E006BF0AD /* UILabel+OrderStatus.swift in Sources */ = {isa = PBXBuildFile; fileRef = B59D49CC219B587E006BF0AD /* UILabel+OrderStatus.swift */; };
		B5A56BF0219F2CE90065A902 /* VerticalButton.swift in Sources */ = {isa = PBXBuildFile; fileRef = B5A56BEF219F2CE90065A902 /* VerticalButton.swift */; };
		B5A56BF3219F46470065A902 /* UIButton+Animations.swift in Sources */ = {isa = PBXBuildFile; fileRef = B5A56BF2219F46470065A902 /* UIButton+Animations.swift */; };
		B5A56BF5219F5AB20065A902 /* NSNotificationName+Woo.swift in Sources */ = {isa = PBXBuildFile; fileRef = B5A56BF4219F5AB20065A902 /* NSNotificationName+Woo.swift */; };
		B5A82EE221025C450053ADC8 /* FulfillViewController.swift in Sources */ = {isa = PBXBuildFile; fileRef = B5A82EE121025C450053ADC8 /* FulfillViewController.swift */; };
		B5A82EE521025E550053ADC8 /* FulfillViewController.xib in Resources */ = {isa = PBXBuildFile; fileRef = B5A82EE421025E550053ADC8 /* FulfillViewController.xib */; };
		B5A82EE7210263460053ADC8 /* UIViewController+Helpers.swift in Sources */ = {isa = PBXBuildFile; fileRef = B5A82EE6210263460053ADC8 /* UIViewController+Helpers.swift */; };
		B5A8532220BDBFAF00FAAB4D /* CircularImageView.swift in Sources */ = {isa = PBXBuildFile; fileRef = B5A8532120BDBFAE00FAAB4D /* CircularImageView.swift */; };
		B5A8F8A920B84D3F00D211DE /* ApiCredentials.swift in Sources */ = {isa = PBXBuildFile; fileRef = B5A8F8A720B84D3F00D211DE /* ApiCredentials.swift */; };
		B5A8F8AD20B88D9900D211DE /* LoginPrologueViewController.swift in Sources */ = {isa = PBXBuildFile; fileRef = B5A8F8AC20B88D9900D211DE /* LoginPrologueViewController.swift */; };
		B5A8F8AF20B88DCC00D211DE /* LoginPrologueViewController.xib in Resources */ = {isa = PBXBuildFile; fileRef = B5A8F8AE20B88DCC00D211DE /* LoginPrologueViewController.xib */; };
		B5AA7B3D20ED5D15004DA14F /* SessionManager.swift in Sources */ = {isa = PBXBuildFile; fileRef = B5AA7B3C20ED5D15004DA14F /* SessionManager.swift */; };
		B5AA7B3F20ED81C2004DA14F /* UserDefaults+Woo.swift in Sources */ = {isa = PBXBuildFile; fileRef = B5AA7B3E20ED81C2004DA14F /* UserDefaults+Woo.swift */; };
		B5BBD6DE21B1703700E3207E /* PushNotificationsManager.swift in Sources */ = {isa = PBXBuildFile; fileRef = B5BBD6DD21B1703600E3207E /* PushNotificationsManager.swift */; };
		B5BE75DB213F1D1E00909A14 /* OverlayMessageView.swift in Sources */ = {isa = PBXBuildFile; fileRef = B5BE75DA213F1D1E00909A14 /* OverlayMessageView.swift */; };
		B5BE75DD213F1D3D00909A14 /* OverlayMessageView.xib in Resources */ = {isa = PBXBuildFile; fileRef = B5BE75DC213F1D3D00909A14 /* OverlayMessageView.xib */; };
		B5C3876421C41B9F006CE970 /* UIApplication+Woo.swift in Sources */ = {isa = PBXBuildFile; fileRef = B5C3876321C41B9F006CE970 /* UIApplication+Woo.swift */; };
		B5C3B5E320D189E60072CB9D /* Networking.framework in Frameworks */ = {isa = PBXBuildFile; fileRef = B5C3B5E220D189E60072CB9D /* Networking.framework */; };
		B5C3B5E520D189EA0072CB9D /* Storage.framework in Frameworks */ = {isa = PBXBuildFile; fileRef = B5C3B5E420D189EA0072CB9D /* Storage.framework */; };
		B5C3B5E720D189ED0072CB9D /* Yosemite.framework in Frameworks */ = {isa = PBXBuildFile; fileRef = B5C3B5E620D189ED0072CB9D /* Yosemite.framework */; };
		B5C3B5E820D189F30072CB9D /* Networking.framework in Embed Frameworks */ = {isa = PBXBuildFile; fileRef = B5C3B5E220D189E60072CB9D /* Networking.framework */; settings = {ATTRIBUTES = (CodeSignOnCopy, RemoveHeadersOnCopy, ); }; };
		B5C3B5E920D189F70072CB9D /* Yosemite.framework in Embed Frameworks */ = {isa = PBXBuildFile; fileRef = B5C3B5E620D189ED0072CB9D /* Yosemite.framework */; settings = {ATTRIBUTES = (CodeSignOnCopy, RemoveHeadersOnCopy, ); }; };
		B5C3B5EA20D189FC0072CB9D /* Storage.framework in Embed Frameworks */ = {isa = PBXBuildFile; fileRef = B5C3B5E420D189EA0072CB9D /* Storage.framework */; settings = {ATTRIBUTES = (CodeSignOnCopy, RemoveHeadersOnCopy, ); }; };
		B5C6CE612190D28E00515926 /* NSAttributedStringHelperTests.swift in Sources */ = {isa = PBXBuildFile; fileRef = B5C6CE602190D28E00515926 /* NSAttributedStringHelperTests.swift */; };
		B5D1AFB420BC445A00DB0E8C /* Images.xcassets in Resources */ = {isa = PBXBuildFile; fileRef = B5D1AFB320BC445900DB0E8C /* Images.xcassets */; };
		B5D1AFB820BC510200DB0E8C /* UIImage+Woo.swift in Sources */ = {isa = PBXBuildFile; fileRef = B5D1AFB720BC510200DB0E8C /* UIImage+Woo.swift */; };
		B5D1AFC020BC67C200DB0E8C /* WooConstants.swift in Sources */ = {isa = PBXBuildFile; fileRef = B5D1AFBF20BC67C200DB0E8C /* WooConstants.swift */; };
		B5D1AFC620BC7B7300DB0E8C /* StorePickerViewController.swift in Sources */ = {isa = PBXBuildFile; fileRef = B5D1AFC520BC7B7300DB0E8C /* StorePickerViewController.swift */; };
		B5D1AFC820BC7B9600DB0E8C /* StorePickerViewController.xib in Resources */ = {isa = PBXBuildFile; fileRef = B5D1AFC720BC7B9600DB0E8C /* StorePickerViewController.xib */; };
		B5D6DC54214802740003E48A /* SyncCoordinator.swift in Sources */ = {isa = PBXBuildFile; fileRef = B5D6DC53214802740003E48A /* SyncCoordinator.swift */; };
		B5DB01B52114AB2D00A4F797 /* CrashLogging.swift in Sources */ = {isa = PBXBuildFile; fileRef = B5DB01B42114AB2D00A4F797 /* CrashLogging.swift */; };
		B5DBF3C320E1484400B53AED /* StoresManagerTests.swift in Sources */ = {isa = PBXBuildFile; fileRef = B5DBF3C220E1484400B53AED /* StoresManagerTests.swift */; };
		B5DBF3C520E148E000B53AED /* DeauthenticatedState.swift in Sources */ = {isa = PBXBuildFile; fileRef = B5DBF3C420E148E000B53AED /* DeauthenticatedState.swift */; };
		B5DBF3CB20E149CC00B53AED /* AuthenticatedState.swift in Sources */ = {isa = PBXBuildFile; fileRef = B5DBF3CA20E149CC00B53AED /* AuthenticatedState.swift */; };
		B5F355EF21CD500200A7077A /* SearchViewController.swift in Sources */ = {isa = PBXBuildFile; fileRef = B5F355EE21CD500200A7077A /* SearchViewController.swift */; };
		B5F355F121CD504400A7077A /* SearchViewController.xib in Resources */ = {isa = PBXBuildFile; fileRef = B5F355F021CD504400A7077A /* SearchViewController.xib */; };
		B5F571A421BEC90D0010D1B8 /* NoteDetailsHeaderPlainTableViewCell.swift in Sources */ = {isa = PBXBuildFile; fileRef = B5F571A321BEC90D0010D1B8 /* NoteDetailsHeaderPlainTableViewCell.swift */; };
		B5F571A621BEC92A0010D1B8 /* NoteDetailsHeaderPlainTableViewCell.xib in Resources */ = {isa = PBXBuildFile; fileRef = B5F571A521BEC92A0010D1B8 /* NoteDetailsHeaderPlainTableViewCell.xib */; };
		B5F571A921BEECA50010D1B8 /* Responses in Resources */ = {isa = PBXBuildFile; fileRef = B5F571A821BEECA50010D1B8 /* Responses */; };
		B5F571AB21BEECB60010D1B8 /* NoteWooTests.swift in Sources */ = {isa = PBXBuildFile; fileRef = B5F571AA21BEECB60010D1B8 /* NoteWooTests.swift */; };
		B5F571B021BF149D0010D1B8 /* o.caf in Resources */ = {isa = PBXBuildFile; fileRef = B5F571AF21BF149D0010D1B8 /* o.caf */; };
		B5F8B7E02194759100DAB7E2 /* ReviewDetailsViewController.swift in Sources */ = {isa = PBXBuildFile; fileRef = B5F8B7DF2194759100DAB7E2 /* ReviewDetailsViewController.swift */; };
		B5F8B7E5219478FA00DAB7E2 /* ReviewDetailsViewController.xib in Resources */ = {isa = PBXBuildFile; fileRef = B5F8B7E4219478FA00DAB7E2 /* ReviewDetailsViewController.xib */; };
		B5FD110E21D3CB8500560344 /* OrderTableViewCell.xib in Resources */ = {isa = PBXBuildFile; fileRef = B5FD110D21D3CB8500560344 /* OrderTableViewCell.xib */; };
		B5FD111221D3CE7700560344 /* NewNoteViewController.xib in Resources */ = {isa = PBXBuildFile; fileRef = B5FD111121D3CE7700560344 /* NewNoteViewController.xib */; };
		B5FD111621D3F13700560344 /* BordersView.swift in Sources */ = {isa = PBXBuildFile; fileRef = B5FD111521D3F13700560344 /* BordersView.swift */; };
		B873E8F8E103966D2182EE67 /* Pods_WooCommerceTests.framework in Frameworks */ = {isa = PBXBuildFile; fileRef = 6DC4526F9A7357761197EBF0 /* Pods_WooCommerceTests.framework */; };
		CC8413E423F5C48E00EFC277 /* stop.sh in Resources */ = {isa = PBXBuildFile; fileRef = CCFC011123E9E40B00157A78 /* stop.sh */; };
		CC8413E523F5C49100EFC277 /* start.sh in Resources */ = {isa = PBXBuildFile; fileRef = CCFC011023E9E3F400157A78 /* start.sh */; };
		CCDC49CD23FFFFF4003166BA /* LoginTests.swift in Sources */ = {isa = PBXBuildFile; fileRef = CCDC49CC23FFFFF4003166BA /* LoginTests.swift */; };
		CCDC49D724000095003166BA /* XCTest+Extensions.swift in Sources */ = {isa = PBXBuildFile; fileRef = F997173223DBCF2800592D8E /* XCTest+Extensions.swift */; };
		CCDC49DA2400011F003166BA /* MyStoreScreen.swift in Sources */ = {isa = PBXBuildFile; fileRef = F997172D23DBCDE900592D8E /* MyStoreScreen.swift */; };
		CCDC49DB2400011F003166BA /* OrdersScreen.swift in Sources */ = {isa = PBXBuildFile; fileRef = F997173423DBEB1900592D8E /* OrdersScreen.swift */; };
		CCDC49DC2400011F003166BA /* SingleOrderScreen.swift in Sources */ = {isa = PBXBuildFile; fileRef = F997173623DBF02400592D8E /* SingleOrderScreen.swift */; };
		CCDC49DD2400011F003166BA /* OrderSearchScreen.swift in Sources */ = {isa = PBXBuildFile; fileRef = F997173C23DBFBBF00592D8E /* OrderSearchScreen.swift */; };
		CCDC49DE2400011F003166BA /* ReviewsScreen.swift in Sources */ = {isa = PBXBuildFile; fileRef = F997173E23DBFFEF00592D8E /* ReviewsScreen.swift */; };
		CCDC49DF2400011F003166BA /* SingleReviewScreen.swift in Sources */ = {isa = PBXBuildFile; fileRef = F997174123DC006F00592D8E /* SingleReviewScreen.swift */; };
		CCDC49E02400011F003166BA /* LinkOrPasswordScreen.swift in Sources */ = {isa = PBXBuildFile; fileRef = F997171D23DBCD6000592D8E /* LinkOrPasswordScreen.swift */; };
		CCDC49E12400011F003166BA /* LoginCheckMagicLinkScreen.swift in Sources */ = {isa = PBXBuildFile; fileRef = F997171F23DBCD6100592D8E /* LoginCheckMagicLinkScreen.swift */; };
		CCDC49E22400011F003166BA /* LoginEmailScreen.swift in Sources */ = {isa = PBXBuildFile; fileRef = F997171B23DBCD6000592D8E /* LoginEmailScreen.swift */; };
		CCDC49E32400011F003166BA /* LoginEpilogueScreen.swift in Sources */ = {isa = PBXBuildFile; fileRef = F997171C23DBCD6000592D8E /* LoginEpilogueScreen.swift */; };
		CCDC49E42400011F003166BA /* LoginPasswordScreen.swift in Sources */ = {isa = PBXBuildFile; fileRef = F997171A23DBCD6000592D8E /* LoginPasswordScreen.swift */; };
		CCDC49E52400011F003166BA /* LoginSiteAddressScreen.swift in Sources */ = {isa = PBXBuildFile; fileRef = F997172123DBCD6100592D8E /* LoginSiteAddressScreen.swift */; };
		CCDC49E62400011F003166BA /* LoginUsernamePasswordScreen.swift in Sources */ = {isa = PBXBuildFile; fileRef = F997171923DBCD6000592D8E /* LoginUsernamePasswordScreen.swift */; };
		CCDC49E72400011F003166BA /* WelcomeScreen.swift in Sources */ = {isa = PBXBuildFile; fileRef = F997172023DBCD6100592D8E /* WelcomeScreen.swift */; };
		CCDC49E92400011F003166BA /* BaseScreen.swift in Sources */ = {isa = PBXBuildFile; fileRef = F997172B23DBCD8E00592D8E /* BaseScreen.swift */; };
		CCDC49EA2400011F003166BA /* PeriodStatsTable.swift in Sources */ = {isa = PBXBuildFile; fileRef = F997174823DC0A7800592D8E /* PeriodStatsTable.swift */; };
		CCDC49EB2400011F003166BA /* TabNavComponent.swift in Sources */ = {isa = PBXBuildFile; fileRef = F997172F23DBCEB200592D8E /* TabNavComponent.swift */; };
		CCDC49ED24000533003166BA /* TestCredentials.swift in Sources */ = {isa = PBXBuildFile; fileRef = CCDC49EC24000533003166BA /* TestCredentials.swift */; };
		CCDC49F324007BD3003166BA /* XCTest+Extensions.swift in Sources */ = {isa = PBXBuildFile; fileRef = F997173223DBCF2800592D8E /* XCTest+Extensions.swift */; };
		CCFC00B523E9BD1500157A78 /* ScreenshotCredentials.swift in Sources */ = {isa = PBXBuildFile; fileRef = CCFC00B423E9BD1500157A78 /* ScreenshotCredentials.swift */; };
		CCFC00EE23E9BD5500157A78 /* oauth2_token.json in Resources */ = {isa = PBXBuildFile; fileRef = CCFC00BC23E9BD5500157A78 /* oauth2_token.json */; };
		CCFC00EF23E9BD5500157A78 /* auth_options.json in Resources */ = {isa = PBXBuildFile; fileRef = CCFC00BD23E9BD5500157A78 /* auth_options.json */; };
		CCFC00F123E9BD5500157A78 /* reports_revenue_stats.json in Resources */ = {isa = PBXBuildFile; fileRef = CCFC00C223E9BD5500157A78 /* reports_revenue_stats.json */; };
		CCFC00F323E9BD5500157A78 /* settings_products.json in Resources */ = {isa = PBXBuildFile; fileRef = CCFC00C623E9BD5500157A78 /* settings_products.json */; };
		CCFC00F423E9BD5500157A78 /* settings_general.json in Resources */ = {isa = PBXBuildFile; fileRef = CCFC00C723E9BD5500157A78 /* settings_general.json */; };
		CCFC00F523E9BD5500157A78 /* products.json in Resources */ = {isa = PBXBuildFile; fileRef = CCFC00C923E9BD5500157A78 /* products.json */; };
		CCFC00F623E9BD5500157A78 /* orders_2201_shipment_trackings.json in Resources */ = {isa = PBXBuildFile; fileRef = CCFC00CB23E9BD5500157A78 /* orders_2201_shipment_trackings.json */; };
		CCFC00F723E9BD5500157A78 /* orders_totals.json in Resources */ = {isa = PBXBuildFile; fileRef = CCFC00CC23E9BD5500157A78 /* orders_totals.json */; };
		CCFC00F823E9BD5500157A78 /* orders.json in Resources */ = {isa = PBXBuildFile; fileRef = CCFC00CD23E9BD5500157A78 /* orders.json */; };
		CCFC00F923E9BD5500157A78 /* orders_2201_notes.json in Resources */ = {isa = PBXBuildFile; fileRef = CCFC00CE23E9BD5500157A78 /* orders_2201_notes.json */; };
		CCFC00FA23E9BD5500157A78 /* orders_2201_refunds.json in Resources */ = {isa = PBXBuildFile; fileRef = CCFC00CF23E9BD5500157A78 /* orders_2201_refunds.json */; };
		CCFC00FB23E9BD5500157A78 /* reports_orders_totals-processing.json in Resources */ = {isa = PBXBuildFile; fileRef = CCFC00D123E9BD5500157A78 /* reports_orders_totals-processing.json */; };
		CCFC00FC23E9BD5500157A78 /* reports_orders_totals.json in Resources */ = {isa = PBXBuildFile; fileRef = CCFC00D223E9BD5500157A78 /* reports_orders_totals.json */; };
		CCFC00FD23E9BD5500157A78 /* products_reviews-all.json in Resources */ = {isa = PBXBuildFile; fileRef = CCFC00D423E9BD5500157A78 /* products_reviews-all.json */; };
		CCFC00FE23E9BD5500157A78 /* rest_api.json in Resources */ = {isa = PBXBuildFile; fileRef = CCFC00D523E9BD5500157A78 /* rest_api.json */; };
		CCFC00FF23E9BD5500157A78 /* rest_v11_me.json in Resources */ = {isa = PBXBuildFile; fileRef = CCFC00D723E9BD5500157A78 /* rest_v11_me.json */; };
		CCFC010023E9BD5500157A78 /* rest_v11_me_sites.json in Resources */ = {isa = PBXBuildFile; fileRef = CCFC00D823E9BD5500157A78 /* rest_v11_me_sites.json */; };
		CCFC010123E9BD5500157A78 /* rest_v11_notifications_note_hashes.json in Resources */ = {isa = PBXBuildFile; fileRef = CCFC00DA23E9BD5500157A78 /* rest_v11_notifications_note_hashes.json */; };
		CCFC010223E9BD5500157A78 /* rest_v11_notifications.json in Resources */ = {isa = PBXBuildFile; fileRef = CCFC00DB23E9BD5500157A78 /* rest_v11_notifications.json */; };
		CCFC010323E9BD5500157A78 /* stats_orders-week.json in Resources */ = {isa = PBXBuildFile; fileRef = CCFC00DD23E9BD5500157A78 /* stats_orders-week.json */; };
		CCFC010423E9BD5500157A78 /* stats_top_earners-week.json in Resources */ = {isa = PBXBuildFile; fileRef = CCFC00DE23E9BD5500157A78 /* stats_top_earners-week.json */; };
		CCFC010523E9BD5500157A78 /* stats_top_earners-day.json in Resources */ = {isa = PBXBuildFile; fileRef = CCFC00DF23E9BD5500157A78 /* stats_top_earners-day.json */; };
		CCFC010623E9BD5500157A78 /* stats_visits-year.json in Resources */ = {isa = PBXBuildFile; fileRef = CCFC00E023E9BD5500157A78 /* stats_visits-year.json */; };
		CCFC010723E9BD5500157A78 /* stats_visits-month.json in Resources */ = {isa = PBXBuildFile; fileRef = CCFC00E123E9BD5500157A78 /* stats_visits-month.json */; };
		CCFC010823E9BD5500157A78 /* stats_visits-week.json in Resources */ = {isa = PBXBuildFile; fileRef = CCFC00E223E9BD5500157A78 /* stats_visits-week.json */; };
		CCFC010923E9BD5500157A78 /* stats_orders-day.json in Resources */ = {isa = PBXBuildFile; fileRef = CCFC00E323E9BD5500157A78 /* stats_orders-day.json */; };
		CCFC010A23E9BD5500157A78 /* stats_orders-month.json in Resources */ = {isa = PBXBuildFile; fileRef = CCFC00E423E9BD5500157A78 /* stats_orders-month.json */; };
		CCFC010B23E9BD5500157A78 /* stats_top_earners-year.json in Resources */ = {isa = PBXBuildFile; fileRef = CCFC00E523E9BD5500157A78 /* stats_top_earners-year.json */; };
		CCFC010C23E9BD5500157A78 /* stats_orders-year.json in Resources */ = {isa = PBXBuildFile; fileRef = CCFC00E623E9BD5500157A78 /* stats_orders-year.json */; };
		CCFC010D23E9BD5500157A78 /* stats_top_earners-month.json in Resources */ = {isa = PBXBuildFile; fileRef = CCFC00E723E9BD5500157A78 /* stats_top_earners-month.json */; };
		CCFC010E23E9BD5500157A78 /* stats_visits-day.json in Resources */ = {isa = PBXBuildFile; fileRef = CCFC00E823E9BD5500157A78 /* stats_visits-day.json */; };
		CE021535215BE3AB00C19555 /* LoginNavigationController+Woo.swift in Sources */ = {isa = PBXBuildFile; fileRef = CE021534215BE3AB00C19555 /* LoginNavigationController+Woo.swift */; };
		CE0F17CF22A8105800964A63 /* ReadMoreTableViewCell.swift in Sources */ = {isa = PBXBuildFile; fileRef = CE0F17CD22A8105800964A63 /* ReadMoreTableViewCell.swift */; };
		CE0F17D022A8105800964A63 /* ReadMoreTableViewCell.xib in Resources */ = {isa = PBXBuildFile; fileRef = CE0F17CE22A8105800964A63 /* ReadMoreTableViewCell.xib */; };
		CE0F17D222A8308900964A63 /* FancyAlertController+PurchaseNote.swift in Sources */ = {isa = PBXBuildFile; fileRef = CE0F17D122A8308900964A63 /* FancyAlertController+PurchaseNote.swift */; };
		CE14452E2188C11700A991D8 /* ZendeskManager.swift in Sources */ = {isa = PBXBuildFile; fileRef = CE14452D2188C11700A991D8 /* ZendeskManager.swift */; };
		CE15524A21FFB10100EAA690 /* ApplicationLogViewController.swift in Sources */ = {isa = PBXBuildFile; fileRef = CE15524921FFB10100EAA690 /* ApplicationLogViewController.swift */; };
		CE16177A21B7192A00B82A47 /* AuthenticationConstants.swift in Sources */ = {isa = PBXBuildFile; fileRef = CE16177921B7192A00B82A47 /* AuthenticationConstants.swift */; };
		CE1AFE622200B1BD00432745 /* ApplicationLogDetailViewController.swift in Sources */ = {isa = PBXBuildFile; fileRef = CE1AFE612200B1BD00432745 /* ApplicationLogDetailViewController.swift */; };
		CE1CCB402056F21C000EE3AC /* Style.swift in Sources */ = {isa = PBXBuildFile; fileRef = CE1CCB3F2056F21C000EE3AC /* Style.swift */; };
		CE1CCB4B20570B1F000EE3AC /* OrderTableViewCell.swift in Sources */ = {isa = PBXBuildFile; fileRef = CE1CCB4A20570B1F000EE3AC /* OrderTableViewCell.swift */; };
		CE1D5A55228A0AD200DF3715 /* TwoColumnTableViewCell.swift in Sources */ = {isa = PBXBuildFile; fileRef = CE1D5A53228A0AD200DF3715 /* TwoColumnTableViewCell.swift */; };
		CE1D5A56228A0AD200DF3715 /* TwoColumnTableViewCell.xib in Resources */ = {isa = PBXBuildFile; fileRef = CE1D5A54228A0AD200DF3715 /* TwoColumnTableViewCell.xib */; };
		CE1D5A59228A1C2C00DF3715 /* ProductReviewsTableViewCell.swift in Sources */ = {isa = PBXBuildFile; fileRef = CE1D5A57228A1C2C00DF3715 /* ProductReviewsTableViewCell.swift */; };
		CE1D5A5A228A1C2C00DF3715 /* ProductReviewsTableViewCell.xib in Resources */ = {isa = PBXBuildFile; fileRef = CE1D5A58228A1C2C00DF3715 /* ProductReviewsTableViewCell.xib */; };
		CE1EC8C820B478B6009762BF /* TwoColumnLabelView.xib in Resources */ = {isa = PBXBuildFile; fileRef = CE1EC8C720B478B6009762BF /* TwoColumnLabelView.xib */; };
		CE1EC8CA20B479F1009762BF /* TwoColumnLabelView.swift in Sources */ = {isa = PBXBuildFile; fileRef = CE1EC8C920B479F1009762BF /* TwoColumnLabelView.swift */; };
		CE1EC8EC20B8A3FF009762BF /* LeftImageTableViewCell.swift in Sources */ = {isa = PBXBuildFile; fileRef = CE1EC8EA20B8A3FF009762BF /* LeftImageTableViewCell.swift */; };
		CE1EC8F020B8A408009762BF /* OrderNoteTableViewCell.xib in Resources */ = {isa = PBXBuildFile; fileRef = CE1EC8EE20B8A408009762BF /* OrderNoteTableViewCell.xib */; };
		CE1EC8F120B8A408009762BF /* OrderNoteTableViewCell.swift in Sources */ = {isa = PBXBuildFile; fileRef = CE1EC8EF20B8A408009762BF /* OrderNoteTableViewCell.swift */; };
		CE1F51252064179A00C6C810 /* UILabel+Helpers.swift in Sources */ = {isa = PBXBuildFile; fileRef = CE1F51242064179A00C6C810 /* UILabel+Helpers.swift */; };
		CE1F51272064345B00C6C810 /* UIColor+Helpers.swift in Sources */ = {isa = PBXBuildFile; fileRef = CE1F51262064345B00C6C810 /* UIColor+Helpers.swift */; };
		CE1F512920697F0100C6C810 /* UIFont+Helpers.swift in Sources */ = {isa = PBXBuildFile; fileRef = CE1F512820697F0100C6C810 /* UIFont+Helpers.swift */; };
		CE1F512B206985DF00C6C810 /* PaddedLabel.swift in Sources */ = {isa = PBXBuildFile; fileRef = CE1F512A206985DF00C6C810 /* PaddedLabel.swift */; };
		CE21B3D720FE669A00A259D5 /* BasicTableViewCell.swift in Sources */ = {isa = PBXBuildFile; fileRef = CE21B3D520FE669A00A259D5 /* BasicTableViewCell.swift */; };
		CE21B3D820FE669A00A259D5 /* BasicTableViewCell.xib in Resources */ = {isa = PBXBuildFile; fileRef = CE21B3D620FE669A00A259D5 /* BasicTableViewCell.xib */; };
		CE21B3DD20FF9BC200A259D5 /* ProductListViewController.swift in Sources */ = {isa = PBXBuildFile; fileRef = CE21B3DC20FF9BC200A259D5 /* ProductListViewController.swift */; };
		CE21B3E020FFC59700A259D5 /* ProductDetailsTableViewCell.swift in Sources */ = {isa = PBXBuildFile; fileRef = CE21B3DE20FFC59700A259D5 /* ProductDetailsTableViewCell.swift */; };
		CE21B3E120FFC59700A259D5 /* ProductDetailsTableViewCell.xib in Resources */ = {isa = PBXBuildFile; fileRef = CE21B3DF20FFC59700A259D5 /* ProductDetailsTableViewCell.xib */; };
		CE22571B20E16FBC0037F478 /* LeftImageTableViewCell.xib in Resources */ = {isa = PBXBuildFile; fileRef = CE1EC8EB20B8A3FF009762BF /* LeftImageTableViewCell.xib */; };
		CE227097228F152400C0626C /* WooBasicTableViewCell.swift in Sources */ = {isa = PBXBuildFile; fileRef = CE227096228F152400C0626C /* WooBasicTableViewCell.swift */; };
		CE227099228F180B00C0626C /* WooBasicTableViewCell.xib in Resources */ = {isa = PBXBuildFile; fileRef = CE227098228F180B00C0626C /* WooBasicTableViewCell.xib */; };
		CE22709B228F362600C0626C /* ProductDetailsViewModel.swift in Sources */ = {isa = PBXBuildFile; fileRef = CE22709A228F362600C0626C /* ProductDetailsViewModel.swift */; };
		CE22709F2293052700C0626C /* WebviewHelper.swift in Sources */ = {isa = PBXBuildFile; fileRef = CE22709E2293052700C0626C /* WebviewHelper.swift */; };
		CE22E3F72170E23C005A6BEF /* PrivacySettingsViewController.swift in Sources */ = {isa = PBXBuildFile; fileRef = CE22E3F62170E23C005A6BEF /* PrivacySettingsViewController.swift */; };
		CE22E3FB21714776005A6BEF /* TopLeftImageTableViewCell.swift in Sources */ = {isa = PBXBuildFile; fileRef = CE22E3F921714776005A6BEF /* TopLeftImageTableViewCell.swift */; };
		CE22E3FC21714776005A6BEF /* TopLeftImageTableViewCell.xib in Resources */ = {isa = PBXBuildFile; fileRef = CE22E3FA21714776005A6BEF /* TopLeftImageTableViewCell.xib */; };
		CE2409F1215D12D30091F887 /* WooNavigationController.swift in Sources */ = {isa = PBXBuildFile; fileRef = CE2409F0215D12D30091F887 /* WooNavigationController.swift */; };
		CE24BCCF212DE8A6001CD12E /* HeadlineLabelTableViewCell.swift in Sources */ = {isa = PBXBuildFile; fileRef = CE24BCCD212DE8A6001CD12E /* HeadlineLabelTableViewCell.swift */; };
		CE24BCD0212DE8A6001CD12E /* HeadlineLabelTableViewCell.xib in Resources */ = {isa = PBXBuildFile; fileRef = CE24BCCE212DE8A6001CD12E /* HeadlineLabelTableViewCell.xib */; };
		CE24BCD8212F25D4001CD12E /* StorageOrder+Woo.swift in Sources */ = {isa = PBXBuildFile; fileRef = CE24BCD7212F25D4001CD12E /* StorageOrder+Woo.swift */; };
		CE263DE8206ACE3E0015A693 /* MainTabBarController.swift in Sources */ = {isa = PBXBuildFile; fileRef = CE263DE7206ACE3E0015A693 /* MainTabBarController.swift */; };
		CE27257C21924A8C002B22EB /* HelpAndSupportViewController.swift in Sources */ = {isa = PBXBuildFile; fileRef = CE27257B21924A8C002B22EB /* HelpAndSupportViewController.swift */; };
		CE27257F21925AE8002B22EB /* ValueOneTableViewCell.swift in Sources */ = {isa = PBXBuildFile; fileRef = CE27257D21925AE8002B22EB /* ValueOneTableViewCell.swift */; };
		CE27258021925AE8002B22EB /* ValueOneTableViewCell.xib in Resources */ = {isa = PBXBuildFile; fileRef = CE27257E21925AE8002B22EB /* ValueOneTableViewCell.xib */; };
		CE2A9FBF23BFB1BE002BEC1C /* LedgerTableViewCell.swift in Sources */ = {isa = PBXBuildFile; fileRef = CE2A9FBD23BFB1BD002BEC1C /* LedgerTableViewCell.swift */; };
		CE2A9FC023BFB1BE002BEC1C /* LedgerTableViewCell.xib in Resources */ = {isa = PBXBuildFile; fileRef = CE2A9FBE23BFB1BE002BEC1C /* LedgerTableViewCell.xib */; };
		CE2A9FC623BFFADE002BEC1C /* RefundedProductsViewModel.swift in Sources */ = {isa = PBXBuildFile; fileRef = CE2A9FC523BFFADE002BEC1C /* RefundedProductsViewModel.swift */; };
		CE2A9FC823C3D2D4002BEC1C /* RefundedProductsDataSource.swift in Sources */ = {isa = PBXBuildFile; fileRef = CE2A9FC723C3D2D4002BEC1C /* RefundedProductsDataSource.swift */; };
		CE2A9FCF23C4F2C8002BEC1C /* RefundedProductsViewController.xib in Resources */ = {isa = PBXBuildFile; fileRef = CE2A9FCD23C4F2C8002BEC1C /* RefundedProductsViewController.xib */; };
		CE2A9FD023C4F2C8002BEC1C /* RefundedProductsViewController.swift in Sources */ = {isa = PBXBuildFile; fileRef = CE2A9FCE23C4F2C8002BEC1C /* RefundedProductsViewController.swift */; };
		CE32B10B20BEDE05006FBCF4 /* TwoColumnSectionHeaderView.xib in Resources */ = {isa = PBXBuildFile; fileRef = CE32B10A20BEDE05006FBCF4 /* TwoColumnSectionHeaderView.xib */; };
		CE32B10D20BEDE1C006FBCF4 /* TwoColumnSectionHeaderView.swift in Sources */ = {isa = PBXBuildFile; fileRef = CE32B10C20BEDE1C006FBCF4 /* TwoColumnSectionHeaderView.swift */; };
		CE32B11520BF8779006FBCF4 /* FulfillButtonTableViewCell.swift in Sources */ = {isa = PBXBuildFile; fileRef = CE32B11320BF8779006FBCF4 /* FulfillButtonTableViewCell.swift */; };
		CE32B11620BF8779006FBCF4 /* FulfillButtonTableViewCell.xib in Resources */ = {isa = PBXBuildFile; fileRef = CE32B11420BF8779006FBCF4 /* FulfillButtonTableViewCell.xib */; };
		CE32B11A20BF8E32006FBCF4 /* UIButton+Helpers.swift in Sources */ = {isa = PBXBuildFile; fileRef = CE32B11920BF8E32006FBCF4 /* UIButton+Helpers.swift */; };
		CE35F11B2343F3B1007B2A6B /* TwoColumnHeadlineFootnoteTableViewCell.swift in Sources */ = {isa = PBXBuildFile; fileRef = CE35F1192343F3B1007B2A6B /* TwoColumnHeadlineFootnoteTableViewCell.swift */; };
		CE35F11C2343F3B1007B2A6B /* TwoColumnHeadlineFootnoteTableViewCell.xib in Resources */ = {isa = PBXBuildFile; fileRef = CE35F11A2343F3B1007B2A6B /* TwoColumnHeadlineFootnoteTableViewCell.xib */; };
		CE37C04422984E81008DCB39 /* PickListTableViewCell.swift in Sources */ = {isa = PBXBuildFile; fileRef = CE37C04222984E81008DCB39 /* PickListTableViewCell.swift */; };
		CE37C04522984E81008DCB39 /* PickListTableViewCell.xib in Resources */ = {isa = PBXBuildFile; fileRef = CE37C04322984E81008DCB39 /* PickListTableViewCell.xib */; };
		CE4296B920A5E9E400B2AFBD /* CNContact+Helpers.swift in Sources */ = {isa = PBXBuildFile; fileRef = CE4296B820A5E9E400B2AFBD /* CNContact+Helpers.swift */; };
		CE4DA5C621DD755E00074607 /* CurrencyFormatter.swift in Sources */ = {isa = PBXBuildFile; fileRef = CE4DA5C521DD755E00074607 /* CurrencyFormatter.swift */; };
		CE4DA5C821DD759400074607 /* CurrencyFormatterTests.swift in Sources */ = {isa = PBXBuildFile; fileRef = CE4DA5C721DD759400074607 /* CurrencyFormatterTests.swift */; };
		CE4DA5CA21DEA78E00074607 /* NSDecimalNumber+Helpers.swift in Sources */ = {isa = PBXBuildFile; fileRef = CE4DA5C921DEA78E00074607 /* NSDecimalNumber+Helpers.swift */; };
		CE4DDB7B20DD312400D32EC8 /* DateFormatter+Helpers.swift in Sources */ = {isa = PBXBuildFile; fileRef = CE4DDB7A20DD312400D32EC8 /* DateFormatter+Helpers.swift */; };
		CE50345A21B1F8F7007573C6 /* ZendeskManagerTests.swift in Sources */ = {isa = PBXBuildFile; fileRef = CE50345621B1F26C007573C6 /* ZendeskManagerTests.swift */; };
		CE583A0421076C0100D73C1C /* NewNoteViewController.swift in Sources */ = {isa = PBXBuildFile; fileRef = CE583A0321076C0100D73C1C /* NewNoteViewController.swift */; };
		CE583A072107849F00D73C1C /* SwitchTableViewCell.swift in Sources */ = {isa = PBXBuildFile; fileRef = CE583A052107849F00D73C1C /* SwitchTableViewCell.swift */; };
		CE583A082107849F00D73C1C /* SwitchTableViewCell.xib in Resources */ = {isa = PBXBuildFile; fileRef = CE583A062107849F00D73C1C /* SwitchTableViewCell.xib */; };
		CE583A0B2107937F00D73C1C /* TextViewTableViewCell.swift in Sources */ = {isa = PBXBuildFile; fileRef = CE583A092107937F00D73C1C /* TextViewTableViewCell.swift */; };
		CE583A0C2107937F00D73C1C /* TextViewTableViewCell.xib in Resources */ = {isa = PBXBuildFile; fileRef = CE583A0A2107937F00D73C1C /* TextViewTableViewCell.xib */; };
		CE5F462723AAC8C0006B1A5C /* RefundDetailsViewModel.swift in Sources */ = {isa = PBXBuildFile; fileRef = CE5F462623AAC8C0006B1A5C /* RefundDetailsViewModel.swift */; };
		CE5F462A23AACA0A006B1A5C /* RefundDetailsDataSource.swift in Sources */ = {isa = PBXBuildFile; fileRef = CE5F462923AACA0A006B1A5C /* RefundDetailsDataSource.swift */; };
		CE5F462C23AACBC4006B1A5C /* RefundDetailsResultController.swift in Sources */ = {isa = PBXBuildFile; fileRef = CE5F462B23AACBC4006B1A5C /* RefundDetailsResultController.swift */; };
		CE85535D209B5BB700938BDC /* OrderDetailsViewModel.swift in Sources */ = {isa = PBXBuildFile; fileRef = CE85535C209B5BB700938BDC /* OrderDetailsViewModel.swift */; };
		CE855365209BA6A700938BDC /* CustomerInfoTableViewCell.xib in Resources */ = {isa = PBXBuildFile; fileRef = CE855361209BA6A700938BDC /* CustomerInfoTableViewCell.xib */; };
		CE855366209BA6A700938BDC /* CustomerInfoTableViewCell.swift in Sources */ = {isa = PBXBuildFile; fileRef = CE855362209BA6A700938BDC /* CustomerInfoTableViewCell.swift */; };
		CE85FD5320F677770080B73E /* Dashboard.storyboard in Resources */ = {isa = PBXBuildFile; fileRef = CE85FD5220F677770080B73E /* Dashboard.storyboard */; };
		CE85FD5A20F7A7640080B73E /* TableFooterView.swift in Sources */ = {isa = PBXBuildFile; fileRef = CE85FD5920F7A7640080B73E /* TableFooterView.swift */; };
		CE85FD5C20F7A7740080B73E /* TableFooterView.xib in Resources */ = {isa = PBXBuildFile; fileRef = CE85FD5B20F7A7740080B73E /* TableFooterView.xib */; };
		CE8CCD43239AC06E009DBD22 /* RefundDetailsViewController.swift in Sources */ = {isa = PBXBuildFile; fileRef = CE8CCD41239AC06E009DBD22 /* RefundDetailsViewController.swift */; };
		CE8CCD44239AC06E009DBD22 /* RefundDetailsViewController.xib in Resources */ = {isa = PBXBuildFile; fileRef = CE8CCD42239AC06E009DBD22 /* RefundDetailsViewController.xib */; };
		CEA16F3A20FD0C8C0061B4E1 /* WooAnalytics.swift in Sources */ = {isa = PBXBuildFile; fileRef = CEA16F3920FD0C8C0061B4E1 /* WooAnalytics.swift */; };
		CECC758623D21AC200486676 /* AggregateOrderItem.swift in Sources */ = {isa = PBXBuildFile; fileRef = CECC758523D21AC200486676 /* AggregateOrderItem.swift */; };
		CECC758C23D2227000486676 /* ProductDetailsCellViewModel.swift in Sources */ = {isa = PBXBuildFile; fileRef = CECC758B23D2227000486676 /* ProductDetailsCellViewModel.swift */; };
		CECC759523D6057E00486676 /* OrderItem+Woo.swift in Sources */ = {isa = PBXBuildFile; fileRef = CECC759423D6057E00486676 /* OrderItem+Woo.swift */; };
		CECC759723D607C900486676 /* OrderItemRefund+Woo.swift in Sources */ = {isa = PBXBuildFile; fileRef = CECC759623D607C900486676 /* OrderItemRefund+Woo.swift */; };
		CECC759923D6160000486676 /* AggregateDataHelperTests.swift in Sources */ = {isa = PBXBuildFile; fileRef = CECC759823D6160000486676 /* AggregateDataHelperTests.swift */; };
		CECC759C23D61C1400486676 /* AggregateDataHelper.swift in Sources */ = {isa = PBXBuildFile; fileRef = CECC759B23D61C1400486676 /* AggregateDataHelper.swift */; };
		CEE005F62076C4040079161F /* Orders.storyboard in Resources */ = {isa = PBXBuildFile; fileRef = CEE005F52076C4040079161F /* Orders.storyboard */; };
		CEE006052077D1280079161F /* SummaryTableViewCell.swift in Sources */ = {isa = PBXBuildFile; fileRef = CEE006032077D1280079161F /* SummaryTableViewCell.swift */; };
		CEE006062077D1280079161F /* SummaryTableViewCell.xib in Resources */ = {isa = PBXBuildFile; fileRef = CEE006042077D1280079161F /* SummaryTableViewCell.xib */; };
		CEE006082077D14C0079161F /* OrderDetailsViewController.swift in Sources */ = {isa = PBXBuildFile; fileRef = CEE006072077D14C0079161F /* OrderDetailsViewController.swift */; };
		CEEC9B5C21E79B3E0055EEF0 /* FeatureFlag.swift in Sources */ = {isa = PBXBuildFile; fileRef = CEEC9B5B21E79B3E0055EEF0 /* FeatureFlag.swift */; };
		CEEC9B5E21E79C330055EEF0 /* BuildConfiguration.swift in Sources */ = {isa = PBXBuildFile; fileRef = CEEC9B5D21E79C330055EEF0 /* BuildConfiguration.swift */; };
		CEEC9B6021E79CAA0055EEF0 /* FeatureFlagTests.swift in Sources */ = {isa = PBXBuildFile; fileRef = CEEC9B5F21E79CAA0055EEF0 /* FeatureFlagTests.swift */; };
		CEEC9B6421E7AB850055EEF0 /* AppRatingManager.swift in Sources */ = {isa = PBXBuildFile; fileRef = CEEC9B6221E79EE00055EEF0 /* AppRatingManager.swift */; };
		CEEC9B6621E7C5200055EEF0 /* AppRatingManagerTests.swift in Sources */ = {isa = PBXBuildFile; fileRef = CEEC9B6521E7C5200055EEF0 /* AppRatingManagerTests.swift */; };
		D8053BCE231F98DA00CE60C2 /* ReviewAgeTests.swift in Sources */ = {isa = PBXBuildFile; fileRef = D8053BCD231F98DA00CE60C2 /* ReviewAgeTests.swift */; };
		D8149F532251CFE60006A245 /* EditableOrderTrackingTableViewCell.swift in Sources */ = {isa = PBXBuildFile; fileRef = D8149F512251CFE50006A245 /* EditableOrderTrackingTableViewCell.swift */; };
		D8149F542251CFE60006A245 /* EditableOrderTrackingTableViewCell.xib in Resources */ = {isa = PBXBuildFile; fileRef = D8149F522251CFE50006A245 /* EditableOrderTrackingTableViewCell.xib */; };
		D8149F562251EE300006A245 /* UITextField+Helpers.swift in Sources */ = {isa = PBXBuildFile; fileRef = D8149F552251EE300006A245 /* UITextField+Helpers.swift */; };
		D816DDBC22265DA300903E59 /* OrderTrackingTableViewCellTests.swift in Sources */ = {isa = PBXBuildFile; fileRef = D816DDBB22265DA300903E59 /* OrderTrackingTableViewCellTests.swift */; };
		D817585E22BB5E8700289CFE /* OrderEmailComposer.swift in Sources */ = {isa = PBXBuildFile; fileRef = D817585D22BB5E8700289CFE /* OrderEmailComposer.swift */; };
		D817586022BB614A00289CFE /* OrderMessageComposer.swift in Sources */ = {isa = PBXBuildFile; fileRef = D817585F22BB614A00289CFE /* OrderMessageComposer.swift */; };
		D817586222BB64C300289CFE /* OrderDetailsNotices.swift in Sources */ = {isa = PBXBuildFile; fileRef = D817586122BB64C300289CFE /* OrderDetailsNotices.swift */; };
		D817586422BDD81600289CFE /* OrderDetailsDataSource.swift in Sources */ = {isa = PBXBuildFile; fileRef = D817586322BDD81600289CFE /* OrderDetailsDataSource.swift */; };
		D81D9228222E7F0800FFA585 /* OrderStatusListViewController.swift in Sources */ = {isa = PBXBuildFile; fileRef = D81D9226222E7F0800FFA585 /* OrderStatusListViewController.swift */; };
		D81D9229222E7F0800FFA585 /* OrderStatusListViewController.xib in Resources */ = {isa = PBXBuildFile; fileRef = D81D9227222E7F0800FFA585 /* OrderStatusListViewController.xib */; };
		D81F2D35225F0CF70084BF9C /* EmptyListMessageWithActionView.xib in Resources */ = {isa = PBXBuildFile; fileRef = D81F2D34225F0CF70084BF9C /* EmptyListMessageWithActionView.xib */; };
		D81F2D37225F0D160084BF9C /* EmptyListMessageWithActionView.swift in Sources */ = {isa = PBXBuildFile; fileRef = D81F2D36225F0D160084BF9C /* EmptyListMessageWithActionView.swift */; };
		D82DFB4A225F22D400EFE2CB /* UISearchBar+Appearance.swift in Sources */ = {isa = PBXBuildFile; fileRef = D82DFB49225F22D400EFE2CB /* UISearchBar+Appearance.swift */; };
		D82DFB4C225F303200EFE2CB /* EmptyListMessageWithActionTests.swift in Sources */ = {isa = PBXBuildFile; fileRef = D82DFB4B225F303200EFE2CB /* EmptyListMessageWithActionTests.swift */; };
		D831E2DC230E0558000037D0 /* Authentication.swift in Sources */ = {isa = PBXBuildFile; fileRef = D831E2DB230E0558000037D0 /* Authentication.swift */; };
		D831E2E0230E0BA7000037D0 /* Logs.swift in Sources */ = {isa = PBXBuildFile; fileRef = D831E2DF230E0BA7000037D0 /* Logs.swift */; };
		D83A6A782379097A00419D48 /* MurielColorTests.swift in Sources */ = {isa = PBXBuildFile; fileRef = D83A6A772379097A00419D48 /* MurielColorTests.swift */; };
		D83A6A7A23792B2400419D48 /* UIColor+Muriel-Tests.swift in Sources */ = {isa = PBXBuildFile; fileRef = D83A6A7923792B2400419D48 /* UIColor+Muriel-Tests.swift */; };
		D83C129F22250BF0004CA04C /* OrderTrackingTableViewCell.xib in Resources */ = {isa = PBXBuildFile; fileRef = D83C129D22250BEF004CA04C /* OrderTrackingTableViewCell.xib */; };
		D83C12A022250BF0004CA04C /* OrderTrackingTableViewCell.swift in Sources */ = {isa = PBXBuildFile; fileRef = D83C129E22250BEF004CA04C /* OrderTrackingTableViewCell.swift */; };
		D83F5930225B269C00626E75 /* DatePickerTableViewCell.swift in Sources */ = {isa = PBXBuildFile; fileRef = D83F592E225B269C00626E75 /* DatePickerTableViewCell.swift */; };
		D83F5931225B269C00626E75 /* DatePickerTableViewCell.xib in Resources */ = {isa = PBXBuildFile; fileRef = D83F592F225B269C00626E75 /* DatePickerTableViewCell.xib */; };
		D83F5933225B2EB900626E75 /* ManualTrackingViewController.swift in Sources */ = {isa = PBXBuildFile; fileRef = D83F5932225B2EB800626E75 /* ManualTrackingViewController.swift */; };
		D83F5935225B3CDD00626E75 /* DatePickerTableViewCellTests.swift in Sources */ = {isa = PBXBuildFile; fileRef = D83F5934225B3CDD00626E75 /* DatePickerTableViewCellTests.swift */; };
		D83F5937225B402E00626E75 /* EditableValueOneTableViewCellTests.swift in Sources */ = {isa = PBXBuildFile; fileRef = D83F5936225B402E00626E75 /* EditableValueOneTableViewCellTests.swift */; };
		D83F5939225B424B00626E75 /* AddManualTrackingViewModelTests.swift in Sources */ = {isa = PBXBuildFile; fileRef = D83F5938225B424B00626E75 /* AddManualTrackingViewModelTests.swift */; };
		D83F593D225B4B5000626E75 /* ManualTrackingViewControllerTests.swift in Sources */ = {isa = PBXBuildFile; fileRef = D83F593C225B4B5000626E75 /* ManualTrackingViewControllerTests.swift */; };
		D843D5C822434A08001BFA55 /* ManualTrackingViewController.xib in Resources */ = {isa = PBXBuildFile; fileRef = D843D5C622434A08001BFA55 /* ManualTrackingViewController.xib */; };
		D843D5CB22437E59001BFA55 /* TitleAndEditableValueTableViewCell.swift in Sources */ = {isa = PBXBuildFile; fileRef = D843D5C922437E59001BFA55 /* TitleAndEditableValueTableViewCell.swift */; };
		D843D5CC22437E59001BFA55 /* TitleAndEditableValueTableViewCell.xib in Resources */ = {isa = PBXBuildFile; fileRef = D843D5CA22437E59001BFA55 /* TitleAndEditableValueTableViewCell.xib */; };
		D843D5D322485009001BFA55 /* ShipmentProvidersViewController.swift in Sources */ = {isa = PBXBuildFile; fileRef = D843D5D122485009001BFA55 /* ShipmentProvidersViewController.swift */; };
		D843D5D422485009001BFA55 /* ShipmentProvidersViewController.xib in Resources */ = {isa = PBXBuildFile; fileRef = D843D5D222485009001BFA55 /* ShipmentProvidersViewController.xib */; };
		D843D5D722485B19001BFA55 /* ShippingProvidersViewModel.swift in Sources */ = {isa = PBXBuildFile; fileRef = D843D5D622485B19001BFA55 /* ShippingProvidersViewModel.swift */; };
		D843D5D92248EE91001BFA55 /* ManualTrackingViewModel.swift in Sources */ = {isa = PBXBuildFile; fileRef = D843D5D82248EE90001BFA55 /* ManualTrackingViewModel.swift */; };
		D85136B9231CED5800DD0539 /* ReviewAge.swift in Sources */ = {isa = PBXBuildFile; fileRef = D85136B8231CED5800DD0539 /* ReviewAge.swift */; };
		D85136C1231E09C300DD0539 /* ReviewsDataSource.swift in Sources */ = {isa = PBXBuildFile; fileRef = D85136C0231E09C300DD0539 /* ReviewsDataSource.swift */; };
		D85136C9231E12B600DD0539 /* ReviewViewModelTests.swift in Sources */ = {isa = PBXBuildFile; fileRef = D85136C8231E12B600DD0539 /* ReviewViewModelTests.swift */; };
		D85136CD231E15B800DD0539 /* MockReviews.swift in Sources */ = {isa = PBXBuildFile; fileRef = D85136CC231E15B700DD0539 /* MockReviews.swift */; };
		D85136D5231E40B500DD0539 /* ProductReviewTableViewCellTests.swift in Sources */ = {isa = PBXBuildFile; fileRef = D85136D4231E40B500DD0539 /* ProductReviewTableViewCellTests.swift */; };
		D85136DD231E613900DD0539 /* ReviewsViewModelTests.swift in Sources */ = {isa = PBXBuildFile; fileRef = D85136DC231E613900DD0539 /* ReviewsViewModelTests.swift */; };
		D85B8333222FABD1002168F3 /* StatusListTableViewCell.swift in Sources */ = {isa = PBXBuildFile; fileRef = D85B8331222FABD1002168F3 /* StatusListTableViewCell.swift */; };
		D85B8334222FABD1002168F3 /* StatusListTableViewCell.xib in Resources */ = {isa = PBXBuildFile; fileRef = D85B8332222FABD1002168F3 /* StatusListTableViewCell.xib */; };
		D85B8336222FCDA1002168F3 /* StatusListTableViewCellTests.swift in Sources */ = {isa = PBXBuildFile; fileRef = D85B8335222FCDA1002168F3 /* StatusListTableViewCellTests.swift */; };
		D85B833D2230DC9D002168F3 /* StringWooTests.swift in Sources */ = {isa = PBXBuildFile; fileRef = D85B833C2230DC9D002168F3 /* StringWooTests.swift */; };
		D85B833F2230F268002168F3 /* SummaryTableViewCellTests.swift in Sources */ = {isa = PBXBuildFile; fileRef = D85B833E2230F268002168F3 /* SummaryTableViewCellTests.swift */; };
		D8736B5122EB69E300A14A29 /* OrderDetailsViewModelTests.swift in Sources */ = {isa = PBXBuildFile; fileRef = D8736B5022EB69E300A14A29 /* OrderDetailsViewModelTests.swift */; };
		D8736B5322EF4F5900A14A29 /* NotificationsBadgeController.swift in Sources */ = {isa = PBXBuildFile; fileRef = D8736B5222EF4F5900A14A29 /* NotificationsBadgeController.swift */; };
		D8736B5A22F07D7100A14A29 /* MainTabViewModel.swift in Sources */ = {isa = PBXBuildFile; fileRef = D8736B5922F07D7100A14A29 /* MainTabViewModel.swift */; };
		D8736B7522F1FE1600A14A29 /* BadgeLabel.swift in Sources */ = {isa = PBXBuildFile; fileRef = D8736B7422F1FE1600A14A29 /* BadgeLabel.swift */; };
		D88CA756237CE515005D2F44 /* UITabBar+Appearance.swift in Sources */ = {isa = PBXBuildFile; fileRef = D88CA755237CE515005D2F44 /* UITabBar+Appearance.swift */; };
		D88CA758237D1C27005D2F44 /* Ghost+Woo.swift in Sources */ = {isa = PBXBuildFile; fileRef = D88CA757237D1C27005D2F44 /* Ghost+Woo.swift */; };
		D88D5A3B230B5D63007B6E01 /* MockupAnalyticsProvider.swift in Sources */ = {isa = PBXBuildFile; fileRef = 746791652108D87B007CF1DC /* MockupAnalyticsProvider.swift */; };
		D88D5A3D230B5E85007B6E01 /* ServiceLocatorTests.swift in Sources */ = {isa = PBXBuildFile; fileRef = D88D5A3C230B5E85007B6E01 /* ServiceLocatorTests.swift */; };
		D8915DBF23729CFB00F63762 /* ColorPalette.xcassets in Resources */ = {isa = PBXBuildFile; fileRef = D8915DBE23729CFB00F63762 /* ColorPalette.xcassets */; };
		D8915DC12372C8AC00F63762 /* ColorStudio.swift in Sources */ = {isa = PBXBuildFile; fileRef = D8915DC02372C8AC00F63762 /* ColorStudio.swift */; };
		D8915DC32372C9EF00F63762 /* UIColor+ColorStudio.swift in Sources */ = {isa = PBXBuildFile; fileRef = D8915DC22372C9EF00F63762 /* UIColor+ColorStudio.swift */; };
		D89E0C31226EFB0900DF9DE6 /* EditableOrderTrackingTableViewCellTests.swift in Sources */ = {isa = PBXBuildFile; fileRef = D89E0C30226EFB0900DF9DE6 /* EditableOrderTrackingTableViewCellTests.swift */; };
		D8A8C4F32268288F001C72BF /* AddManualCustomTrackingViewModelTests.swift in Sources */ = {isa = PBXBuildFile; fileRef = D8A8C4F22268288F001C72BF /* AddManualCustomTrackingViewModelTests.swift */; };
		D8AB131E225DC25F002BB5D1 /* MockOrders.swift in Sources */ = {isa = PBXBuildFile; fileRef = D8AB131D225DC25F002BB5D1 /* MockOrders.swift */; };
		D8C11A4E22DD235F00D4A88D /* OrderDetailsResultsControllers.swift in Sources */ = {isa = PBXBuildFile; fileRef = D8C11A4D22DD235F00D4A88D /* OrderDetailsResultsControllers.swift */; };
		D8C11A5E22E2440400D4A88D /* OrderPaymentDetailsViewModel.swift in Sources */ = {isa = PBXBuildFile; fileRef = D8C11A5D22E2440400D4A88D /* OrderPaymentDetailsViewModel.swift */; };
		D8C11A6022E2479800D4A88D /* OrderPaymentDetailsViewModelTests.swift in Sources */ = {isa = PBXBuildFile; fileRef = D8C11A5F22E2479800D4A88D /* OrderPaymentDetailsViewModelTests.swift */; };
		D8C11A6222E24C4A00D4A88D /* LedgerTableViewCellTests.swift in Sources */ = {isa = PBXBuildFile; fileRef = D8C11A6122E24C4A00D4A88D /* LedgerTableViewCellTests.swift */; };
		D8C251D2230CA90200F49782 /* StoresManager.swift in Sources */ = {isa = PBXBuildFile; fileRef = D8C251D1230CA90200F49782 /* StoresManager.swift */; };
		D8C251D9230D256F00F49782 /* NoticePresenter.swift in Sources */ = {isa = PBXBuildFile; fileRef = D8C251D8230D256F00F49782 /* NoticePresenter.swift */; };
		D8C251DB230D288A00F49782 /* PushNotesManager.swift in Sources */ = {isa = PBXBuildFile; fileRef = D8C251DA230D288A00F49782 /* PushNotesManager.swift */; };
		D8C2A28823190B2300F503E9 /* StorageProductReview+Woo.swift in Sources */ = {isa = PBXBuildFile; fileRef = D8C2A28723190B2300F503E9 /* StorageProductReview+Woo.swift */; };
		D8C2A28B231931D100F503E9 /* ReviewViewModel.swift in Sources */ = {isa = PBXBuildFile; fileRef = D8C2A28A231931D100F503E9 /* ReviewViewModel.swift */; };
		D8C2A28F231BD00500F503E9 /* ReviewsViewModel.swift in Sources */ = {isa = PBXBuildFile; fileRef = D8C2A28E231BD00500F503E9 /* ReviewsViewModel.swift */; };
		D8C2A291231BD0FD00F503E9 /* DefaultReviewsDataSource.swift in Sources */ = {isa = PBXBuildFile; fileRef = D8C2A290231BD0FD00F503E9 /* DefaultReviewsDataSource.swift */; };
		D8C62471227AE0030011A7D6 /* SiteCountry.swift in Sources */ = {isa = PBXBuildFile; fileRef = D8C62470227AE0030011A7D6 /* SiteCountry.swift */; };
		D8CD710F237A49DB007148B9 /* UIColor+SemanticColors.swift in Sources */ = {isa = PBXBuildFile; fileRef = D8CD710E237A49DB007148B9 /* UIColor+SemanticColors.swift */; };
		D8D15F83230A17A000D48B3F /* ServiceLocator.swift in Sources */ = {isa = PBXBuildFile; fileRef = D8D15F82230A17A000D48B3F /* ServiceLocator.swift */; };
		D8D15F85230A18AB00D48B3F /* Analytics.swift in Sources */ = {isa = PBXBuildFile; fileRef = D8D15F84230A18AB00D48B3F /* Analytics.swift */; };
		D8F82AC522AF903700B67E4B /* IconsTests.swift in Sources */ = {isa = PBXBuildFile; fileRef = D8F82AC422AF903700B67E4B /* IconsTests.swift */; };
		F93E8E5324087FDA0057FF21 /* BetaFeaturesScreen.swift in Sources */ = {isa = PBXBuildFile; fileRef = F93E8E5124087FDA0057FF21 /* BetaFeaturesScreen.swift */; };
		F93E8E5424087FDA0057FF21 /* BetaFeaturesScreen.swift in Sources */ = {isa = PBXBuildFile; fileRef = F93E8E5124087FDA0057FF21 /* BetaFeaturesScreen.swift */; };
		F93E8E5524087FDA0057FF21 /* SettingsScreen.swift in Sources */ = {isa = PBXBuildFile; fileRef = F93E8E5224087FDA0057FF21 /* SettingsScreen.swift */; };
		F93E8E5624087FDA0057FF21 /* SettingsScreen.swift in Sources */ = {isa = PBXBuildFile; fileRef = F93E8E5224087FDA0057FF21 /* SettingsScreen.swift */; };
		F93E8E5924087FE10057FF21 /* ProductsScreen.swift in Sources */ = {isa = PBXBuildFile; fileRef = F93E8E5724087FE10057FF21 /* ProductsScreen.swift */; };
		F93E8E5A24087FE10057FF21 /* ProductsScreen.swift in Sources */ = {isa = PBXBuildFile; fileRef = F93E8E5724087FE10057FF21 /* ProductsScreen.swift */; };
		F93E8E5B24087FE10057FF21 /* SingleProductScreen.swift in Sources */ = {isa = PBXBuildFile; fileRef = F93E8E5824087FE10057FF21 /* SingleProductScreen.swift */; };
		F93E8E5C24087FE10057FF21 /* SingleProductScreen.swift in Sources */ = {isa = PBXBuildFile; fileRef = F93E8E5824087FE10057FF21 /* SingleProductScreen.swift */; };
		F997170523DBB97500592D8E /* WooCommerceScreenshots.swift in Sources */ = {isa = PBXBuildFile; fileRef = F997170423DBB97500592D8E /* WooCommerceScreenshots.swift */; };
		F997172223DBCD6100592D8E /* LoginUsernamePasswordScreen.swift in Sources */ = {isa = PBXBuildFile; fileRef = F997171923DBCD6000592D8E /* LoginUsernamePasswordScreen.swift */; };
		F997172323DBCD6100592D8E /* LoginPasswordScreen.swift in Sources */ = {isa = PBXBuildFile; fileRef = F997171A23DBCD6000592D8E /* LoginPasswordScreen.swift */; };
		F997172423DBCD6100592D8E /* LoginEmailScreen.swift in Sources */ = {isa = PBXBuildFile; fileRef = F997171B23DBCD6000592D8E /* LoginEmailScreen.swift */; };
		F997172523DBCD6100592D8E /* LoginEpilogueScreen.swift in Sources */ = {isa = PBXBuildFile; fileRef = F997171C23DBCD6000592D8E /* LoginEpilogueScreen.swift */; };
		F997172623DBCD6100592D8E /* LinkOrPasswordScreen.swift in Sources */ = {isa = PBXBuildFile; fileRef = F997171D23DBCD6000592D8E /* LinkOrPasswordScreen.swift */; };
		F997172823DBCD6100592D8E /* LoginCheckMagicLinkScreen.swift in Sources */ = {isa = PBXBuildFile; fileRef = F997171F23DBCD6100592D8E /* LoginCheckMagicLinkScreen.swift */; };
		F997172923DBCD6100592D8E /* WelcomeScreen.swift in Sources */ = {isa = PBXBuildFile; fileRef = F997172023DBCD6100592D8E /* WelcomeScreen.swift */; };
		F997172A23DBCD6100592D8E /* LoginSiteAddressScreen.swift in Sources */ = {isa = PBXBuildFile; fileRef = F997172123DBCD6100592D8E /* LoginSiteAddressScreen.swift */; };
		F997172C23DBCD8F00592D8E /* BaseScreen.swift in Sources */ = {isa = PBXBuildFile; fileRef = F997172B23DBCD8E00592D8E /* BaseScreen.swift */; };
		F997172E23DBCDE900592D8E /* MyStoreScreen.swift in Sources */ = {isa = PBXBuildFile; fileRef = F997172D23DBCDE900592D8E /* MyStoreScreen.swift */; };
		F997173023DBCEB200592D8E /* TabNavComponent.swift in Sources */ = {isa = PBXBuildFile; fileRef = F997172F23DBCEB200592D8E /* TabNavComponent.swift */; };
		F997173523DBEB1900592D8E /* OrdersScreen.swift in Sources */ = {isa = PBXBuildFile; fileRef = F997173423DBEB1900592D8E /* OrdersScreen.swift */; };
		F997173723DBF02400592D8E /* SingleOrderScreen.swift in Sources */ = {isa = PBXBuildFile; fileRef = F997173623DBF02400592D8E /* SingleOrderScreen.swift */; };
		F997173D23DBFBBF00592D8E /* OrderSearchScreen.swift in Sources */ = {isa = PBXBuildFile; fileRef = F997173C23DBFBBF00592D8E /* OrderSearchScreen.swift */; };
		F997173F23DBFFEF00592D8E /* ReviewsScreen.swift in Sources */ = {isa = PBXBuildFile; fileRef = F997173E23DBFFEF00592D8E /* ReviewsScreen.swift */; };
		F997174223DC006F00592D8E /* SingleReviewScreen.swift in Sources */ = {isa = PBXBuildFile; fileRef = F997174123DC006F00592D8E /* SingleReviewScreen.swift */; };
		F997174523DC068500592D8E /* XLPagerStrip+AccessibilityIdentifier.swift in Sources */ = {isa = PBXBuildFile; fileRef = F997174323DC065900592D8E /* XLPagerStrip+AccessibilityIdentifier.swift */; };
		F997174723DC070D00592D8E /* XLPagerStrip+AccessibilityIdentifierTests.swift in Sources */ = {isa = PBXBuildFile; fileRef = F997174623DC070C00592D8E /* XLPagerStrip+AccessibilityIdentifierTests.swift */; };
		F997174923DC0A7800592D8E /* PeriodStatsTable.swift in Sources */ = {isa = PBXBuildFile; fileRef = F997174823DC0A7800592D8E /* PeriodStatsTable.swift */; };
		F997174B23DC10B300592D8E /* SnapshotHelper.swift in Sources */ = {isa = PBXBuildFile; fileRef = F997174A23DC10B300592D8E /* SnapshotHelper.swift */; };
		F9F01DDC23E214D800418BE8 /* ApiCredentials.swift in Sources */ = {isa = PBXBuildFile; fileRef = B5A8F8A720B84D3F00D211DE /* ApiCredentials.swift */; };
/* End PBXBuildFile section */

/* Begin PBXContainerItemProxy section */
		B55D4C1420B6131400D7A50F /* PBXContainerItemProxy */ = {
			isa = PBXContainerItemProxy;
			containerPortal = B56DB3BE2049BFAA00D4AA8E /* Project object */;
			proxyType = 1;
			remoteGlobalIDString = B55D4C0F20B612F300D7A50F;
			remoteInfo = GenerateInfoPlist;
		};
		B56DB3DE2049BFAA00D4AA8E /* PBXContainerItemProxy */ = {
			isa = PBXContainerItemProxy;
			containerPortal = B56DB3BE2049BFAA00D4AA8E /* Project object */;
			proxyType = 1;
			remoteGlobalIDString = B56DB3C52049BFAA00D4AA8E;
			remoteInfo = WooCommerce;
		};
		CCDC49CF23FFFFF4003166BA /* PBXContainerItemProxy */ = {
			isa = PBXContainerItemProxy;
			containerPortal = B56DB3BE2049BFAA00D4AA8E /* Project object */;
			proxyType = 1;
			remoteGlobalIDString = B56DB3C52049BFAA00D4AA8E;
			remoteInfo = WooCommerce;
		};
		F997170723DBB97500592D8E /* PBXContainerItemProxy */ = {
			isa = PBXContainerItemProxy;
			containerPortal = B56DB3BE2049BFAA00D4AA8E /* Project object */;
			proxyType = 1;
			remoteGlobalIDString = B56DB3C52049BFAA00D4AA8E;
			remoteInfo = WooCommerce;
		};
		F9F01DDF23E2151B00418BE8 /* PBXContainerItemProxy */ = {
			isa = PBXContainerItemProxy;
			containerPortal = B56DB3BE2049BFAA00D4AA8E /* Project object */;
			proxyType = 1;
			remoteGlobalIDString = B55D4C0F20B612F300D7A50F;
			remoteInfo = GenerateCredentials;
		};
/* End PBXContainerItemProxy section */

/* Begin PBXCopyFilesBuildPhase section */
		B5650B1020A4CD7F009702D0 /* Embed Frameworks */ = {
			isa = PBXCopyFilesBuildPhase;
			buildActionMask = 2147483647;
			dstPath = "";
			dstSubfolderSpec = 10;
			files = (
				B5C3B5EA20D189FC0072CB9D /* Storage.framework in Embed Frameworks */,
				B5C3B5E920D189F70072CB9D /* Yosemite.framework in Embed Frameworks */,
				B5C3B5E820D189F30072CB9D /* Networking.framework in Embed Frameworks */,
			);
			name = "Embed Frameworks";
			runOnlyForDeploymentPostprocessing = 0;
		};
/* End PBXCopyFilesBuildPhase section */

/* Begin PBXFileReference section */
		0202B68C23876BC100F3EBE0 /* ProductsTabProductViewModel+ProductVariation.swift */ = {isa = PBXFileReference; lastKnownFileType = sourcecode.swift; path = "ProductsTabProductViewModel+ProductVariation.swift"; sourceTree = "<group>"; };
		0202B6912387AB0C00F3EBE0 /* WooTab+Tag.swift */ = {isa = PBXFileReference; lastKnownFileType = sourcecode.swift; path = "WooTab+Tag.swift"; sourceTree = "<group>"; };
		0202B6942387AD1B00F3EBE0 /* UITabBar+Order.swift */ = {isa = PBXFileReference; lastKnownFileType = sourcecode.swift; path = "UITabBar+Order.swift"; sourceTree = "<group>"; };
		0206483923FA4160008441BB /* OrdersRootViewController.swift */ = {isa = PBXFileReference; lastKnownFileType = sourcecode.swift; path = OrdersRootViewController.swift; sourceTree = "<group>"; };
		020B2F8E23BD9F1F00BD79AD /* IntegerInputFormatter.swift */ = {isa = PBXFileReference; lastKnownFileType = sourcecode.swift; path = IntegerInputFormatter.swift; sourceTree = "<group>"; };
		020B2F9023BDD71500BD79AD /* IntegerInputFormatterTests.swift */ = {isa = PBXFileReference; lastKnownFileType = sourcecode.swift; path = IntegerInputFormatterTests.swift; sourceTree = "<group>"; };
		020B2F9323BDDBDC00BD79AD /* ProductUpdateError+UI.swift */ = {isa = PBXFileReference; lastKnownFileType = sourcecode.swift; path = "ProductUpdateError+UI.swift"; sourceTree = "<group>"; };
		020B2F9823BDF2E000BD79AD /* DefaultProductFormTableViewModelTests.swift */ = {isa = PBXFileReference; lastKnownFileType = sourcecode.swift; path = DefaultProductFormTableViewModelTests.swift; sourceTree = "<group>"; };
		020BE74723B05CF2007FE54C /* ProductInventoryEditableData.swift */ = {isa = PBXFileReference; lastKnownFileType = sourcecode.swift; path = ProductInventoryEditableData.swift; sourceTree = "<group>"; };
		020BE74B23B1F5EA007FE54C /* TitleAndTextFieldTableViewCell.swift */ = {isa = PBXFileReference; lastKnownFileType = sourcecode.swift; path = TitleAndTextFieldTableViewCell.swift; sourceTree = "<group>"; };
		020BE74C23B1F5EA007FE54C /* TitleAndTextFieldTableViewCell.xib */ = {isa = PBXFileReference; lastKnownFileType = file.xib; path = TitleAndTextFieldTableViewCell.xib; sourceTree = "<group>"; };
		020BE76623B49FE9007FE54C /* AztecBoldFormatBarCommandTests.swift */ = {isa = PBXFileReference; lastKnownFileType = sourcecode.swift; path = AztecBoldFormatBarCommandTests.swift; sourceTree = "<group>"; };
		020BE76823B4A268007FE54C /* AztecItalicFormatBarCommandTests.swift */ = {isa = PBXFileReference; lastKnownFileType = sourcecode.swift; path = AztecItalicFormatBarCommandTests.swift; sourceTree = "<group>"; };
		020BE76A23B4A380007FE54C /* AztecUnderlineFormatBarCommandTests.swift */ = {isa = PBXFileReference; lastKnownFileType = sourcecode.swift; path = AztecUnderlineFormatBarCommandTests.swift; sourceTree = "<group>"; };
		020BE76C23B4A404007FE54C /* AztecStrikethroughFormatBarCommandTests.swift */ = {isa = PBXFileReference; lastKnownFileType = sourcecode.swift; path = AztecStrikethroughFormatBarCommandTests.swift; sourceTree = "<group>"; };
		020BE76E23B4A468007FE54C /* AztecBlockquoteFormatBarCommandTests.swift */ = {isa = PBXFileReference; lastKnownFileType = sourcecode.swift; path = AztecBlockquoteFormatBarCommandTests.swift; sourceTree = "<group>"; };
		020BE77023B4A4C6007FE54C /* AztecHorizontalRulerFormatBarCommandTests.swift */ = {isa = PBXFileReference; lastKnownFileType = sourcecode.swift; path = AztecHorizontalRulerFormatBarCommandTests.swift; sourceTree = "<group>"; };
		020BE77223B4A567007FE54C /* AztecInsertMoreFormatBarCommandTests.swift */ = {isa = PBXFileReference; lastKnownFileType = sourcecode.swift; path = AztecInsertMoreFormatBarCommandTests.swift; sourceTree = "<group>"; };
		020BE77423B4A7EC007FE54C /* AztecSourceCodeFormatBarCommandTests.swift */ = {isa = PBXFileReference; lastKnownFileType = sourcecode.swift; path = AztecSourceCodeFormatBarCommandTests.swift; sourceTree = "<group>"; };
		020BE77623B4A9D9007FE54C /* AztecLinkFormatBarCommandTests.swift */ = {isa = PBXFileReference; lastKnownFileType = sourcecode.swift; path = AztecLinkFormatBarCommandTests.swift; sourceTree = "<group>"; };
		020DD48923229495005822B1 /* ProductsTabProductTableViewCell.swift */ = {isa = PBXFileReference; lastKnownFileType = sourcecode.swift; path = ProductsTabProductTableViewCell.swift; sourceTree = "<group>"; };
		020DD48C2322A617005822B1 /* ProductsTabProductViewModel.swift */ = {isa = PBXFileReference; lastKnownFileType = sourcecode.swift; path = ProductsTabProductViewModel.swift; sourceTree = "<group>"; };
		020DD48E232392C9005822B1 /* UIViewController+AppReview.swift */ = {isa = PBXFileReference; lastKnownFileType = sourcecode.swift; path = "UIViewController+AppReview.swift"; sourceTree = "<group>"; };
		020DD49023239DD6005822B1 /* PaginatedListViewControllerStateCoordinator.swift */ = {isa = PBXFileReference; lastKnownFileType = sourcecode.swift; path = PaginatedListViewControllerStateCoordinator.swift; sourceTree = "<group>"; };
		020F41E323163C0100776C4D /* TopBannerViewModel.swift */ = {isa = PBXFileReference; fileEncoding = 4; lastKnownFileType = sourcecode.swift; path = TopBannerViewModel.swift; sourceTree = "<group>"; };
		020F41E423163C0100776C4D /* TopBannerView.swift */ = {isa = PBXFileReference; fileEncoding = 4; lastKnownFileType = sourcecode.swift; path = TopBannerView.swift; sourceTree = "<group>"; };
		020F41E723176F8E00776C4D /* TopBannerPresenter.swift */ = {isa = PBXFileReference; lastKnownFileType = sourcecode.swift; path = TopBannerPresenter.swift; sourceTree = "<group>"; };
		0215320A24231D5A003F2BBD /* UIStackView+Subviews.swift */ = {isa = PBXFileReference; lastKnownFileType = sourcecode.swift; path = "UIStackView+Subviews.swift"; sourceTree = "<group>"; };
		0215320C2423309B003F2BBD /* UIStackView+SubviewsTests.swift */ = {isa = PBXFileReference; lastKnownFileType = sourcecode.swift; path = "UIStackView+SubviewsTests.swift"; sourceTree = "<group>"; };
		02153210242376B5003F2BBD /* ProductPriceSettingsViewModelTests.swift */ = {isa = PBXFileReference; lastKnownFileType = sourcecode.swift; path = ProductPriceSettingsViewModelTests.swift; sourceTree = "<group>"; };
		0216271D2375044D000208D2 /* AztecFormatBar+Update.swift */ = {isa = PBXFileReference; lastKnownFileType = sourcecode.swift; path = "AztecFormatBar+Update.swift"; sourceTree = "<group>"; };
		02162724237963AF000208D2 /* ProductFormViewController.swift */ = {isa = PBXFileReference; lastKnownFileType = sourcecode.swift; path = ProductFormViewController.swift; sourceTree = "<group>"; };
		02162725237963AF000208D2 /* ProductFormViewController.xib */ = {isa = PBXFileReference; lastKnownFileType = file.xib; path = ProductFormViewController.xib; sourceTree = "<group>"; };
		02162728237965E8000208D2 /* ProductFormTableViewModel.swift */ = {isa = PBXFileReference; lastKnownFileType = sourcecode.swift; path = ProductFormTableViewModel.swift; sourceTree = "<group>"; };
		0216272A2379662C000208D2 /* DefaultProductFormTableViewModel.swift */ = {isa = PBXFileReference; lastKnownFileType = sourcecode.swift; path = DefaultProductFormTableViewModel.swift; sourceTree = "<group>"; };
		0218B4EB242E06F00083A847 /* MediaType+WPMediaType.swift */ = {isa = PBXFileReference; lastKnownFileType = sourcecode.swift; path = "MediaType+WPMediaType.swift"; sourceTree = "<group>"; };
		0219B03623964527007DCD5E /* PaginatedProductShippingClassListSelectorDataSource.swift */ = {isa = PBXFileReference; lastKnownFileType = sourcecode.swift; path = PaginatedProductShippingClassListSelectorDataSource.swift; sourceTree = "<group>"; };
		021AEF9B2407B07300029D28 /* ProductImageStatus+HelpersTests.swift */ = {isa = PBXFileReference; lastKnownFileType = sourcecode.swift; path = "ProductImageStatus+HelpersTests.swift"; sourceTree = "<group>"; };
		021AEF9D2407F55C00029D28 /* PHAssetImageLoader.swift */ = {isa = PBXFileReference; lastKnownFileType = sourcecode.swift; path = PHAssetImageLoader.swift; sourceTree = "<group>"; };
		021E2A1523A9FE5A00B1DE07 /* ProductInventorySettingsViewController.swift */ = {isa = PBXFileReference; lastKnownFileType = sourcecode.swift; path = ProductInventorySettingsViewController.swift; sourceTree = "<group>"; };
		021E2A1623A9FE5A00B1DE07 /* ProductInventorySettingsViewController.xib */ = {isa = PBXFileReference; lastKnownFileType = file.xib; path = ProductInventorySettingsViewController.xib; sourceTree = "<group>"; };
		021E2A1923AA07F800B1DE07 /* Product+InventorySettingsViewModels.swift */ = {isa = PBXFileReference; lastKnownFileType = sourcecode.swift; path = "Product+InventorySettingsViewModels.swift"; sourceTree = "<group>"; };
		021E2A1B23AA0DD100B1DE07 /* ProductBackordersSettingListSelectorDataSource.swift */ = {isa = PBXFileReference; lastKnownFileType = sourcecode.swift; path = ProductBackordersSettingListSelectorDataSource.swift; sourceTree = "<group>"; };
		021E2A1D23AA24C600B1DE07 /* StringInputFormatter.swift */ = {isa = PBXFileReference; lastKnownFileType = sourcecode.swift; path = StringInputFormatter.swift; sourceTree = "<group>"; };
		021E2A1F23AA274700B1DE07 /* ProductBackordersSettingListSelectorDataSourceTests.swift */ = {isa = PBXFileReference; lastKnownFileType = sourcecode.swift; path = ProductBackordersSettingListSelectorDataSourceTests.swift; sourceTree = "<group>"; };
		021FAFCC2355621E00B99241 /* UIView+SubviewsAxisTests.swift */ = {isa = PBXFileReference; lastKnownFileType = sourcecode.swift; path = "UIView+SubviewsAxisTests.swift"; sourceTree = "<group>"; };
		021FAFCE23556D2B00B99241 /* UIView+SubviewsAxis.swift */ = {isa = PBXFileReference; lastKnownFileType = sourcecode.swift; path = "UIView+SubviewsAxis.swift"; sourceTree = "<group>"; };
		02279583237A50C900787C63 /* AztecUnorderedListFormatBarCommand.swift */ = {isa = PBXFileReference; fileEncoding = 4; lastKnownFileType = sourcecode.swift; path = AztecUnorderedListFormatBarCommand.swift; sourceTree = "<group>"; };
		02279584237A50C900787C63 /* AztecHeaderFormatBarCommand.swift */ = {isa = PBXFileReference; fileEncoding = 4; lastKnownFileType = sourcecode.swift; path = AztecHeaderFormatBarCommand.swift; sourceTree = "<group>"; };
		0227958C237A51F300787C63 /* OptionsTableViewController+Styles.swift */ = {isa = PBXFileReference; fileEncoding = 4; lastKnownFileType = sourcecode.swift; path = "OptionsTableViewController+Styles.swift"; sourceTree = "<group>"; };
		0227958F237A5DC900787C63 /* AztecUnorderedListFormatBarCommandTests.swift */ = {isa = PBXFileReference; lastKnownFileType = sourcecode.swift; path = AztecUnorderedListFormatBarCommandTests.swift; sourceTree = "<group>"; };
		02279593237A60FD00787C63 /* AztecHeaderFormatBarCommandTests.swift */ = {isa = PBXFileReference; lastKnownFileType = sourcecode.swift; path = AztecHeaderFormatBarCommandTests.swift; sourceTree = "<group>"; };
		022A45ED237BADA6001417F0 /* Product+ProductFormTests.swift */ = {isa = PBXFileReference; lastKnownFileType = sourcecode.swift; path = "Product+ProductFormTests.swift"; sourceTree = "<group>"; };
		022BF7FB23B9D708000A1DFB /* InProgressViewController.swift */ = {isa = PBXFileReference; lastKnownFileType = sourcecode.swift; path = InProgressViewController.swift; sourceTree = "<group>"; };
		022BF7FC23B9D708000A1DFB /* InProgressViewController.xib */ = {isa = PBXFileReference; lastKnownFileType = file.xib; path = InProgressViewController.xib; sourceTree = "<group>"; };
		023053482374528A00487A64 /* AztecBlockquoteFormatBarCommand.swift */ = {isa = PBXFileReference; lastKnownFileType = sourcecode.swift; path = AztecBlockquoteFormatBarCommand.swift; sourceTree = "<group>"; };
		0230534F237454C700487A64 /* AztecHorizontalRulerFormatBarCommand.swift */ = {isa = PBXFileReference; fileEncoding = 4; lastKnownFileType = sourcecode.swift; path = AztecHorizontalRulerFormatBarCommand.swift; sourceTree = "<group>"; };
		02305350237454C700487A64 /* AztecInsertMoreFormatBarCommand.swift */ = {isa = PBXFileReference; fileEncoding = 4; lastKnownFileType = sourcecode.swift; path = AztecInsertMoreFormatBarCommand.swift; sourceTree = "<group>"; };
		0230535A2374FB6800487A64 /* AztecSourceCodeFormatBarCommand.swift */ = {isa = PBXFileReference; lastKnownFileType = sourcecode.swift; path = AztecSourceCodeFormatBarCommand.swift; sourceTree = "<group>"; };
		02357B2823CDB3E300147C2B /* ProductImageViewController.swift */ = {isa = PBXFileReference; lastKnownFileType = sourcecode.swift; path = ProductImageViewController.swift; sourceTree = "<group>"; };
		02357B2923CDB3E300147C2B /* ProductImageViewController.xib */ = {isa = PBXFileReference; lastKnownFileType = file.xib; path = ProductImageViewController.xib; sourceTree = "<group>"; };
		02396250239948470096F34C /* UIImage+TintColor.swift */ = {isa = PBXFileReference; lastKnownFileType = sourcecode.swift; path = "UIImage+TintColor.swift"; sourceTree = "<group>"; };
		023A059824135F2600E3FC99 /* ReviewsViewController.swift */ = {isa = PBXFileReference; lastKnownFileType = sourcecode.swift; path = ReviewsViewController.swift; sourceTree = "<group>"; };
		023A059924135F2600E3FC99 /* ReviewsViewController.xib */ = {isa = PBXFileReference; lastKnownFileType = file.xib; path = ReviewsViewController.xib; sourceTree = "<group>"; };
		02404ED72314BF8A00FF1170 /* StatsV3ToV4BannerActionHandler.swift */ = {isa = PBXFileReference; lastKnownFileType = sourcecode.swift; path = StatsV3ToV4BannerActionHandler.swift; sourceTree = "<group>"; };
		02404ED92314C36200FF1170 /* StatsVersionStateCoordinator.swift */ = {isa = PBXFileReference; fileEncoding = 4; lastKnownFileType = sourcecode.swift; path = StatsVersionStateCoordinator.swift; sourceTree = "<group>"; };
		02404EDB2314CD3600FF1170 /* StatsV4ToV3BannerActionHandler.swift */ = {isa = PBXFileReference; lastKnownFileType = sourcecode.swift; path = StatsV4ToV3BannerActionHandler.swift; sourceTree = "<group>"; };
		02404EDF2314FE5900FF1170 /* DashboardUIFactoryTests.swift */ = {isa = PBXFileReference; lastKnownFileType = sourcecode.swift; path = DashboardUIFactoryTests.swift; sourceTree = "<group>"; };
		02404EE1231501E000FF1170 /* StatsVersionStateCoordinatorTests.swift */ = {isa = PBXFileReference; lastKnownFileType = sourcecode.swift; path = StatsVersionStateCoordinatorTests.swift; sourceTree = "<group>"; };
		02404EE32315151400FF1170 /* MockupStatsVersionStoresManager.swift */ = {isa = PBXFileReference; lastKnownFileType = sourcecode.swift; path = MockupStatsVersionStoresManager.swift; sourceTree = "<group>"; };
		0240B3AB230A910C000A866C /* StoreStatsV4ChartAxisHelper.swift */ = {isa = PBXFileReference; lastKnownFileType = sourcecode.swift; path = StoreStatsV4ChartAxisHelper.swift; sourceTree = "<group>"; };
		0247AAA123A3C5A6007F967E /* DecimalInputFormatterTests.swift */ = {isa = PBXFileReference; lastKnownFileType = sourcecode.swift; path = DecimalInputFormatterTests.swift; sourceTree = "<group>"; };
		02482A89237BE8C7007E73ED /* LinkSettingsViewController.swift */ = {isa = PBXFileReference; lastKnownFileType = sourcecode.swift; path = LinkSettingsViewController.swift; sourceTree = "<group>"; };
		02482A8A237BE8C7007E73ED /* LinkSettingsViewController.xib */ = {isa = PBXFileReference; lastKnownFileType = file.xib; path = LinkSettingsViewController.xib; sourceTree = "<group>"; };
		02482A8D237BEAE9007E73ED /* AztecLinkFormatBarCommand.swift */ = {isa = PBXFileReference; lastKnownFileType = sourcecode.swift; path = AztecLinkFormatBarCommand.swift; sourceTree = "<group>"; };
		024A543322BA6F8F00F4F38E /* DeveloperEmailChecker.swift */ = {isa = PBXFileReference; lastKnownFileType = sourcecode.swift; path = DeveloperEmailChecker.swift; sourceTree = "<group>"; };
		024A543522BA84DB00F4F38E /* DeveloperEmailCheckerTests.swift */ = {isa = PBXFileReference; lastKnownFileType = sourcecode.swift; path = DeveloperEmailCheckerTests.swift; sourceTree = "<group>"; };
		024DF3042372ADCD006658FE /* KeyboardScrollable.swift */ = {isa = PBXFileReference; lastKnownFileType = sourcecode.swift; path = KeyboardScrollable.swift; sourceTree = "<group>"; };
		024DF3062372C18D006658FE /* AztecUIConfigurator.swift */ = {isa = PBXFileReference; lastKnownFileType = sourcecode.swift; path = AztecUIConfigurator.swift; sourceTree = "<group>"; };
		024DF3082372CA00006658FE /* EditorViewProperties.swift */ = {isa = PBXFileReference; lastKnownFileType = sourcecode.swift; path = EditorViewProperties.swift; sourceTree = "<group>"; };
		024DF30A23742297006658FE /* AztecFormatBarCommand.swift */ = {isa = PBXFileReference; lastKnownFileType = sourcecode.swift; path = AztecFormatBarCommand.swift; sourceTree = "<group>"; };
		024DF30D23742A70006658FE /* AztecBoldFormatBarCommand.swift */ = {isa = PBXFileReference; lastKnownFileType = sourcecode.swift; path = AztecBoldFormatBarCommand.swift; sourceTree = "<group>"; };
		024DF31123742B18006658FE /* AztecItalicFormatBarCommand.swift */ = {isa = PBXFileReference; lastKnownFileType = sourcecode.swift; path = AztecItalicFormatBarCommand.swift; sourceTree = "<group>"; };
		024DF31323742B7A006658FE /* AztecUnderlineFormatBarCommand.swift */ = {isa = PBXFileReference; lastKnownFileType = sourcecode.swift; path = AztecUnderlineFormatBarCommand.swift; sourceTree = "<group>"; };
		024DF31523742BB6006658FE /* AztecStrikethroughFormatBarCommand.swift */ = {isa = PBXFileReference; lastKnownFileType = sourcecode.swift; path = AztecStrikethroughFormatBarCommand.swift; sourceTree = "<group>"; };
		024DF31823742C3F006658FE /* AztecFormatBarFactory.swift */ = {isa = PBXFileReference; lastKnownFileType = sourcecode.swift; path = AztecFormatBarFactory.swift; sourceTree = "<group>"; };
		024DF31A23742E1C006658FE /* FormatBarItemViewProperties.swift */ = {isa = PBXFileReference; lastKnownFileType = sourcecode.swift; path = FormatBarItemViewProperties.swift; sourceTree = "<group>"; };
		024DF31C23743045006658FE /* TextList+AztecFormatting.swift */ = {isa = PBXFileReference; fileEncoding = 4; lastKnownFileType = sourcecode.swift; path = "TextList+AztecFormatting.swift"; sourceTree = "<group>"; };
		024DF31D23743045006658FE /* Header+AztecFormatting.swift */ = {isa = PBXFileReference; fileEncoding = 4; lastKnownFileType = sourcecode.swift; path = "Header+AztecFormatting.swift"; sourceTree = "<group>"; };
		024DF32023744798006658FE /* AztecFormatBarCommandCoordinator.swift */ = {isa = PBXFileReference; lastKnownFileType = sourcecode.swift; path = AztecFormatBarCommandCoordinator.swift; sourceTree = "<group>"; };
		024EFA6823FCC10B00F36918 /* Product+Media.swift */ = {isa = PBXFileReference; lastKnownFileType = sourcecode.swift; path = "Product+Media.swift"; sourceTree = "<group>"; };
		02521E10243DC3C400DC7810 /* CancellableMedia.swift */ = {isa = PBXFileReference; lastKnownFileType = sourcecode.swift; path = CancellableMedia.swift; sourceTree = "<group>"; };
		0257285B230ACC7E00A288C4 /* StoreStatsV4ChartAxisHelperTests.swift */ = {isa = PBXFileReference; lastKnownFileType = sourcecode.swift; path = StoreStatsV4ChartAxisHelperTests.swift; sourceTree = "<group>"; };
		025B1747237A92D800C780B4 /* ProductFormSection+ReusableTableRow.swift */ = {isa = PBXFileReference; lastKnownFileType = sourcecode.swift; path = "ProductFormSection+ReusableTableRow.swift"; sourceTree = "<group>"; };
		025B1749237AA49D00C780B4 /* Product+ProductForm.swift */ = {isa = PBXFileReference; lastKnownFileType = sourcecode.swift; path = "Product+ProductForm.swift"; sourceTree = "<group>"; };
		025FDD3123717D2900824006 /* EditorFactory.swift */ = {isa = PBXFileReference; lastKnownFileType = sourcecode.swift; path = EditorFactory.swift; sourceTree = "<group>"; };
		025FDD3323717D4900824006 /* AztecEditorViewController.swift */ = {isa = PBXFileReference; lastKnownFileType = sourcecode.swift; path = AztecEditorViewController.swift; sourceTree = "<group>"; };
		0260F40023224E8100EDA10A /* ProductsViewController.swift */ = {isa = PBXFileReference; lastKnownFileType = sourcecode.swift; path = ProductsViewController.swift; sourceTree = "<group>"; };
		0262DA5123A238460029AF30 /* UnitInputTableViewCell.swift */ = {isa = PBXFileReference; lastKnownFileType = sourcecode.swift; path = UnitInputTableViewCell.swift; sourceTree = "<group>"; };
		0262DA5223A238460029AF30 /* UnitInputTableViewCell.xib */ = {isa = PBXFileReference; lastKnownFileType = file.xib; path = UnitInputTableViewCell.xib; sourceTree = "<group>"; };
		0262DA5623A23AC80029AF30 /* ProductShippingSettingsViewController.swift */ = {isa = PBXFileReference; lastKnownFileType = sourcecode.swift; path = ProductShippingSettingsViewController.swift; sourceTree = "<group>"; };
		0262DA5723A23AC80029AF30 /* ProductShippingSettingsViewController.xib */ = {isa = PBXFileReference; lastKnownFileType = file.xib; path = ProductShippingSettingsViewController.xib; sourceTree = "<group>"; };
		0262DA5A23A244830029AF30 /* Product+ShippingSettingsViewModels.swift */ = {isa = PBXFileReference; lastKnownFileType = sourcecode.swift; path = "Product+ShippingSettingsViewModels.swift"; sourceTree = "<group>"; };
		0269177F232600A6002AFC20 /* ProductsTabProductViewModelTests.swift */ = {isa = PBXFileReference; lastKnownFileType = sourcecode.swift; path = ProductsTabProductViewModelTests.swift; sourceTree = "<group>"; };
		02691781232605B9002AFC20 /* PaginatedListViewControllerStateCoordinatorTests.swift */ = {isa = PBXFileReference; lastKnownFileType = sourcecode.swift; path = PaginatedListViewControllerStateCoordinatorTests.swift; sourceTree = "<group>"; };
		0269576923726304001BA0BF /* KeyboardFrameObserver.swift */ = {isa = PBXFileReference; lastKnownFileType = sourcecode.swift; path = KeyboardFrameObserver.swift; sourceTree = "<group>"; };
		0269576C23726401001BA0BF /* KeyboardFrameObserverTests.swift */ = {isa = PBXFileReference; lastKnownFileType = sourcecode.swift; path = KeyboardFrameObserverTests.swift; sourceTree = "<group>"; };
		0269576F237281A9001BA0BF /* AztecTextViewAttachmentHandler.swift */ = {isa = PBXFileReference; lastKnownFileType = sourcecode.swift; path = AztecTextViewAttachmentHandler.swift; sourceTree = "<group>"; };
		026CF638237E9ABE009563D4 /* ProductVariationsViewController.swift */ = {isa = PBXFileReference; lastKnownFileType = sourcecode.swift; path = ProductVariationsViewController.swift; sourceTree = "<group>"; };
		026CF639237E9ABE009563D4 /* ProductVariationsViewController.xib */ = {isa = PBXFileReference; lastKnownFileType = file.xib; path = ProductVariationsViewController.xib; sourceTree = "<group>"; };
		0272C00222EE9C3200D7CA2C /* AsyncDictionary.swift */ = {isa = PBXFileReference; lastKnownFileType = sourcecode.swift; path = AsyncDictionary.swift; sourceTree = "<group>"; };
		0274C25323162FB200EF1E40 /* DashboardTopBannerFactory.swift */ = {isa = PBXFileReference; lastKnownFileType = sourcecode.swift; path = DashboardTopBannerFactory.swift; sourceTree = "<group>"; };
		02784A02238B8BC800BDD6A8 /* UIView+Border.swift */ = {isa = PBXFileReference; lastKnownFileType = sourcecode.swift; path = "UIView+Border.swift"; sourceTree = "<group>"; };
		027B8BB723FE0CB30040944E /* DefaultProductUIImageLoader.swift */ = {isa = PBXFileReference; lastKnownFileType = sourcecode.swift; path = DefaultProductUIImageLoader.swift; sourceTree = "<group>"; };
		027B8BB923FE0D0C0040944E /* ObservationToken.swift */ = {isa = PBXFileReference; lastKnownFileType = sourcecode.swift; path = ObservationToken.swift; sourceTree = "<group>"; };
		027B8BBC23FE0DE10040944E /* ProductImageActionHandlerTests.swift */ = {isa = PBXFileReference; lastKnownFileType = sourcecode.swift; path = ProductImageActionHandlerTests.swift; sourceTree = "<group>"; };
		027B8BBE23FE0F850040944E /* MockMediaStoresManager.swift */ = {isa = PBXFileReference; lastKnownFileType = sourcecode.swift; path = MockMediaStoresManager.swift; sourceTree = "<group>"; };
		02817B38242B34560050AD8B /* ToolbarView.swift */ = {isa = PBXFileReference; lastKnownFileType = sourcecode.swift; path = ToolbarView.swift; sourceTree = "<group>"; };
		02817B3A242B512E0050AD8B /* UIAlertController+SortProducts.swift */ = {isa = PBXFileReference; lastKnownFileType = sourcecode.swift; path = "UIAlertController+SortProducts.swift"; sourceTree = "<group>"; };
		02820F3322C257B700DE0D37 /* UITableView+HeaderFooterHelpers.swift */ = {isa = PBXFileReference; lastKnownFileType = sourcecode.swift; path = "UITableView+HeaderFooterHelpers.swift"; sourceTree = "<group>"; };
		028296EA237D28B600E84012 /* TextViewViewController.swift */ = {isa = PBXFileReference; lastKnownFileType = sourcecode.swift; path = TextViewViewController.swift; sourceTree = "<group>"; };
		028296EB237D28B600E84012 /* TextViewViewController.xib */ = {isa = PBXFileReference; lastKnownFileType = file.xib; path = TextViewViewController.xib; sourceTree = "<group>"; };
		0282DD93233C9465006A5FDB /* SearchUICommand.swift */ = {isa = PBXFileReference; lastKnownFileType = sourcecode.swift; path = SearchUICommand.swift; sourceTree = "<group>"; };
		0282DD95233C960C006A5FDB /* SearchResultCell.swift */ = {isa = PBXFileReference; lastKnownFileType = sourcecode.swift; path = SearchResultCell.swift; sourceTree = "<group>"; };
		0282DD97233CA093006A5FDB /* OrderSearchUICommand.swift */ = {isa = PBXFileReference; lastKnownFileType = sourcecode.swift; path = OrderSearchUICommand.swift; sourceTree = "<group>"; };
		0282DD99233CA32D006A5FDB /* OrderSearchCellViewModel.swift */ = {isa = PBXFileReference; lastKnownFileType = sourcecode.swift; path = OrderSearchCellViewModel.swift; sourceTree = "<group>"; };
		0285BF6F22FBD91C003A2525 /* TopPerformersSectionHeaderView.swift */ = {isa = PBXFileReference; lastKnownFileType = sourcecode.swift; path = TopPerformersSectionHeaderView.swift; sourceTree = "<group>"; };
		0286B27623C7051F003D784B /* ProductImagesCollectionViewController.xib */ = {isa = PBXFileReference; fileEncoding = 4; lastKnownFileType = file.xib; path = ProductImagesCollectionViewController.xib; sourceTree = "<group>"; };
		0286B27723C7051F003D784B /* ProductImagesCollectionViewController.swift */ = {isa = PBXFileReference; fileEncoding = 4; lastKnownFileType = sourcecode.swift; path = ProductImagesCollectionViewController.swift; sourceTree = "<group>"; };
		0286B27823C7051F003D784B /* ProductImagesViewController.xib */ = {isa = PBXFileReference; fileEncoding = 4; lastKnownFileType = file.xib; path = ProductImagesViewController.xib; sourceTree = "<group>"; };
		0286B27923C7051F003D784B /* ProductImagesViewController.swift */ = {isa = PBXFileReference; fileEncoding = 4; lastKnownFileType = sourcecode.swift; path = ProductImagesViewController.swift; sourceTree = "<group>"; };
		0286B27E23C70557003D784B /* ColumnFlowLayout.swift */ = {isa = PBXFileReference; lastKnownFileType = sourcecode.swift; path = ColumnFlowLayout.swift; sourceTree = "<group>"; };
		028BAC3C22F2DECE008BB4AF /* StoreStatsAndTopPerformersViewController.swift */ = {isa = PBXFileReference; lastKnownFileType = sourcecode.swift; path = StoreStatsAndTopPerformersViewController.swift; sourceTree = "<group>"; };
		028BAC3F22F2EFA5008BB4AF /* StoreStatsAndTopPerformersPeriodViewController.swift */ = {isa = PBXFileReference; lastKnownFileType = sourcecode.swift; path = StoreStatsAndTopPerformersPeriodViewController.swift; sourceTree = "<group>"; };
		028BAC4122F30B05008BB4AF /* StoreStatsV4PeriodViewController.swift */ = {isa = PBXFileReference; lastKnownFileType = sourcecode.swift; path = StoreStatsV4PeriodViewController.swift; sourceTree = "<group>"; };
		028BAC4422F3AE5C008BB4AF /* StoreStatsV4PeriodViewController.xib */ = {isa = PBXFileReference; fileEncoding = 4; lastKnownFileType = file.xib; path = StoreStatsV4PeriodViewController.xib; sourceTree = "<group>"; };
		028BAC4622F3B550008BB4AF /* StatsTimeRangeV4+UI.swift */ = {isa = PBXFileReference; lastKnownFileType = sourcecode.swift; path = "StatsTimeRangeV4+UI.swift"; sourceTree = "<group>"; };
		0290E26D238E3CE400B5C466 /* ListSelectorViewController.swift */ = {isa = PBXFileReference; lastKnownFileType = sourcecode.swift; path = ListSelectorViewController.swift; sourceTree = "<group>"; };
		0290E26E238E3CE400B5C466 /* ListSelectorViewController.xib */ = {isa = PBXFileReference; lastKnownFileType = file.xib; path = ListSelectorViewController.xib; sourceTree = "<group>"; };
		0290E273238E4F8100B5C466 /* PaginatedListSelectorViewController.swift */ = {isa = PBXFileReference; lastKnownFileType = sourcecode.swift; path = PaginatedListSelectorViewController.swift; sourceTree = "<group>"; };
		0290E274238E4F8100B5C466 /* PaginatedListSelectorViewController.xib */ = {isa = PBXFileReference; lastKnownFileType = file.xib; path = PaginatedListSelectorViewController.xib; sourceTree = "<group>"; };
		0290E279238E590500B5C466 /* ListSelectorViewProperties.swift */ = {isa = PBXFileReference; lastKnownFileType = sourcecode.swift; path = ListSelectorViewProperties.swift; sourceTree = "<group>"; };
		0290E27D238E5B5C00B5C466 /* ProductStockStatusListSelectorDataSourceTests.swift */ = {isa = PBXFileReference; lastKnownFileType = sourcecode.swift; path = ProductStockStatusListSelectorDataSourceTests.swift; sourceTree = "<group>"; };
		02913E9423A774C500707A0C /* UnitInputFormatter.swift */ = {isa = PBXFileReference; lastKnownFileType = sourcecode.swift; path = UnitInputFormatter.swift; sourceTree = "<group>"; };
		02913E9623A774E600707A0C /* DecimalInputFormatter.swift */ = {isa = PBXFileReference; lastKnownFileType = sourcecode.swift; path = DecimalInputFormatter.swift; sourceTree = "<group>"; };
		029B0F56234197B80010C1F3 /* ProductSearchUICommand.swift */ = {isa = PBXFileReference; lastKnownFileType = sourcecode.swift; path = ProductSearchUICommand.swift; sourceTree = "<group>"; };
		029D444822F13F8A00DEFA8A /* DashboardUIFactory.swift */ = {isa = PBXFileReference; lastKnownFileType = sourcecode.swift; path = DashboardUIFactory.swift; sourceTree = "<group>"; };
		029D444D22F141CD00DEFA8A /* DashboardStatsV3ViewController.swift */ = {isa = PBXFileReference; lastKnownFileType = sourcecode.swift; path = DashboardStatsV3ViewController.swift; sourceTree = "<group>"; };
		02A275B923FE50AA005C560F /* ProductUIImageLoader.swift */ = {isa = PBXFileReference; lastKnownFileType = sourcecode.swift; path = ProductUIImageLoader.swift; sourceTree = "<group>"; };
		02A275BD23FE57DC005C560F /* ProductUIImageLoaderTests.swift */ = {isa = PBXFileReference; lastKnownFileType = sourcecode.swift; path = ProductUIImageLoaderTests.swift; sourceTree = "<group>"; };
		02A275BF23FE58F6005C560F /* MockImageCache.swift */ = {isa = PBXFileReference; lastKnownFileType = sourcecode.swift; path = MockImageCache.swift; sourceTree = "<group>"; };
		02A275C123FE590A005C560F /* MockKingfisherImageDownloader.swift */ = {isa = PBXFileReference; lastKnownFileType = sourcecode.swift; path = MockKingfisherImageDownloader.swift; sourceTree = "<group>"; };
		02A275C323FE5B64005C560F /* MockPHAssetImageLoader.swift */ = {isa = PBXFileReference; lastKnownFileType = sourcecode.swift; path = MockPHAssetImageLoader.swift; sourceTree = "<group>"; };
		02A275C523FE9EFC005C560F /* MockFeatureFlagService.swift */ = {isa = PBXFileReference; lastKnownFileType = sourcecode.swift; path = MockFeatureFlagService.swift; sourceTree = "<group>"; };
		02A275C723FEA102005C560F /* DefaultProductFormTableViewModel+EditProductsM2Tests.swift */ = {isa = PBXFileReference; lastKnownFileType = sourcecode.swift; path = "DefaultProductFormTableViewModel+EditProductsM2Tests.swift"; sourceTree = "<group>"; };
		02ADC7CB239762E0008D4BED /* PaginatedListSelectorViewProperties.swift */ = {isa = PBXFileReference; lastKnownFileType = sourcecode.swift; path = PaginatedListSelectorViewProperties.swift; sourceTree = "<group>"; };
		02ADC7CD23978EAA008D4BED /* PaginatedProductShippingClassListSelectorDataSourceTests.swift */ = {isa = PBXFileReference; lastKnownFileType = sourcecode.swift; path = PaginatedProductShippingClassListSelectorDataSourceTests.swift; sourceTree = "<group>"; };
		02ADC7CF2398C8EB008D4BED /* UIColor+SystemColors.swift */ = {isa = PBXFileReference; lastKnownFileType = sourcecode.swift; path = "UIColor+SystemColors.swift"; sourceTree = "<group>"; };
		02B296A622FA6DB500FD7A4C /* Date+StartAndEnd.swift */ = {isa = PBXFileReference; lastKnownFileType = sourcecode.swift; path = "Date+StartAndEnd.swift"; sourceTree = "<group>"; };
		02B296A822FA6E0000FD7A4C /* DateStartAndEndTests.swift */ = {isa = PBXFileReference; lastKnownFileType = sourcecode.swift; path = DateStartAndEndTests.swift; sourceTree = "<group>"; };
		02B653AB2429F7BF00A9C839 /* MockTaxClassStoresManager.swift */ = {isa = PBXFileReference; lastKnownFileType = sourcecode.swift; path = MockTaxClassStoresManager.swift; sourceTree = "<group>"; };
		02BA23BF22EE9DAF009539E7 /* AsyncDictionaryTests.swift */ = {isa = PBXFileReference; lastKnownFileType = sourcecode.swift; path = AsyncDictionaryTests.swift; sourceTree = "<group>"; };
		02C0CD2923B5BB1C00F880B1 /* ImageService.swift */ = {isa = PBXFileReference; lastKnownFileType = sourcecode.swift; path = ImageService.swift; sourceTree = "<group>"; };
		02C0CD2B23B5BC9600F880B1 /* DefaultImageService.swift */ = {isa = PBXFileReference; lastKnownFileType = sourcecode.swift; path = DefaultImageService.swift; sourceTree = "<group>"; };
		02C0CD2D23B5E3AE00F880B1 /* DefaultImageServiceTests.swift */ = {isa = PBXFileReference; lastKnownFileType = sourcecode.swift; path = DefaultImageServiceTests.swift; sourceTree = "<group>"; };
		02CA63D623D1ADD100BBF148 /* CameraCaptureCoordinator.swift */ = {isa = PBXFileReference; fileEncoding = 4; lastKnownFileType = sourcecode.swift; path = CameraCaptureCoordinator.swift; sourceTree = "<group>"; };
		02CA63D723D1ADD100BBF148 /* MediaPickingCoordinator.swift */ = {isa = PBXFileReference; fileEncoding = 4; lastKnownFileType = sourcecode.swift; path = MediaPickingCoordinator.swift; sourceTree = "<group>"; };
		02CA63D823D1ADD100BBF148 /* DeviceMediaLibraryPicker.swift */ = {isa = PBXFileReference; fileEncoding = 4; lastKnownFileType = sourcecode.swift; path = DeviceMediaLibraryPicker.swift; sourceTree = "<group>"; };
		02CA63D923D1ADD100BBF148 /* MediaPickingContext.swift */ = {isa = PBXFileReference; fileEncoding = 4; lastKnownFileType = sourcecode.swift; path = MediaPickingContext.swift; sourceTree = "<group>"; };
		02D45646231CB1FB008CF0A9 /* UIImage+Dot.swift */ = {isa = PBXFileReference; lastKnownFileType = sourcecode.swift; path = "UIImage+Dot.swift"; sourceTree = "<group>"; };
		02D4564B231D05E1008CF0A9 /* BetaFeaturesViewController.swift */ = {isa = PBXFileReference; lastKnownFileType = sourcecode.swift; path = BetaFeaturesViewController.swift; sourceTree = "<group>"; };
		02DC2ED1242061BE002F9676 /* ProductPriceSettingsViewModel.swift */ = {isa = PBXFileReference; lastKnownFileType = sourcecode.swift; path = ProductPriceSettingsViewModel.swift; sourceTree = "<group>"; };
		02DD81F5242CAA3F0060E50B /* WordPressMediaLibraryImagePickerViewController.swift */ = {isa = PBXFileReference; fileEncoding = 4; lastKnownFileType = sourcecode.swift; path = WordPressMediaLibraryImagePickerViewController.swift; sourceTree = "<group>"; };
		02DD81F6242CAA3F0060E50B /* Media+WPMediaAsset.swift */ = {isa = PBXFileReference; fileEncoding = 4; lastKnownFileType = sourcecode.swift; path = "Media+WPMediaAsset.swift"; sourceTree = "<group>"; };
		02DD81F7242CAA3F0060E50B /* WordPressMediaLibraryPickerDataSource.swift */ = {isa = PBXFileReference; fileEncoding = 4; lastKnownFileType = sourcecode.swift; path = WordPressMediaLibraryPickerDataSource.swift; sourceTree = "<group>"; };
		02DD81F8242CAA400060E50B /* WordPressMediaLibraryImagePickerViewController.xib */ = {isa = PBXFileReference; fileEncoding = 4; lastKnownFileType = file.xib; path = WordPressMediaLibraryImagePickerViewController.xib; sourceTree = "<group>"; };
		02E262C8238D0AD300B79588 /* ProductStockStatusListSelectorDataSource.swift */ = {isa = PBXFileReference; lastKnownFileType = sourcecode.swift; path = ProductStockStatusListSelectorDataSource.swift; sourceTree = "<group>"; };
		02E4FD79230688BA0049610C /* OrderStatsV4Interval+Chart.swift */ = {isa = PBXFileReference; lastKnownFileType = sourcecode.swift; path = "OrderStatsV4Interval+Chart.swift"; sourceTree = "<group>"; };
		02E4FD7B2306A04C0049610C /* StatsTimeRangeBarView.swift */ = {isa = PBXFileReference; lastKnownFileType = sourcecode.swift; path = StatsTimeRangeBarView.swift; sourceTree = "<group>"; };
		02E4FD7D2306A8180049610C /* StatsTimeRangeBarViewModel.swift */ = {isa = PBXFileReference; lastKnownFileType = sourcecode.swift; path = StatsTimeRangeBarViewModel.swift; sourceTree = "<group>"; };
		02E4FD802306AA890049610C /* StatsTimeRangeBarViewModelTests.swift */ = {isa = PBXFileReference; lastKnownFileType = sourcecode.swift; path = StatsTimeRangeBarViewModelTests.swift; sourceTree = "<group>"; };
		02E6B97623853D81000A36F0 /* SettingTitleAndValueTableViewCell.swift */ = {isa = PBXFileReference; lastKnownFileType = sourcecode.swift; path = SettingTitleAndValueTableViewCell.swift; sourceTree = "<group>"; };
		02E6B97723853D81000A36F0 /* SettingTitleAndValueTableViewCell.xib */ = {isa = PBXFileReference; lastKnownFileType = file.xib; path = SettingTitleAndValueTableViewCell.xib; sourceTree = "<group>"; };
		02E8B17523E2C49000A43403 /* InProgressProductImageCollectionViewCell.swift */ = {isa = PBXFileReference; fileEncoding = 4; lastKnownFileType = sourcecode.swift; path = InProgressProductImageCollectionViewCell.swift; sourceTree = "<group>"; };
		02E8B17623E2C49000A43403 /* InProgressProductImageCollectionViewCell.xib */ = {isa = PBXFileReference; fileEncoding = 4; lastKnownFileType = file.xib; path = InProgressProductImageCollectionViewCell.xib; sourceTree = "<group>"; };
		02E8B17923E2C4BD00A43403 /* CircleSpinnerView.swift */ = {isa = PBXFileReference; lastKnownFileType = sourcecode.swift; path = CircleSpinnerView.swift; sourceTree = "<group>"; };
		02E8B17B23E2C78A00A43403 /* ProductImageStatus.swift */ = {isa = PBXFileReference; lastKnownFileType = sourcecode.swift; path = ProductImageStatus.swift; sourceTree = "<group>"; };
		02E8B17D23E2C8D900A43403 /* ProductImageActionHandler.swift */ = {isa = PBXFileReference; lastKnownFileType = sourcecode.swift; path = ProductImageActionHandler.swift; sourceTree = "<group>"; };
		02EA6BF72435E80600FFF90A /* ImageDownloader.swift */ = {isa = PBXFileReference; lastKnownFileType = sourcecode.swift; path = ImageDownloader.swift; sourceTree = "<group>"; };
		02EA6BF92435E92600FFF90A /* KingfisherImageDownloader+ImageDownloadable.swift */ = {isa = PBXFileReference; lastKnownFileType = sourcecode.swift; path = "KingfisherImageDownloader+ImageDownloadable.swift"; sourceTree = "<group>"; };
		02EA6BFB2435EC3500FFF90A /* MockImageDownloader.swift */ = {isa = PBXFileReference; lastKnownFileType = sourcecode.swift; path = MockImageDownloader.swift; sourceTree = "<group>"; };
		02EEB5C22424AFAA00B8A701 /* TextFieldTableViewCell.swift */ = {isa = PBXFileReference; lastKnownFileType = sourcecode.swift; path = TextFieldTableViewCell.swift; sourceTree = "<group>"; };
		02EEB5C32424AFAA00B8A701 /* TextFieldTableViewCell.xib */ = {isa = PBXFileReference; lastKnownFileType = file.xib; path = TextFieldTableViewCell.xib; sourceTree = "<group>"; };
		02F49AD923BF356E00FA0BFA /* TitleAndTextFieldTableViewCell.ViewModel+State.swift */ = {isa = PBXFileReference; lastKnownFileType = sourcecode.swift; path = "TitleAndTextFieldTableViewCell.ViewModel+State.swift"; sourceTree = "<group>"; };
		02F49ADB23BF3A0100FA0BFA /* ErrorSectionHeaderView.swift */ = {isa = PBXFileReference; lastKnownFileType = sourcecode.swift; path = ErrorSectionHeaderView.swift; sourceTree = "<group>"; };
		02F49ADD23BF3A4100FA0BFA /* ErrorSectionHeaderView.xib */ = {isa = PBXFileReference; lastKnownFileType = file.xib; path = ErrorSectionHeaderView.xib; sourceTree = "<group>"; };
		02F4F50A237AEB8A00E13A9C /* ProductFormTableViewDataSource.swift */ = {isa = PBXFileReference; lastKnownFileType = sourcecode.swift; path = ProductFormTableViewDataSource.swift; sourceTree = "<group>"; };
		02F4F50D237AFC1E00E13A9C /* ImageAndTitleAndTextTableViewCell.swift */ = {isa = PBXFileReference; lastKnownFileType = sourcecode.swift; path = ImageAndTitleAndTextTableViewCell.swift; sourceTree = "<group>"; };
		02F4F50E237AFC1E00E13A9C /* ImageAndTitleAndTextTableViewCell.xib */ = {isa = PBXFileReference; lastKnownFileType = file.xib; path = ImageAndTitleAndTextTableViewCell.xib; sourceTree = "<group>"; };
		02FE89C6231FAA4100E85EF8 /* MainTabBarControllerTests+ProductListFeatureFlag.swift */ = {isa = PBXFileReference; lastKnownFileType = sourcecode.swift; path = "MainTabBarControllerTests+ProductListFeatureFlag.swift"; sourceTree = "<group>"; };
		02FE89C8231FB31400E85EF8 /* FeatureFlagService.swift */ = {isa = PBXFileReference; lastKnownFileType = sourcecode.swift; path = FeatureFlagService.swift; sourceTree = "<group>"; };
		02FE89CA231FB36600E85EF8 /* DefaultFeatureFlagService.swift */ = {isa = PBXFileReference; lastKnownFileType = sourcecode.swift; path = DefaultFeatureFlagService.swift; sourceTree = "<group>"; };
		25D00C97936D2C6589F8ECE9 /* Pods-WooCommerce.release-alpha.xcconfig */ = {isa = PBXFileReference; includeInIndex = 1; lastKnownFileType = text.xcconfig; name = "Pods-WooCommerce.release-alpha.xcconfig"; path = "../Pods/Target Support Files/Pods-WooCommerce/Pods-WooCommerce.release-alpha.xcconfig"; sourceTree = "<group>"; };
		2611EE58243A473300A74490 /* ProductCategoryListViewModelTests.swift */ = {isa = PBXFileReference; lastKnownFileType = sourcecode.swift; path = ProductCategoryListViewModelTests.swift; sourceTree = "<group>"; };
		263EB408242C58EA00F3A15F /* DefaultProductFormTableViewModel+EditProductsM3Tests.swift */ = {isa = PBXFileReference; lastKnownFileType = sourcecode.swift; path = "DefaultProductFormTableViewModel+EditProductsM3Tests.swift"; sourceTree = "<group>"; };
		265BCA042430E611004E53EE /* ProductCategoryListViewController.swift */ = {isa = PBXFileReference; lastKnownFileType = sourcecode.swift; path = ProductCategoryListViewController.swift; sourceTree = "<group>"; };
		265BCA062430E62E004E53EE /* ProductCategoryListViewController.xib */ = {isa = PBXFileReference; lastKnownFileType = file.xib; path = ProductCategoryListViewController.xib; sourceTree = "<group>"; };
		265BCA082430E6E0004E53EE /* ProductCategoryListViewModel.swift */ = {isa = PBXFileReference; lastKnownFileType = sourcecode.swift; path = ProductCategoryListViewModel.swift; sourceTree = "<group>"; };
		265BCA0B2430E741004E53EE /* ProductCategoryTableViewCell.swift */ = {isa = PBXFileReference; lastKnownFileType = sourcecode.swift; path = ProductCategoryTableViewCell.swift; sourceTree = "<group>"; };
		265BCA0D2430E771004E53EE /* ProductCategoryTableViewCell.xib */ = {isa = PBXFileReference; lastKnownFileType = file.xib; path = ProductCategoryTableViewCell.xib; sourceTree = "<group>"; };
		265D909A2446657A00D66F0F /* ProductCategoryViewModelBuilder.swift */ = {isa = PBXFileReference; lastKnownFileType = sourcecode.swift; path = ProductCategoryViewModelBuilder.swift; sourceTree = "<group>"; };
		267CFE1824435A5500AF3A13 /* ProductCategoryViewModelBuilderTests.swift */ = {isa = PBXFileReference; lastKnownFileType = sourcecode.swift; path = ProductCategoryViewModelBuilderTests.swift; sourceTree = "<group>"; };
		267CFE1A2443740900AF3A13 /* ProductCategoryCellViewModel.swift */ = {isa = PBXFileReference; lastKnownFileType = sourcecode.swift; path = ProductCategoryCellViewModel.swift; sourceTree = "<group>"; };
		2719B6FD1E6FE78A76B6AC74 /* Pods-WooCommerceTests.release-alpha.xcconfig */ = {isa = PBXFileReference; includeInIndex = 1; lastKnownFileType = text.xcconfig; name = "Pods-WooCommerceTests.release-alpha.xcconfig"; path = "../Pods/Target Support Files/Pods-WooCommerceTests/Pods-WooCommerceTests.release-alpha.xcconfig"; sourceTree = "<group>"; };
		33035144757869DE5E4DC88A /* Pods-WooCommerce.release.xcconfig */ = {isa = PBXFileReference; includeInIndex = 1; lastKnownFileType = text.xcconfig; name = "Pods-WooCommerce.release.xcconfig"; path = "../Pods/Target Support Files/Pods-WooCommerce/Pods-WooCommerce.release.xcconfig"; sourceTree = "<group>"; };
		451750B124470CD5004FDA65 /* EnhancedTextView.swift */ = {isa = PBXFileReference; lastKnownFileType = sourcecode.swift; path = EnhancedTextView.swift; sourceTree = "<group>"; };
		451A04E42386CE8700E368C9 /* ProductImagesHeaderTableViewCell.swift */ = {isa = PBXFileReference; lastKnownFileType = sourcecode.swift; path = ProductImagesHeaderTableViewCell.swift; sourceTree = "<group>"; };
		451A04E52386CE8700E368C9 /* ProductImagesHeaderTableViewCell.xib */ = {isa = PBXFileReference; lastKnownFileType = file.xib; path = ProductImagesHeaderTableViewCell.xib; sourceTree = "<group>"; };
		451A04E92386D28300E368C9 /* ProductImagesViewModel.swift */ = {isa = PBXFileReference; lastKnownFileType = sourcecode.swift; path = ProductImagesViewModel.swift; sourceTree = "<group>"; };
		451A04EB2386D2B300E368C9 /* ProductImagesCollectionViewDataSource.swift */ = {isa = PBXFileReference; lastKnownFileType = sourcecode.swift; path = ProductImagesCollectionViewDataSource.swift; sourceTree = "<group>"; };
		451A04EE2386F7B500E368C9 /* ProductImageCollectionViewCell.swift */ = {isa = PBXFileReference; lastKnownFileType = sourcecode.swift; path = ProductImageCollectionViewCell.swift; sourceTree = "<group>"; };
		451A04EF2386F7B500E368C9 /* ProductImageCollectionViewCell.xib */ = {isa = PBXFileReference; lastKnownFileType = file.xib; path = ProductImageCollectionViewCell.xib; sourceTree = "<group>"; };
		451A04F22386F7C900E368C9 /* AddProductImageCollectionViewCell.swift */ = {isa = PBXFileReference; lastKnownFileType = sourcecode.swift; path = AddProductImageCollectionViewCell.swift; sourceTree = "<group>"; };
		451A04F32386F7C900E368C9 /* AddProductImageCollectionViewCell.xib */ = {isa = PBXFileReference; lastKnownFileType = file.xib; path = AddProductImageCollectionViewCell.xib; sourceTree = "<group>"; };
		451C77702404518600413F73 /* ProductSettingsRows.swift */ = {isa = PBXFileReference; lastKnownFileType = sourcecode.swift; path = ProductSettingsRows.swift; sourceTree = "<group>"; };
		451C77722404534000413F73 /* ProductSettingsSections.swift */ = {isa = PBXFileReference; lastKnownFileType = sourcecode.swift; path = ProductSettingsSections.swift; sourceTree = "<group>"; };
		4524CD9D242D01FD00B2F20A /* ProductStatusSettingListSelectorDataSource.swift */ = {isa = PBXFileReference; lastKnownFileType = sourcecode.swift; path = ProductStatusSettingListSelectorDataSource.swift; sourceTree = "<group>"; };
		4524CDA0242D045C00B2F20A /* ProductStatusSettingListSelectorDataSourceTests.swift */ = {isa = PBXFileReference; lastKnownFileType = sourcecode.swift; path = ProductStatusSettingListSelectorDataSourceTests.swift; sourceTree = "<group>"; };
		453227B623C4D6EC00D816B3 /* TimeZone+Woo.swift */ = {isa = PBXFileReference; lastKnownFileType = sourcecode.swift; path = "TimeZone+Woo.swift"; sourceTree = "<group>"; };
		453770D02431FF4700AC718D /* ProductSettingsViewModelTests.swift */ = {isa = PBXFileReference; lastKnownFileType = sourcecode.swift; path = ProductSettingsViewModelTests.swift; sourceTree = "<group>"; };
		453904F223BB88B5007C4956 /* ProductTaxStatusListSelectorDataSourceTests.swift */ = {isa = PBXFileReference; lastKnownFileType = sourcecode.swift; path = ProductTaxStatusListSelectorDataSourceTests.swift; sourceTree = "<group>"; };
		453904F423BB8BD5007C4956 /* ProductTaxClassListSelectorDataSourceTests.swift */ = {isa = PBXFileReference; lastKnownFileType = sourcecode.swift; path = ProductTaxClassListSelectorDataSourceTests.swift; sourceTree = "<group>"; };
		453DBF8D2387F34A006762A5 /* UICollectionViewCell+Helpers.swift */ = {isa = PBXFileReference; lastKnownFileType = sourcecode.swift; path = "UICollectionViewCell+Helpers.swift"; sourceTree = "<group>"; };
		453DBF8F23882814006762A5 /* ProductImagesFlowLayout.swift */ = {isa = PBXFileReference; lastKnownFileType = sourcecode.swift; path = ProductImagesFlowLayout.swift; sourceTree = "<group>"; };
		454B28BD23BF63C600CD2091 /* DateIntervalFormatter+Helpers.swift */ = {isa = PBXFileReference; lastKnownFileType = sourcecode.swift; path = "DateIntervalFormatter+Helpers.swift"; sourceTree = "<group>"; };
		456CB50B2444BFAC00992A05 /* ProductPurchaseNoteViewController.swift */ = {isa = PBXFileReference; lastKnownFileType = sourcecode.swift; path = ProductPurchaseNoteViewController.swift; sourceTree = "<group>"; };
		456CB50C2444BFAC00992A05 /* ProductPurchaseNoteViewController.xib */ = {isa = PBXFileReference; lastKnownFileType = file.xib; path = ProductPurchaseNoteViewController.xib; sourceTree = "<group>"; };
		457151A9243B6E8000EB2DFA /* ProductSlugViewController.swift */ = {isa = PBXFileReference; lastKnownFileType = sourcecode.swift; path = ProductSlugViewController.swift; sourceTree = "<group>"; };
		457151AA243B6E8000EB2DFA /* ProductSlugViewController.xib */ = {isa = PBXFileReference; lastKnownFileType = file.xib; path = ProductSlugViewController.xib; sourceTree = "<group>"; };
		4580BA7223F192D400B5F764 /* ProductSettingsViewController.swift */ = {isa = PBXFileReference; lastKnownFileType = sourcecode.swift; path = ProductSettingsViewController.swift; sourceTree = "<group>"; };
		4580BA7323F192D400B5F764 /* ProductSettingsViewController.xib */ = {isa = PBXFileReference; lastKnownFileType = file.xib; path = ProductSettingsViewController.xib; sourceTree = "<group>"; };
		4580BA7623F19D4A00B5F764 /* ProductSettingsViewModel.swift */ = {isa = PBXFileReference; lastKnownFileType = sourcecode.swift; path = ProductSettingsViewModel.swift; sourceTree = "<group>"; };
		459097F723CDE47F00DEA9E0 /* UIAlertController+Helpers.swift */ = {isa = PBXFileReference; lastKnownFileType = sourcecode.swift; path = "UIAlertController+Helpers.swift"; sourceTree = "<group>"; };
		45AE1B9B2417C10C00A9E8BD /* UserAgentTests.swift */ = {isa = PBXFileReference; lastKnownFileType = sourcecode.swift; path = UserAgentTests.swift; sourceTree = "<group>"; };
		45AE582A230D9D35001901E3 /* OrderNoteHeaderTableViewCell.swift */ = {isa = PBXFileReference; lastKnownFileType = sourcecode.swift; path = OrderNoteHeaderTableViewCell.swift; sourceTree = "<group>"; };
		45AE582B230D9D35001901E3 /* OrderNoteHeaderTableViewCell.xib */ = {isa = PBXFileReference; lastKnownFileType = file.xib; path = OrderNoteHeaderTableViewCell.xib; sourceTree = "<group>"; };
		45B9C63C23A8E50D007FC4C5 /* ProductPriceSettingsViewController.swift */ = {isa = PBXFileReference; lastKnownFileType = sourcecode.swift; path = ProductPriceSettingsViewController.swift; sourceTree = "<group>"; };
		45B9C63D23A8E50D007FC4C5 /* ProductPriceSettingsViewController.xib */ = {isa = PBXFileReference; lastKnownFileType = file.xib; path = ProductPriceSettingsViewController.xib; sourceTree = "<group>"; };
		45B9C64023A9139A007FC4C5 /* Product+PriceSettingsViewModels.swift */ = {isa = PBXFileReference; lastKnownFileType = sourcecode.swift; path = "Product+PriceSettingsViewModels.swift"; sourceTree = "<group>"; };
		45B9C64223A91CB6007FC4C5 /* PriceInputFormatter.swift */ = {isa = PBXFileReference; lastKnownFileType = sourcecode.swift; path = PriceInputFormatter.swift; sourceTree = "<group>"; };
		45B9C64423A945C0007FC4C5 /* PriceInputFormatterTests.swift */ = {isa = PBXFileReference; lastKnownFileType = sourcecode.swift; path = PriceInputFormatterTests.swift; sourceTree = "<group>"; };
		45C8B2562313FA570002FA77 /* CustomerNoteTableViewCell.swift */ = {isa = PBXFileReference; lastKnownFileType = sourcecode.swift; path = CustomerNoteTableViewCell.swift; sourceTree = "<group>"; };
		45C8B2572313FA570002FA77 /* CustomerNoteTableViewCell.xib */ = {isa = PBXFileReference; lastKnownFileType = file.xib; path = CustomerNoteTableViewCell.xib; sourceTree = "<group>"; };
		45C8B25A231521510002FA77 /* CustomerNoteTableViewCellTests.swift */ = {isa = PBXFileReference; lastKnownFileType = sourcecode.swift; path = CustomerNoteTableViewCellTests.swift; sourceTree = "<group>"; };
		45C8B25C231529410002FA77 /* CustomerInfoTableViewCellTests.swift */ = {isa = PBXFileReference; lastKnownFileType = sourcecode.swift; path = CustomerInfoTableViewCellTests.swift; sourceTree = "<group>"; };
		45C8B25F23155CBC0002FA77 /* BillingInformationViewController.swift */ = {isa = PBXFileReference; lastKnownFileType = sourcecode.swift; path = BillingInformationViewController.swift; sourceTree = "<group>"; };
		45C8B26023155CBC0002FA77 /* BillingInformationViewController.xib */ = {isa = PBXFileReference; lastKnownFileType = file.xib; path = BillingInformationViewController.xib; sourceTree = "<group>"; };
		45C8B2642316AB460002FA77 /* BillingAddressTableViewCell.swift */ = {isa = PBXFileReference; lastKnownFileType = sourcecode.swift; path = BillingAddressTableViewCell.swift; sourceTree = "<group>"; };
		45C8B2652316AB460002FA77 /* BillingAddressTableViewCell.xib */ = {isa = PBXFileReference; lastKnownFileType = file.xib; path = BillingAddressTableViewCell.xib; sourceTree = "<group>"; };
		45C8B2682316B2440002FA77 /* BillingAddressTableViewCellTests.swift */ = {isa = PBXFileReference; lastKnownFileType = sourcecode.swift; path = BillingAddressTableViewCellTests.swift; sourceTree = "<group>"; };
		45CDAFAC2434CFCA00F83C22 /* ProductCatalogVisibilityViewController.swift */ = {isa = PBXFileReference; lastKnownFileType = sourcecode.swift; path = ProductCatalogVisibilityViewController.swift; sourceTree = "<group>"; };
		45CDAFAD2434CFCA00F83C22 /* ProductCatalogVisibilityViewController.xib */ = {isa = PBXFileReference; lastKnownFileType = file.xib; path = ProductCatalogVisibilityViewController.xib; sourceTree = "<group>"; };
		45D1CF4423BAC2A500945A36 /* ProductTaxClassListSelectorDataSource.swift */ = {isa = PBXFileReference; lastKnownFileType = sourcecode.swift; path = ProductTaxClassListSelectorDataSource.swift; sourceTree = "<group>"; };
		45D1CF4623BAC89A00945A36 /* ProductTaxStatusListSelectorDataSource.swift */ = {isa = PBXFileReference; lastKnownFileType = sourcecode.swift; path = ProductTaxStatusListSelectorDataSource.swift; sourceTree = "<group>"; };
		45D685FD23D0FB25005F87D0 /* Throttler.swift */ = {isa = PBXFileReference; lastKnownFileType = sourcecode.swift; path = Throttler.swift; sourceTree = "<group>"; };
		45F5A3C023DF206B007D40E5 /* ShippingInputFormatter.swift */ = {isa = PBXFileReference; lastKnownFileType = sourcecode.swift; path = ShippingInputFormatter.swift; sourceTree = "<group>"; };
		45F5A3C223DF31D2007D40E5 /* ShippingInputFormatterTests.swift */ = {isa = PBXFileReference; lastKnownFileType = sourcecode.swift; path = ShippingInputFormatterTests.swift; sourceTree = "<group>"; };
		45FBDF2A238BF8A300127F77 /* ProductImageCollectionViewCellTests.swift */ = {isa = PBXFileReference; lastKnownFileType = sourcecode.swift; path = ProductImageCollectionViewCellTests.swift; sourceTree = "<group>"; };
		45FBDF2C238BF8BF00127F77 /* AddProductImageCollectionViewCellTests.swift */ = {isa = PBXFileReference; lastKnownFileType = sourcecode.swift; path = AddProductImageCollectionViewCellTests.swift; sourceTree = "<group>"; };
		45FBDF33238D33F100127F77 /* MockProduct.swift */ = {isa = PBXFileReference; lastKnownFileType = sourcecode.swift; path = MockProduct.swift; sourceTree = "<group>"; };
		45FBDF35238D3C7500127F77 /* ExtendedAddProductImageCollectionViewCell.swift */ = {isa = PBXFileReference; lastKnownFileType = sourcecode.swift; path = ExtendedAddProductImageCollectionViewCell.swift; sourceTree = "<group>"; };
		45FBDF36238D3C7500127F77 /* ExtendedAddProductImageCollectionViewCell.xib */ = {isa = PBXFileReference; lastKnownFileType = file.xib; path = ExtendedAddProductImageCollectionViewCell.xib; sourceTree = "<group>"; };
		45FBDF3B238D4EA800127F77 /* ExtendedAddProductImageCollectionViewCellTests.swift */ = {isa = PBXFileReference; lastKnownFileType = sourcecode.swift; path = ExtendedAddProductImageCollectionViewCellTests.swift; sourceTree = "<group>"; };
		57448D27242E775000A56A74 /* EmptySearchResultsViewController.swift */ = {isa = PBXFileReference; lastKnownFileType = sourcecode.swift; path = EmptySearchResultsViewController.swift; sourceTree = "<group>"; };
		57448D29242E777700A56A74 /* EmptySearchResultsViewController.xib */ = {isa = PBXFileReference; lastKnownFileType = file.xib; path = EmptySearchResultsViewController.xib; sourceTree = "<group>"; };
		576F92212423C3C0003E5FEF /* OrdersViewModel.swift */ = {isa = PBXFileReference; lastKnownFileType = sourcecode.swift; path = OrdersViewModel.swift; sourceTree = "<group>"; };
		5795F22B23E26A8D00F6707C /* OrderSearchStarterViewController.xib */ = {isa = PBXFileReference; lastKnownFileType = file.xib; path = OrderSearchStarterViewController.xib; sourceTree = "<group>"; };
		5795F22D23E26A9E00F6707C /* OrderSearchStarterViewController.swift */ = {isa = PBXFileReference; lastKnownFileType = sourcecode.swift; path = OrderSearchStarterViewController.swift; sourceTree = "<group>"; };
		5795F22F23E26B5300F6707C /* OrderSearchStarterViewModel.swift */ = {isa = PBXFileReference; lastKnownFileType = sourcecode.swift; path = OrderSearchStarterViewModel.swift; sourceTree = "<group>"; };
		57AE0B0023ECD6D400237009 /* OrdersViewController.xib */ = {isa = PBXFileReference; lastKnownFileType = file.xib; path = OrdersViewController.xib; sourceTree = "<group>"; };
		57C503DB23E8C70C00EC0790 /* OrdersMasterViewController.swift */ = {isa = PBXFileReference; lastKnownFileType = sourcecode.swift; path = OrdersMasterViewController.swift; sourceTree = "<group>"; };
		57C503DD23E8CE0D00EC0790 /* OrdersMasterViewController.xib */ = {isa = PBXFileReference; lastKnownFileType = file.xib; path = OrdersMasterViewController.xib; sourceTree = "<group>"; };
		57C503DF23E8D4D600EC0790 /* OrdersMasterViewModel.swift */ = {isa = PBXFileReference; lastKnownFileType = sourcecode.swift; path = OrdersMasterViewModel.swift; sourceTree = "<group>"; };
		57F34AA02423D45A00E38AFB /* OrdersViewModelTests.swift */ = {isa = PBXFileReference; lastKnownFileType = sourcecode.swift; path = OrdersViewModelTests.swift; sourceTree = "<group>"; };
		6856D02484A69911F2B91714 /* KeyboardStateProvider.swift */ = {isa = PBXFileReference; fileEncoding = 4; lastKnownFileType = sourcecode.swift; path = KeyboardStateProvider.swift; sourceTree = "<group>"; };
		6856D3846BBF078CB5D955B9 /* KeyboardFrameAdjustmentProvider.swift */ = {isa = PBXFileReference; fileEncoding = 4; lastKnownFileType = sourcecode.swift; path = KeyboardFrameAdjustmentProvider.swift; sourceTree = "<group>"; };
		6856D7981E11F85D5E4EFED7 /* NSMutableAttributedStringHelperTests.swift */ = {isa = PBXFileReference; fileEncoding = 4; lastKnownFileType = sourcecode.swift; path = NSMutableAttributedStringHelperTests.swift; sourceTree = "<group>"; };
		6856DCE1638958DA296D690F /* KeyboardStateProviderTests.swift */ = {isa = PBXFileReference; fileEncoding = 4; lastKnownFileType = sourcecode.swift; path = KeyboardStateProviderTests.swift; sourceTree = "<group>"; };
		6DC4526F9A7357761197EBF0 /* Pods_WooCommerceTests.framework */ = {isa = PBXFileReference; explicitFileType = wrapper.framework; includeInIndex = 0; path = Pods_WooCommerceTests.framework; sourceTree = BUILT_PRODUCTS_DIR; };
		74036CBF211B882100E462C2 /* PeriodDataViewController.swift */ = {isa = PBXFileReference; lastKnownFileType = sourcecode.swift; path = PeriodDataViewController.swift; sourceTree = "<group>"; };
		740382D92267D94100A627F4 /* LargeImageTableViewCell.swift */ = {isa = PBXFileReference; lastKnownFileType = sourcecode.swift; path = LargeImageTableViewCell.swift; sourceTree = "<group>"; };
		740382DA2267D94100A627F4 /* LargeImageTableViewCell.xib */ = {isa = PBXFileReference; lastKnownFileType = file.xib; path = LargeImageTableViewCell.xib; sourceTree = "<group>"; };
		740987B221B87760000E4C80 /* FancyAnimatedButton+Woo.swift */ = {isa = PBXFileReference; lastKnownFileType = sourcecode.swift; path = "FancyAnimatedButton+Woo.swift"; sourceTree = "<group>"; };
		740ADFE421C33688009EE5A9 /* licenses.html */ = {isa = PBXFileReference; lastKnownFileType = text.html; path = licenses.html; sourceTree = "<group>"; };
		74213449210A323C00C13890 /* WooAnalyticsStat.swift */ = {isa = PBXFileReference; lastKnownFileType = sourcecode.swift; path = WooAnalyticsStat.swift; sourceTree = "<group>"; };
		74334F34214AB12F006D6AC5 /* ProductTableViewCell.swift */ = {isa = PBXFileReference; fileEncoding = 4; lastKnownFileType = sourcecode.swift; path = ProductTableViewCell.swift; sourceTree = "<group>"; };
		74334F35214AB12F006D6AC5 /* ProductTableViewCell.xib */ = {isa = PBXFileReference; fileEncoding = 4; lastKnownFileType = file.xib; path = ProductTableViewCell.xib; sourceTree = "<group>"; };
		7435E58D21C0151B00216F0F /* OrderNote+Woo.swift */ = {isa = PBXFileReference; lastKnownFileType = sourcecode.swift; path = "OrderNote+Woo.swift"; sourceTree = "<group>"; };
		7435E58F21C0162C00216F0F /* OrderNoteWooTests.swift */ = {isa = PBXFileReference; fileEncoding = 4; lastKnownFileType = sourcecode.swift; path = OrderNoteWooTests.swift; sourceTree = "<group>"; };
		743E271F21AEF20100D6DC82 /* FancyAlertViewController+Upgrade.swift */ = {isa = PBXFileReference; lastKnownFileType = sourcecode.swift; path = "FancyAlertViewController+Upgrade.swift"; sourceTree = "<group>"; };
		743EDD9E214B05350039071B /* TopEarnerStatsItem+Woo.swift */ = {isa = PBXFileReference; fileEncoding = 4; lastKnownFileType = sourcecode.swift; path = "TopEarnerStatsItem+Woo.swift"; sourceTree = "<group>"; };
		7441E1D121503F77004E6ECE /* IntrinsicTableView.swift */ = {isa = PBXFileReference; lastKnownFileType = sourcecode.swift; path = IntrinsicTableView.swift; sourceTree = "<group>"; };
		7441EBC7226A71AA008BF83D /* TitleBodyTableViewCell.swift */ = {isa = PBXFileReference; lastKnownFileType = sourcecode.swift; path = TitleBodyTableViewCell.swift; sourceTree = "<group>"; };
		7441EBC8226A71AA008BF83D /* TitleBodyTableViewCell.xib */ = {isa = PBXFileReference; lastKnownFileType = file.xib; path = TitleBodyTableViewCell.xib; sourceTree = "<group>"; };
		74460D3F22289B7600D7316A /* Coordinator.swift */ = {isa = PBXFileReference; lastKnownFileType = sourcecode.swift; path = Coordinator.swift; sourceTree = "<group>"; };
		74460D4122289C7A00D7316A /* StorePickerCoordinator.swift */ = {isa = PBXFileReference; lastKnownFileType = sourcecode.swift; path = StorePickerCoordinator.swift; sourceTree = "<group>"; };
		744F00D121B582A9007EFA93 /* StarRatingView.swift */ = {isa = PBXFileReference; lastKnownFileType = sourcecode.swift; path = StarRatingView.swift; sourceTree = "<group>"; };
		7459A6C521B0680300F83A78 /* RequirementsChecker.swift */ = {isa = PBXFileReference; fileEncoding = 4; lastKnownFileType = sourcecode.swift; path = RequirementsChecker.swift; sourceTree = "<group>"; };
		746791622108D7C0007CF1DC /* WooAnalyticsTests.swift */ = {isa = PBXFileReference; lastKnownFileType = sourcecode.swift; path = WooAnalyticsTests.swift; sourceTree = "<group>"; };
		746791652108D87B007CF1DC /* MockupAnalyticsProvider.swift */ = {isa = PBXFileReference; lastKnownFileType = sourcecode.swift; path = MockupAnalyticsProvider.swift; sourceTree = "<group>"; };
		746FC23C2200A62B00C3096C /* DateWooTests.swift */ = {isa = PBXFileReference; fileEncoding = 4; lastKnownFileType = sourcecode.swift; path = DateWooTests.swift; sourceTree = "<group>"; };
		747AA0882107CEC60047A89B /* AnalyticsProvider.swift */ = {isa = PBXFileReference; lastKnownFileType = sourcecode.swift; path = AnalyticsProvider.swift; sourceTree = "<group>"; };
		747AA08A2107CF8D0047A89B /* TracksProvider.swift */ = {isa = PBXFileReference; lastKnownFileType = sourcecode.swift; path = TracksProvider.swift; sourceTree = "<group>"; };
		748AD086219F481B00023535 /* UIView+Animation.swift */ = {isa = PBXFileReference; fileEncoding = 4; lastKnownFileType = sourcecode.swift; path = "UIView+Animation.swift"; sourceTree = "<group>"; };
		748C777F211E18A600814F2C /* OrderStats+Woo.swift */ = {isa = PBXFileReference; fileEncoding = 4; lastKnownFileType = sourcecode.swift; path = "OrderStats+Woo.swift"; sourceTree = "<group>"; };
		748C7781211E294000814F2C /* Double+Woo.swift */ = {isa = PBXFileReference; lastKnownFileType = sourcecode.swift; path = "Double+Woo.swift"; sourceTree = "<group>"; };
		748C7783211E2D8400814F2C /* DoubleWooTests.swift */ = {isa = PBXFileReference; fileEncoding = 4; lastKnownFileType = sourcecode.swift; path = DoubleWooTests.swift; sourceTree = "<group>"; };
		748D34DC214828DC00E21A2F /* TopPerformerDataViewController.xib */ = {isa = PBXFileReference; fileEncoding = 4; lastKnownFileType = file.xib; path = TopPerformerDataViewController.xib; sourceTree = "<group>"; };
		748D34DD214828DC00E21A2F /* TopPerformersViewController.swift */ = {isa = PBXFileReference; fileEncoding = 4; lastKnownFileType = sourcecode.swift; path = TopPerformersViewController.swift; sourceTree = "<group>"; };
		748D34E02148291E00E21A2F /* TopPerformerDataViewController.swift */ = {isa = PBXFileReference; fileEncoding = 4; lastKnownFileType = sourcecode.swift; path = TopPerformerDataViewController.swift; sourceTree = "<group>"; };
		7493BB8C2149852A003071A9 /* TopPerformersHeaderView.swift */ = {isa = PBXFileReference; fileEncoding = 4; lastKnownFileType = sourcecode.swift; path = TopPerformersHeaderView.swift; sourceTree = "<group>"; };
		7493BB8D2149852A003071A9 /* TopPerformersHeaderView.xib */ = {isa = PBXFileReference; fileEncoding = 4; lastKnownFileType = file.xib; path = TopPerformersHeaderView.xib; sourceTree = "<group>"; };
		74A33D7F21C3F233009E25DE /* LicensesViewController.swift */ = {isa = PBXFileReference; fileEncoding = 4; lastKnownFileType = sourcecode.swift; path = LicensesViewController.swift; sourceTree = "<group>"; };
		74A95B5721C403EA00FEE953 /* pure-min.css */ = {isa = PBXFileReference; fileEncoding = 4; lastKnownFileType = text.css; path = "pure-min.css"; sourceTree = "<group>"; };
		74AAF6A4212A04A900C612B0 /* ChartMarker.swift */ = {isa = PBXFileReference; lastKnownFileType = sourcecode.swift; path = ChartMarker.swift; sourceTree = "<group>"; };
		74AFF2E9211B9B1B0038153A /* StoreStatsViewController.swift */ = {isa = PBXFileReference; lastKnownFileType = sourcecode.swift; path = StoreStatsViewController.swift; sourceTree = "<group>"; };
		74B5713521CD7604008F9B8E /* SharingHelper.swift */ = {isa = PBXFileReference; lastKnownFileType = sourcecode.swift; path = SharingHelper.swift; sourceTree = "<group>"; };
		74C6FEA421C2F1FA009286B6 /* AboutViewController.swift */ = {isa = PBXFileReference; lastKnownFileType = sourcecode.swift; path = AboutViewController.swift; sourceTree = "<group>"; };
		74D0A52F2139CF1300E2919F /* String+Helpers.swift */ = {isa = PBXFileReference; lastKnownFileType = sourcecode.swift; path = "String+Helpers.swift"; sourceTree = "<group>"; };
		74E0F440211C9AE600A79CCE /* PeriodDataViewController.xib */ = {isa = PBXFileReference; lastKnownFileType = file.xib; path = PeriodDataViewController.xib; sourceTree = "<group>"; };
		74EC34A4225FE21F004BBC2E /* ProductLoaderViewController.swift */ = {isa = PBXFileReference; lastKnownFileType = sourcecode.swift; path = ProductLoaderViewController.swift; sourceTree = "<group>"; };
		74EC34A6225FE69C004BBC2E /* ProductDetailsViewController.swift */ = {isa = PBXFileReference; lastKnownFileType = sourcecode.swift; path = ProductDetailsViewController.swift; sourceTree = "<group>"; };
		74EC34A7225FE69C004BBC2E /* ProductDetailsViewController.xib */ = {isa = PBXFileReference; lastKnownFileType = file.xib; path = ProductDetailsViewController.xib; sourceTree = "<group>"; };
		74F301592200EC0800931B9E /* NSDecimalNumberWooTests.swift */ = {isa = PBXFileReference; fileEncoding = 4; lastKnownFileType = sourcecode.swift; path = NSDecimalNumberWooTests.swift; sourceTree = "<group>"; };
		74F9E9CB214C036400A3F2D2 /* NoPeriodDataTableViewCell.xib */ = {isa = PBXFileReference; fileEncoding = 4; lastKnownFileType = file.xib; path = NoPeriodDataTableViewCell.xib; sourceTree = "<group>"; };
		74F9E9CC214C036400A3F2D2 /* NoPeriodDataTableViewCell.swift */ = {isa = PBXFileReference; fileEncoding = 4; lastKnownFileType = sourcecode.swift; path = NoPeriodDataTableViewCell.swift; sourceTree = "<group>"; };
		8A659E65308A3D9DD79A95F9 /* Pods-WooCommerceTests.release.xcconfig */ = {isa = PBXFileReference; includeInIndex = 1; lastKnownFileType = text.xcconfig; name = "Pods-WooCommerceTests.release.xcconfig"; path = "../Pods/Target Support Files/Pods-WooCommerceTests/Pods-WooCommerceTests.release.xcconfig"; sourceTree = "<group>"; };
		8CA4F6DD220B257000A47B5D /* WooCommerce.debug.xcconfig */ = {isa = PBXFileReference; fileEncoding = 4; lastKnownFileType = text.xcconfig; name = WooCommerce.debug.xcconfig; path = ../config/WooCommerce.debug.xcconfig; sourceTree = "<group>"; };
		8CA4F6DE220B257000A47B5D /* WooCommerce.release.xcconfig */ = {isa = PBXFileReference; fileEncoding = 4; lastKnownFileType = text.xcconfig; name = WooCommerce.release.xcconfig; path = ../config/WooCommerce.release.xcconfig; sourceTree = "<group>"; };
		8CA4F6E1220B259100A47B5D /* Version.Public.xcconfig */ = {isa = PBXFileReference; lastKnownFileType = text.xcconfig; name = Version.Public.xcconfig; path = ../config/Version.Public.xcconfig; sourceTree = "<group>"; };
		8CD41D4921F8A7E300CF3C2B /* RELEASE-NOTES.txt */ = {isa = PBXFileReference; fileEncoding = 4; lastKnownFileType = text; name = "RELEASE-NOTES.txt"; path = "../RELEASE-NOTES.txt"; sourceTree = "<group>"; };
		90AC1C0B391E04A837BDC64E /* Pods-WooCommerce.debug.xcconfig */ = {isa = PBXFileReference; includeInIndex = 1; lastKnownFileType = text.xcconfig; name = "Pods-WooCommerce.debug.xcconfig"; path = "../Pods/Target Support Files/Pods-WooCommerce/Pods-WooCommerce.debug.xcconfig"; sourceTree = "<group>"; };
		933A27362222354600C2143A /* Logging.swift */ = {isa = PBXFileReference; lastKnownFileType = sourcecode.swift; path = Logging.swift; sourceTree = "<group>"; };
		934CB122224EAB150005CCB9 /* main.swift */ = {isa = PBXFileReference; lastKnownFileType = sourcecode.swift; path = main.swift; sourceTree = "<group>"; };
		934CB124224EAB540005CCB9 /* TestingAppDelegate.swift */ = {isa = PBXFileReference; lastKnownFileType = sourcecode.swift; path = TestingAppDelegate.swift; sourceTree = "<group>"; };
		9379E1A22255365F006A6BE4 /* TestingMode.storyboard */ = {isa = PBXFileReference; fileEncoding = 4; lastKnownFileType = file.storyboard; path = TestingMode.storyboard; sourceTree = "<group>"; };
		9379E1A4225536AD006A6BE4 /* TestAssets.xcassets */ = {isa = PBXFileReference; lastKnownFileType = folder.assetcatalog; path = TestAssets.xcassets; sourceTree = "<group>"; };
		93BCF01E20DC2CE200EBF7A1 /* bash_secrets.tpl */ = {isa = PBXFileReference; fileEncoding = 4; lastKnownFileType = text; path = bash_secrets.tpl; sourceTree = "<group>"; };
		93FA787121CD2A1A00B663E5 /* CurrencySettingsTests.swift */ = {isa = PBXFileReference; lastKnownFileType = sourcecode.swift; path = CurrencySettingsTests.swift; sourceTree = "<group>"; };
		93FA787321CD7E9E00B663E5 /* CurrencySettings.swift */ = {isa = PBXFileReference; lastKnownFileType = sourcecode.swift; path = CurrencySettings.swift; sourceTree = "<group>"; };
		9D2992FEF3D1246B8CCC2EBB /* Pods-WooCommerceTests.debug.xcconfig */ = {isa = PBXFileReference; includeInIndex = 1; lastKnownFileType = text.xcconfig; name = "Pods-WooCommerceTests.debug.xcconfig"; path = "../Pods/Target Support Files/Pods-WooCommerceTests/Pods-WooCommerceTests.debug.xcconfig"; sourceTree = "<group>"; };
		B509112D2049E27A007D25DC /* DashboardViewController.swift */ = {isa = PBXFileReference; fileEncoding = 4; lastKnownFileType = sourcecode.swift; path = DashboardViewController.swift; sourceTree = "<group>"; };
		B509112E2049E27A007D25DC /* OrdersViewController.swift */ = {isa = PBXFileReference; fileEncoding = 4; lastKnownFileType = sourcecode.swift; path = OrdersViewController.swift; sourceTree = "<group>"; };
		B509112F2049E27A007D25DC /* SettingsViewController.swift */ = {isa = PBXFileReference; fileEncoding = 4; lastKnownFileType = sourcecode.swift; path = SettingsViewController.swift; sourceTree = "<group>"; };
		B509FED021C041DF000076A9 /* Locale+Woo.swift */ = {isa = PBXFileReference; lastKnownFileType = sourcecode.swift; path = "Locale+Woo.swift"; sourceTree = "<group>"; };
		B509FED221C05121000076A9 /* SupportManagerAdapter.swift */ = {isa = PBXFileReference; lastKnownFileType = sourcecode.swift; path = SupportManagerAdapter.swift; sourceTree = "<group>"; };
		B509FED421C052D1000076A9 /* MockupSupportManager.swift */ = {isa = PBXFileReference; lastKnownFileType = sourcecode.swift; path = MockupSupportManager.swift; sourceTree = "<group>"; };
		B50BB4152141828F00AF0F3C /* FooterSpinnerView.swift */ = {isa = PBXFileReference; lastKnownFileType = sourcecode.swift; path = FooterSpinnerView.swift; sourceTree = "<group>"; };
		B511ED26218A660E005787DC /* StringDescriptor.swift */ = {isa = PBXFileReference; lastKnownFileType = sourcecode.swift; path = StringDescriptor.swift; sourceTree = "<group>"; };
		B517EA17218B232700730EC4 /* StringFormatter+Notes.swift */ = {isa = PBXFileReference; lastKnownFileType = sourcecode.swift; path = "StringFormatter+Notes.swift"; sourceTree = "<group>"; };
		B517EA19218B2D2600730EC4 /* StringFormatterTests.swift */ = {isa = PBXFileReference; lastKnownFileType = sourcecode.swift; path = StringFormatterTests.swift; sourceTree = "<group>"; };
		B517EA1C218B41F200730EC4 /* String+Woo.swift */ = {isa = PBXFileReference; lastKnownFileType = sourcecode.swift; path = "String+Woo.swift"; sourceTree = "<group>"; };
		B5290ED8219B3FA900A6AF7F /* Date+Woo.swift */ = {isa = PBXFileReference; lastKnownFileType = sourcecode.swift; path = "Date+Woo.swift"; sourceTree = "<group>"; };
		B53A569621123D3B000776C9 /* ResultsControllerUIKitTests.swift */ = {isa = PBXFileReference; lastKnownFileType = sourcecode.swift; path = ResultsControllerUIKitTests.swift; sourceTree = "<group>"; };
		B53A569A21123E8E000776C9 /* MockupTableView.swift */ = {isa = PBXFileReference; lastKnownFileType = sourcecode.swift; path = MockupTableView.swift; sourceTree = "<group>"; };
		B53A569C21123EEB000776C9 /* MockupStorage.swift */ = {isa = PBXFileReference; fileEncoding = 4; lastKnownFileType = sourcecode.swift; name = MockupStorage.swift; path = ../../../Yosemite/YosemiteTests/Mockups/MockupStorage.swift; sourceTree = "<group>"; };
		B53A56A12112470C000776C9 /* MockupStorage+Sample.swift */ = {isa = PBXFileReference; fileEncoding = 4; lastKnownFileType = sourcecode.swift; name = "MockupStorage+Sample.swift"; path = "../../../Yosemite/YosemiteTests/Mockups/MockupStorage+Sample.swift"; sourceTree = "<group>"; };
		B53A56A32112483D000776C9 /* Constants.swift */ = {isa = PBXFileReference; fileEncoding = 4; lastKnownFileType = sourcecode.swift; name = Constants.swift; path = ../../Yosemite/YosemiteTests/Settings/Constants.swift; sourceTree = "<group>"; };
		B53B3F36219C75AC00DF1EB6 /* OrderLoaderViewController.swift */ = {isa = PBXFileReference; lastKnownFileType = sourcecode.swift; path = OrderLoaderViewController.swift; sourceTree = "<group>"; };
		B53B3F38219C817800DF1EB6 /* UIStoryboard+Woo.swift */ = {isa = PBXFileReference; lastKnownFileType = sourcecode.swift; path = "UIStoryboard+Woo.swift"; sourceTree = "<group>"; };
		B53B898820D450AF00EDB467 /* SessionManagerTests.swift */ = {isa = PBXFileReference; lastKnownFileType = sourcecode.swift; path = SessionManagerTests.swift; sourceTree = "<group>"; };
		B53B898C20D462A000EDB467 /* DefaultStoresManager.swift */ = {isa = PBXFileReference; fileEncoding = 4; lastKnownFileType = sourcecode.swift; path = DefaultStoresManager.swift; sourceTree = "<group>"; };
		B541B2122189E7FD008FE7C1 /* ScannerWooTests.swift */ = {isa = PBXFileReference; lastKnownFileType = sourcecode.swift; path = ScannerWooTests.swift; sourceTree = "<group>"; };
		B541B2142189EEA1008FE7C1 /* Scanner+Helpers.swift */ = {isa = PBXFileReference; lastKnownFileType = sourcecode.swift; path = "Scanner+Helpers.swift"; sourceTree = "<group>"; };
		B541B2162189EED4008FE7C1 /* NSMutableAttributedString+Helpers.swift */ = {isa = PBXFileReference; lastKnownFileType = sourcecode.swift; path = "NSMutableAttributedString+Helpers.swift"; sourceTree = "<group>"; };
		B541B2192189F3A2008FE7C1 /* StringFormatter.swift */ = {isa = PBXFileReference; lastKnownFileType = sourcecode.swift; path = StringFormatter.swift; sourceTree = "<group>"; };
		B541B21B2189F3D8008FE7C1 /* StringStyles.swift */ = {isa = PBXFileReference; lastKnownFileType = sourcecode.swift; path = StringStyles.swift; sourceTree = "<group>"; };
		B541B21F218A007C008FE7C1 /* NSMutableParagraphStyle+Helpers.swift */ = {isa = PBXFileReference; lastKnownFileType = sourcecode.swift; path = "NSMutableParagraphStyle+Helpers.swift"; sourceTree = "<group>"; };
		B541B222218A29A6008FE7C1 /* NSParagraphStyle+Woo.swift */ = {isa = PBXFileReference; lastKnownFileType = sourcecode.swift; path = "NSParagraphStyle+Woo.swift"; sourceTree = "<group>"; };
		B541B225218A412C008FE7C1 /* UIFont+Woo.swift */ = {isa = PBXFileReference; lastKnownFileType = sourcecode.swift; path = "UIFont+Woo.swift"; sourceTree = "<group>"; };
		B54FBE542111F70700390F57 /* ResultsController+UIKit.swift */ = {isa = PBXFileReference; lastKnownFileType = sourcecode.swift; path = "ResultsController+UIKit.swift"; sourceTree = "<group>"; };
		B55401682170D5E10067DC90 /* ChartPlaceholderView.swift */ = {isa = PBXFileReference; lastKnownFileType = sourcecode.swift; path = ChartPlaceholderView.swift; sourceTree = "<group>"; };
		B554016A2170D6010067DC90 /* ChartPlaceholderView.xib */ = {isa = PBXFileReference; lastKnownFileType = file.xib; path = ChartPlaceholderView.xib; sourceTree = "<group>"; };
		B554E1782152F20000F31188 /* UINavigationBar+Appearance.swift */ = {isa = PBXFileReference; lastKnownFileType = sourcecode.swift; path = "UINavigationBar+Appearance.swift"; sourceTree = "<group>"; };
		B554E17A2152F27200F31188 /* UILabel+Appearance.swift */ = {isa = PBXFileReference; lastKnownFileType = sourcecode.swift; path = "UILabel+Appearance.swift"; sourceTree = "<group>"; };
		B555530C21B57DC300449E71 /* UserNotificationsCenterAdapter.swift */ = {isa = PBXFileReference; lastKnownFileType = sourcecode.swift; path = UserNotificationsCenterAdapter.swift; sourceTree = "<group>"; };
		B555530E21B57DE700449E71 /* ApplicationAdapter.swift */ = {isa = PBXFileReference; lastKnownFileType = sourcecode.swift; path = ApplicationAdapter.swift; sourceTree = "<group>"; };
		B555531021B57E6F00449E71 /* MockupApplicationAdapter.swift */ = {isa = PBXFileReference; lastKnownFileType = sourcecode.swift; path = MockupApplicationAdapter.swift; sourceTree = "<group>"; };
		B555531221B57E8800449E71 /* MockupUserNotificationsCenterAdapter.swift */ = {isa = PBXFileReference; lastKnownFileType = sourcecode.swift; path = MockupUserNotificationsCenterAdapter.swift; sourceTree = "<group>"; };
		B557652A20F681E800185843 /* StoreTableViewCell.swift */ = {isa = PBXFileReference; lastKnownFileType = sourcecode.swift; path = StoreTableViewCell.swift; sourceTree = "<group>"; };
		B557652C20F6827900185843 /* StoreTableViewCell.xib */ = {isa = PBXFileReference; lastKnownFileType = file.xib; path = StoreTableViewCell.xib; sourceTree = "<group>"; };
		B559EBAD20A0BF8E00836CD4 /* README.md */ = {isa = PBXFileReference; fileEncoding = 4; lastKnownFileType = net.daringfireball.markdown; name = README.md; path = ../README.md; sourceTree = "<group>"; };
		B559EBAE20A0BF8F00836CD4 /* LICENSE */ = {isa = PBXFileReference; fileEncoding = 4; lastKnownFileType = text; name = LICENSE; path = ../LICENSE; sourceTree = "<group>"; };
		B55BC1F021A878A30011A0C0 /* String+HTML.swift */ = {isa = PBXFileReference; lastKnownFileType = sourcecode.swift; path = "String+HTML.swift"; sourceTree = "<group>"; };
		B55BC1F221A8790F0011A0C0 /* StringHTMLTests.swift */ = {isa = PBXFileReference; lastKnownFileType = sourcecode.swift; path = StringHTMLTests.swift; sourceTree = "<group>"; };
		B55D4BFA20B5CDE600D7A50F /* ApiCredentials.tpl */ = {isa = PBXFileReference; explicitFileType = sourcecode.swift; fileEncoding = 4; path = ApiCredentials.tpl; sourceTree = "<group>"; };
		B55D4BFB20B5CDE600D7A50F /* replace_secrets.rb */ = {isa = PBXFileReference; fileEncoding = 4; lastKnownFileType = text.script.ruby; path = replace_secrets.rb; sourceTree = "<group>"; };
		B55D4C0520B6027100D7A50F /* AuthenticationManager.swift */ = {isa = PBXFileReference; fileEncoding = 4; lastKnownFileType = sourcecode.swift; path = AuthenticationManager.swift; sourceTree = "<group>"; };
		B55D4C1920B6193000D7A50F /* InfoPlist.tpl */ = {isa = PBXFileReference; explicitFileType = sourcecode.c.h; fileEncoding = 4; path = InfoPlist.tpl; sourceTree = "<group>"; };
		B55D4C2620B717C000D7A50F /* UserAgent.swift */ = {isa = PBXFileReference; lastKnownFileType = sourcecode.swift; path = UserAgent.swift; sourceTree = "<group>"; };
		B560D6892195BD100027BB7E /* NoteDetailsCommentTableViewCell.xib */ = {isa = PBXFileReference; lastKnownFileType = file.xib; path = NoteDetailsCommentTableViewCell.xib; sourceTree = "<group>"; };
		B560D68B2195BD1D0027BB7E /* NoteDetailsCommentTableViewCell.swift */ = {isa = PBXFileReference; lastKnownFileType = sourcecode.swift; path = NoteDetailsCommentTableViewCell.swift; sourceTree = "<group>"; };
		B56BBD15214820A70053A32D /* SyncCoordinatorTests.swift */ = {isa = PBXFileReference; lastKnownFileType = sourcecode.swift; path = SyncCoordinatorTests.swift; sourceTree = "<group>"; };
		B56C721121B5B44000E5E85B /* PushNotificationsConfiguration.swift */ = {isa = PBXFileReference; lastKnownFileType = sourcecode.swift; path = PushNotificationsConfiguration.swift; sourceTree = "<group>"; };
		B56C721321B5BBC000E5E85B /* MockupStoresManager.swift */ = {isa = PBXFileReference; lastKnownFileType = sourcecode.swift; path = MockupStoresManager.swift; sourceTree = "<group>"; };
		B56C721921B5F65E00E5E85B /* Woo-Debug.entitlements */ = {isa = PBXFileReference; lastKnownFileType = text.plist.entitlements; path = "Woo-Debug.entitlements"; sourceTree = "<group>"; };
		B56C721A21B5F65E00E5E85B /* Woo-Release.entitlements */ = {isa = PBXFileReference; lastKnownFileType = text.plist.entitlements; path = "Woo-Release.entitlements"; sourceTree = "<group>"; };
		B56DB3C62049BFAA00D4AA8E /* WooCommerce.app */ = {isa = PBXFileReference; explicitFileType = wrapper.application; includeInIndex = 0; path = WooCommerce.app; sourceTree = BUILT_PRODUCTS_DIR; };
		B56DB3C92049BFAA00D4AA8E /* AppDelegate.swift */ = {isa = PBXFileReference; lastKnownFileType = sourcecode.swift; path = AppDelegate.swift; sourceTree = "<group>"; };
		B56DB3CE2049BFAA00D4AA8E /* Base */ = {isa = PBXFileReference; lastKnownFileType = file.storyboard; name = Base; path = Base.lproj/Main.storyboard; sourceTree = "<group>"; };
		B56DB3D32049BFAA00D4AA8E /* Assets.xcassets */ = {isa = PBXFileReference; lastKnownFileType = folder.assetcatalog; path = Assets.xcassets; sourceTree = "<group>"; };
		B56DB3D62049BFAA00D4AA8E /* Base */ = {isa = PBXFileReference; lastKnownFileType = file.storyboard; name = Base; path = Base.lproj/LaunchScreen.storyboard; sourceTree = "<group>"; };
		B56DB3D82049BFAA00D4AA8E /* Info.plist */ = {isa = PBXFileReference; lastKnownFileType = text.plist.xml; path = Info.plist; sourceTree = "<group>"; };
		B56DB3DD2049BFAA00D4AA8E /* WooCommerceTests.xctest */ = {isa = PBXFileReference; explicitFileType = wrapper.cfbundle; includeInIndex = 0; path = WooCommerceTests.xctest; sourceTree = BUILT_PRODUCTS_DIR; };
		B56DB3E32049BFAA00D4AA8E /* Info.plist */ = {isa = PBXFileReference; lastKnownFileType = text.plist.xml; path = Info.plist; sourceTree = "<group>"; };
		B5718D6421B56B3F0026C9F0 /* PushNotificationsManagerTests.swift */ = {isa = PBXFileReference; fileEncoding = 4; lastKnownFileType = sourcecode.swift; path = PushNotificationsManagerTests.swift; sourceTree = "<group>"; };
		B573B19E219DC2690081C78C /* en */ = {isa = PBXFileReference; lastKnownFileType = text.plist.strings; name = en; path = en.lproj/Localizable.strings; sourceTree = "<group>"; };
		B573B19F219DC2690081C78C /* es */ = {isa = PBXFileReference; lastKnownFileType = text.plist.strings; name = es; path = es.lproj/Localizable.strings; sourceTree = "<group>"; };
		B573B1A1219DC28E0081C78C /* de */ = {isa = PBXFileReference; lastKnownFileType = text.plist.strings; name = de; path = de.lproj/Localizable.strings; sourceTree = "<group>"; };
		B573B1A2219DC2950081C78C /* ar */ = {isa = PBXFileReference; lastKnownFileType = text.plist.strings; name = ar; path = ar.lproj/Localizable.strings; sourceTree = "<group>"; };
		B573B1A3219DC2A20081C78C /* fr */ = {isa = PBXFileReference; lastKnownFileType = text.plist.strings; name = fr; path = fr.lproj/Localizable.strings; sourceTree = "<group>"; };
		B573B1A4219DC2A20081C78C /* he */ = {isa = PBXFileReference; lastKnownFileType = text.plist.strings; name = he; path = he.lproj/Localizable.strings; sourceTree = "<group>"; };
		B573B1A5219DC2A20081C78C /* id */ = {isa = PBXFileReference; lastKnownFileType = text.plist.strings; name = id; path = id.lproj/Localizable.strings; sourceTree = "<group>"; };
		B573B1A6219DC2B20081C78C /* nl */ = {isa = PBXFileReference; lastKnownFileType = text.plist.strings; name = nl; path = nl.lproj/Localizable.strings; sourceTree = "<group>"; };
		B573B1A7219DC2B30081C78C /* sv */ = {isa = PBXFileReference; lastKnownFileType = text.plist.strings; name = sv; path = sv.lproj/Localizable.strings; sourceTree = "<group>"; };
		B573B1A8219DC2B30081C78C /* ja */ = {isa = PBXFileReference; lastKnownFileType = text.plist.strings; name = ja; path = ja.lproj/Localizable.strings; sourceTree = "<group>"; };
		B573B1A9219DC2B30081C78C /* pt-BR */ = {isa = PBXFileReference; lastKnownFileType = text.plist.strings; name = "pt-BR"; path = "pt-BR.lproj/Localizable.strings"; sourceTree = "<group>"; };
		B573B1AA219DC2B30081C78C /* ko */ = {isa = PBXFileReference; lastKnownFileType = text.plist.strings; name = ko; path = ko.lproj/Localizable.strings; sourceTree = "<group>"; };
		B573B1AB219DC2B40081C78C /* ru */ = {isa = PBXFileReference; lastKnownFileType = text.plist.strings; name = ru; path = ru.lproj/Localizable.strings; sourceTree = "<group>"; };
		B573B1AC219DC2B40081C78C /* tr */ = {isa = PBXFileReference; lastKnownFileType = text.plist.strings; name = tr; path = tr.lproj/Localizable.strings; sourceTree = "<group>"; };
		B573B1AD219DC2B40081C78C /* it */ = {isa = PBXFileReference; lastKnownFileType = text.plist.strings; name = it; path = it.lproj/Localizable.strings; sourceTree = "<group>"; };
		B573B1AE219DC2BC0081C78C /* zh-Hans */ = {isa = PBXFileReference; lastKnownFileType = text.plist.strings; name = "zh-Hans"; path = "zh-Hans.lproj/Localizable.strings"; sourceTree = "<group>"; };
		B573B1AF219DC2BD0081C78C /* zh-Hant */ = {isa = PBXFileReference; lastKnownFileType = text.plist.strings; name = "zh-Hant"; path = "zh-Hant.lproj/Localizable.strings"; sourceTree = "<group>"; };
		B57B67892107546E00AF8905 /* Address+Woo.swift */ = {isa = PBXFileReference; lastKnownFileType = sourcecode.swift; path = "Address+Woo.swift"; sourceTree = "<group>"; };
		B57C5C9121B80E3B00FF82B2 /* APNSDevice+Woo.swift */ = {isa = PBXFileReference; fileEncoding = 4; lastKnownFileType = sourcecode.swift; path = "APNSDevice+Woo.swift"; sourceTree = "<group>"; };
		B57C5C9321B80E4700FF82B2 /* Data+Woo.swift */ = {isa = PBXFileReference; fileEncoding = 4; lastKnownFileType = sourcecode.swift; path = "Data+Woo.swift"; sourceTree = "<group>"; };
		B57C5C9521B80E5400FF82B2 /* Dictionary+Woo.swift */ = {isa = PBXFileReference; fileEncoding = 4; lastKnownFileType = sourcecode.swift; path = "Dictionary+Woo.swift"; sourceTree = "<group>"; };
		B57C5C9721B80E7100FF82B2 /* DictionaryWooTests.swift */ = {isa = PBXFileReference; fileEncoding = 4; lastKnownFileType = sourcecode.swift; path = DictionaryWooTests.swift; sourceTree = "<group>"; };
		B57C5C9821B80E7100FF82B2 /* DataWooTests.swift */ = {isa = PBXFileReference; fileEncoding = 4; lastKnownFileType = sourcecode.swift; path = DataWooTests.swift; sourceTree = "<group>"; };
		B57C5C9C21B80E8200FF82B2 /* SessionManager+Internal.swift */ = {isa = PBXFileReference; fileEncoding = 4; lastKnownFileType = sourcecode.swift; path = "SessionManager+Internal.swift"; sourceTree = "<group>"; };
		B57C5C9D21B80E8200FF82B2 /* SampleError.swift */ = {isa = PBXFileReference; fileEncoding = 4; lastKnownFileType = sourcecode.swift; path = SampleError.swift; sourceTree = "<group>"; };
		B57C743C20F5493300EEFC87 /* AccountHeaderView.swift */ = {isa = PBXFileReference; lastKnownFileType = sourcecode.swift; path = AccountHeaderView.swift; sourceTree = "<group>"; };
		B57C744220F54F1C00EEFC87 /* AccountHeaderView.xib */ = {isa = PBXFileReference; lastKnownFileType = file.xib; path = AccountHeaderView.xib; sourceTree = "<group>"; };
		B57C744420F55BA600EEFC87 /* NSObject+Helpers.swift */ = {isa = PBXFileReference; lastKnownFileType = sourcecode.swift; path = "NSObject+Helpers.swift"; sourceTree = "<group>"; };
		B57C744620F55BC800EEFC87 /* UIView+Helpers.swift */ = {isa = PBXFileReference; lastKnownFileType = sourcecode.swift; path = "UIView+Helpers.swift"; sourceTree = "<group>"; };
		B57C744920F5649300EEFC87 /* EmptyStoresTableViewCell.swift */ = {isa = PBXFileReference; lastKnownFileType = sourcecode.swift; path = EmptyStoresTableViewCell.swift; sourceTree = "<group>"; };
		B57C744B20F564B400EEFC87 /* EmptyStoresTableViewCell.xib */ = {isa = PBXFileReference; lastKnownFileType = file.xib; path = EmptyStoresTableViewCell.xib; sourceTree = "<group>"; };
		B57C744D20F56E3800EEFC87 /* UITableViewCell+Helpers.swift */ = {isa = PBXFileReference; lastKnownFileType = sourcecode.swift; path = "UITableViewCell+Helpers.swift"; sourceTree = "<group>"; };
		B57C745020F56EE900EEFC87 /* UITableViewCellHelpersTests.swift */ = {isa = PBXFileReference; lastKnownFileType = sourcecode.swift; path = UITableViewCellHelpersTests.swift; sourceTree = "<group>"; };
		B582F95820FFCEAA0060934A /* UITableViewHeaderFooterView+Helpers.swift */ = {isa = PBXFileReference; lastKnownFileType = sourcecode.swift; path = "UITableViewHeaderFooterView+Helpers.swift"; sourceTree = "<group>"; };
		B586906521A5F4B1001F1EFC /* UINavigationController+Woo.swift */ = {isa = PBXFileReference; lastKnownFileType = sourcecode.swift; path = "UINavigationController+Woo.swift"; sourceTree = "<group>"; };
		B58B4AAF2108F01400076FDD /* NoticeView.swift */ = {isa = PBXFileReference; fileEncoding = 4; lastKnownFileType = sourcecode.swift; path = NoticeView.swift; sourceTree = "<group>"; };
		B58B4AB02108F01600076FDD /* DefaultNoticePresenter.swift */ = {isa = PBXFileReference; fileEncoding = 4; lastKnownFileType = sourcecode.swift; path = DefaultNoticePresenter.swift; sourceTree = "<group>"; };
		B58B4AB52108F11C00076FDD /* Notice.swift */ = {isa = PBXFileReference; lastKnownFileType = sourcecode.swift; path = Notice.swift; sourceTree = "<group>"; };
		B58B4AB72108F14700076FDD /* NoticeNotificationInfo.swift */ = {isa = PBXFileReference; lastKnownFileType = sourcecode.swift; path = NoticeNotificationInfo.swift; sourceTree = "<group>"; };
		B58B4ABF2108FF6100076FDD /* Array+Helpers.swift */ = {isa = PBXFileReference; lastKnownFileType = sourcecode.swift; path = "Array+Helpers.swift"; sourceTree = "<group>"; };
		B5980A6021AC878900EBF596 /* UIDevice+Woo.swift */ = {isa = PBXFileReference; fileEncoding = 4; lastKnownFileType = sourcecode.swift; path = "UIDevice+Woo.swift"; sourceTree = "<group>"; };
		B5980A6221AC879F00EBF596 /* Bundle+Woo.swift */ = {isa = PBXFileReference; fileEncoding = 4; lastKnownFileType = sourcecode.swift; path = "Bundle+Woo.swift"; sourceTree = "<group>"; };
		B5980A6421AC905C00EBF596 /* UIDeviceWooTests.swift */ = {isa = PBXFileReference; lastKnownFileType = sourcecode.swift; path = UIDeviceWooTests.swift; sourceTree = "<group>"; };
		B5980A6621AC91AA00EBF596 /* BundleWooTests.swift */ = {isa = PBXFileReference; lastKnownFileType = sourcecode.swift; path = BundleWooTests.swift; sourceTree = "<group>"; };
		B59C09D82188CBB100AB41D6 /* Array+Notes.swift */ = {isa = PBXFileReference; lastKnownFileType = sourcecode.swift; path = "Array+Notes.swift"; sourceTree = "<group>"; };
		B59D1EDE219072CC009D1978 /* ProductReviewTableViewCell.swift */ = {isa = PBXFileReference; lastKnownFileType = sourcecode.swift; path = ProductReviewTableViewCell.swift; sourceTree = "<group>"; };
		B59D1EE021907304009D1978 /* ProductReviewTableViewCell.xib */ = {isa = PBXFileReference; lastKnownFileType = file.xib; path = ProductReviewTableViewCell.xib; sourceTree = "<group>"; };
		B59D1EE221907C7B009D1978 /* NSAttributedString+Helpers.swift */ = {isa = PBXFileReference; lastKnownFileType = sourcecode.swift; path = "NSAttributedString+Helpers.swift"; sourceTree = "<group>"; };
		B59D1EE4219080B4009D1978 /* Note+Woo.swift */ = {isa = PBXFileReference; lastKnownFileType = sourcecode.swift; path = "Note+Woo.swift"; sourceTree = "<group>"; };
		B59D1EE6219089A3009D1978 /* Noticons.ttf */ = {isa = PBXFileReference; lastKnownFileType = file; path = Noticons.ttf; sourceTree = "<group>"; };
		B59D1EE92190AE96009D1978 /* StorageNote+Woo.swift */ = {isa = PBXFileReference; fileEncoding = 4; lastKnownFileType = sourcecode.swift; path = "StorageNote+Woo.swift"; sourceTree = "<group>"; };
		B59D1EEB2190B08B009D1978 /* Age.swift */ = {isa = PBXFileReference; lastKnownFileType = sourcecode.swift; path = Age.swift; sourceTree = "<group>"; };
		B59D49CC219B587E006BF0AD /* UILabel+OrderStatus.swift */ = {isa = PBXFileReference; lastKnownFileType = sourcecode.swift; path = "UILabel+OrderStatus.swift"; sourceTree = "<group>"; };
		B5A56BEF219F2CE90065A902 /* VerticalButton.swift */ = {isa = PBXFileReference; lastKnownFileType = sourcecode.swift; path = VerticalButton.swift; sourceTree = "<group>"; };
		B5A56BF2219F46470065A902 /* UIButton+Animations.swift */ = {isa = PBXFileReference; lastKnownFileType = sourcecode.swift; path = "UIButton+Animations.swift"; sourceTree = "<group>"; };
		B5A56BF4219F5AB20065A902 /* NSNotificationName+Woo.swift */ = {isa = PBXFileReference; lastKnownFileType = sourcecode.swift; path = "NSNotificationName+Woo.swift"; sourceTree = "<group>"; };
		B5A82EE121025C450053ADC8 /* FulfillViewController.swift */ = {isa = PBXFileReference; lastKnownFileType = sourcecode.swift; path = FulfillViewController.swift; sourceTree = "<group>"; };
		B5A82EE421025E550053ADC8 /* FulfillViewController.xib */ = {isa = PBXFileReference; lastKnownFileType = file.xib; path = FulfillViewController.xib; sourceTree = "<group>"; };
		B5A82EE6210263460053ADC8 /* UIViewController+Helpers.swift */ = {isa = PBXFileReference; lastKnownFileType = sourcecode.swift; path = "UIViewController+Helpers.swift"; sourceTree = "<group>"; };
		B5A8532120BDBFAE00FAAB4D /* CircularImageView.swift */ = {isa = PBXFileReference; fileEncoding = 4; lastKnownFileType = sourcecode.swift; path = CircularImageView.swift; sourceTree = "<group>"; };
		B5A8F8A720B84D3F00D211DE /* ApiCredentials.swift */ = {isa = PBXFileReference; lastKnownFileType = sourcecode.swift; name = ApiCredentials.swift; path = DerivedSources/ApiCredentials.swift; sourceTree = SOURCE_ROOT; };
		B5A8F8A820B84D3F00D211DE /* InfoPlist.h */ = {isa = PBXFileReference; lastKnownFileType = sourcecode.c.h; name = InfoPlist.h; path = DerivedSources/InfoPlist.h; sourceTree = SOURCE_ROOT; };
		B5A8F8AC20B88D9900D211DE /* LoginPrologueViewController.swift */ = {isa = PBXFileReference; lastKnownFileType = sourcecode.swift; path = LoginPrologueViewController.swift; sourceTree = "<group>"; };
		B5A8F8AE20B88DCC00D211DE /* LoginPrologueViewController.xib */ = {isa = PBXFileReference; lastKnownFileType = file.xib; path = LoginPrologueViewController.xib; sourceTree = "<group>"; };
		B5AA7B3C20ED5D15004DA14F /* SessionManager.swift */ = {isa = PBXFileReference; lastKnownFileType = sourcecode.swift; path = SessionManager.swift; sourceTree = "<group>"; };
		B5AA7B3E20ED81C2004DA14F /* UserDefaults+Woo.swift */ = {isa = PBXFileReference; lastKnownFileType = sourcecode.swift; path = "UserDefaults+Woo.swift"; sourceTree = "<group>"; };
		B5BBD6DD21B1703600E3207E /* PushNotificationsManager.swift */ = {isa = PBXFileReference; fileEncoding = 4; lastKnownFileType = sourcecode.swift; path = PushNotificationsManager.swift; sourceTree = "<group>"; };
		B5BE75DA213F1D1E00909A14 /* OverlayMessageView.swift */ = {isa = PBXFileReference; lastKnownFileType = sourcecode.swift; path = OverlayMessageView.swift; sourceTree = "<group>"; };
		B5BE75DC213F1D3D00909A14 /* OverlayMessageView.xib */ = {isa = PBXFileReference; lastKnownFileType = file.xib; path = OverlayMessageView.xib; sourceTree = "<group>"; };
		B5C3876321C41B9F006CE970 /* UIApplication+Woo.swift */ = {isa = PBXFileReference; lastKnownFileType = sourcecode.swift; path = "UIApplication+Woo.swift"; sourceTree = "<group>"; };
		B5C3B5E220D189E60072CB9D /* Networking.framework */ = {isa = PBXFileReference; explicitFileType = wrapper.framework; path = Networking.framework; sourceTree = BUILT_PRODUCTS_DIR; };
		B5C3B5E420D189EA0072CB9D /* Storage.framework */ = {isa = PBXFileReference; explicitFileType = wrapper.framework; path = Storage.framework; sourceTree = BUILT_PRODUCTS_DIR; };
		B5C3B5E620D189ED0072CB9D /* Yosemite.framework */ = {isa = PBXFileReference; explicitFileType = wrapper.framework; path = Yosemite.framework; sourceTree = BUILT_PRODUCTS_DIR; };
		B5C6CE602190D28E00515926 /* NSAttributedStringHelperTests.swift */ = {isa = PBXFileReference; lastKnownFileType = sourcecode.swift; path = NSAttributedStringHelperTests.swift; sourceTree = "<group>"; };
		B5D1AFB320BC445900DB0E8C /* Images.xcassets */ = {isa = PBXFileReference; lastKnownFileType = folder.assetcatalog; path = Images.xcassets; sourceTree = "<group>"; };
		B5D1AFB720BC510200DB0E8C /* UIImage+Woo.swift */ = {isa = PBXFileReference; lastKnownFileType = sourcecode.swift; path = "UIImage+Woo.swift"; sourceTree = "<group>"; };
		B5D1AFBF20BC67C200DB0E8C /* WooConstants.swift */ = {isa = PBXFileReference; lastKnownFileType = sourcecode.swift; path = WooConstants.swift; sourceTree = "<group>"; };
		B5D1AFC520BC7B7300DB0E8C /* StorePickerViewController.swift */ = {isa = PBXFileReference; lastKnownFileType = sourcecode.swift; path = StorePickerViewController.swift; sourceTree = "<group>"; };
		B5D1AFC720BC7B9600DB0E8C /* StorePickerViewController.xib */ = {isa = PBXFileReference; lastKnownFileType = file.xib; path = StorePickerViewController.xib; sourceTree = "<group>"; };
		B5D6DC53214802740003E48A /* SyncCoordinator.swift */ = {isa = PBXFileReference; lastKnownFileType = sourcecode.swift; path = SyncCoordinator.swift; sourceTree = "<group>"; };
		B5DB01B42114AB2D00A4F797 /* CrashLogging.swift */ = {isa = PBXFileReference; fileEncoding = 4; lastKnownFileType = sourcecode.swift; path = CrashLogging.swift; sourceTree = "<group>"; };
		B5DBF3C220E1484400B53AED /* StoresManagerTests.swift */ = {isa = PBXFileReference; lastKnownFileType = sourcecode.swift; path = StoresManagerTests.swift; sourceTree = "<group>"; };
		B5DBF3C420E148E000B53AED /* DeauthenticatedState.swift */ = {isa = PBXFileReference; lastKnownFileType = sourcecode.swift; path = DeauthenticatedState.swift; sourceTree = "<group>"; };
		B5DBF3CA20E149CC00B53AED /* AuthenticatedState.swift */ = {isa = PBXFileReference; fileEncoding = 4; lastKnownFileType = sourcecode.swift; path = AuthenticatedState.swift; sourceTree = "<group>"; };
		B5F355EE21CD500200A7077A /* SearchViewController.swift */ = {isa = PBXFileReference; lastKnownFileType = sourcecode.swift; path = SearchViewController.swift; sourceTree = "<group>"; };
		B5F355F021CD504400A7077A /* SearchViewController.xib */ = {isa = PBXFileReference; lastKnownFileType = file.xib; path = SearchViewController.xib; sourceTree = "<group>"; };
		B5F571A321BEC90D0010D1B8 /* NoteDetailsHeaderPlainTableViewCell.swift */ = {isa = PBXFileReference; lastKnownFileType = sourcecode.swift; path = NoteDetailsHeaderPlainTableViewCell.swift; sourceTree = "<group>"; };
		B5F571A521BEC92A0010D1B8 /* NoteDetailsHeaderPlainTableViewCell.xib */ = {isa = PBXFileReference; fileEncoding = 4; lastKnownFileType = file.xib; path = NoteDetailsHeaderPlainTableViewCell.xib; sourceTree = "<group>"; };
		B5F571A821BEECA50010D1B8 /* Responses */ = {isa = PBXFileReference; lastKnownFileType = folder; name = Responses; path = ../../Networking/NetworkingTests/Responses; sourceTree = "<group>"; };
		B5F571AA21BEECB60010D1B8 /* NoteWooTests.swift */ = {isa = PBXFileReference; lastKnownFileType = sourcecode.swift; path = NoteWooTests.swift; sourceTree = "<group>"; };
		B5F571AF21BF149D0010D1B8 /* o.caf */ = {isa = PBXFileReference; lastKnownFileType = file; path = o.caf; sourceTree = "<group>"; };
		B5F8B7DF2194759100DAB7E2 /* ReviewDetailsViewController.swift */ = {isa = PBXFileReference; lastKnownFileType = sourcecode.swift; path = ReviewDetailsViewController.swift; sourceTree = "<group>"; };
		B5F8B7E4219478FA00DAB7E2 /* ReviewDetailsViewController.xib */ = {isa = PBXFileReference; lastKnownFileType = file.xib; path = ReviewDetailsViewController.xib; sourceTree = "<group>"; };
		B5FD110D21D3CB8500560344 /* OrderTableViewCell.xib */ = {isa = PBXFileReference; lastKnownFileType = file.xib; path = OrderTableViewCell.xib; sourceTree = "<group>"; };
		B5FD111121D3CE7700560344 /* NewNoteViewController.xib */ = {isa = PBXFileReference; lastKnownFileType = file.xib; path = NewNoteViewController.xib; sourceTree = "<group>"; };
		B5FD111521D3F13700560344 /* BordersView.swift */ = {isa = PBXFileReference; fileEncoding = 4; lastKnownFileType = sourcecode.swift; path = BordersView.swift; sourceTree = "<group>"; };
		BABE5E07DD787ECA6D2A76DE /* Pods_WooCommerce.framework */ = {isa = PBXFileReference; explicitFileType = wrapper.framework; includeInIndex = 0; path = Pods_WooCommerce.framework; sourceTree = BUILT_PRODUCTS_DIR; };
		CCDC49CA23FFFFF4003166BA /* WooCommerceUITests.xctest */ = {isa = PBXFileReference; explicitFileType = wrapper.cfbundle; includeInIndex = 0; path = WooCommerceUITests.xctest; sourceTree = BUILT_PRODUCTS_DIR; };
		CCDC49CC23FFFFF4003166BA /* LoginTests.swift */ = {isa = PBXFileReference; lastKnownFileType = sourcecode.swift; path = LoginTests.swift; sourceTree = "<group>"; };
		CCDC49CE23FFFFF4003166BA /* Info.plist */ = {isa = PBXFileReference; lastKnownFileType = text.plist.xml; path = Info.plist; sourceTree = "<group>"; };
		CCDC49EC24000533003166BA /* TestCredentials.swift */ = {isa = PBXFileReference; lastKnownFileType = sourcecode.swift; path = TestCredentials.swift; sourceTree = "<group>"; };
		CCDC49F1240060F3003166BA /* UnitTests.xctestplan */ = {isa = PBXFileReference; lastKnownFileType = text; name = UnitTests.xctestplan; path = "/Users/rachel/Documents/a8c/Woo/woocommerce-ios/WooCommerce/WooCommerceTests/UnitTests.xctestplan"; sourceTree = "<absolute>"; };
		CCDC49F224006130003166BA /* UITests.xctestplan */ = {isa = PBXFileReference; lastKnownFileType = text; name = UITests.xctestplan; path = WooCommerceUITests/UITests.xctestplan; sourceTree = SOURCE_ROOT; };
		CCFC00B423E9BD1500157A78 /* ScreenshotCredentials.swift */ = {isa = PBXFileReference; fileEncoding = 4; lastKnownFileType = sourcecode.swift; path = ScreenshotCredentials.swift; sourceTree = "<group>"; };
		CCFC00BC23E9BD5500157A78 /* oauth2_token.json */ = {isa = PBXFileReference; fileEncoding = 4; lastKnownFileType = text.json; path = oauth2_token.json; sourceTree = "<group>"; };
		CCFC00BD23E9BD5500157A78 /* auth_options.json */ = {isa = PBXFileReference; fileEncoding = 4; lastKnownFileType = text.json; path = auth_options.json; sourceTree = "<group>"; };
		CCFC00C223E9BD5500157A78 /* reports_revenue_stats.json */ = {isa = PBXFileReference; fileEncoding = 4; lastKnownFileType = text.json; path = reports_revenue_stats.json; sourceTree = "<group>"; };
		CCFC00C623E9BD5500157A78 /* settings_products.json */ = {isa = PBXFileReference; fileEncoding = 4; lastKnownFileType = text.json; path = settings_products.json; sourceTree = "<group>"; };
		CCFC00C723E9BD5500157A78 /* settings_general.json */ = {isa = PBXFileReference; fileEncoding = 4; lastKnownFileType = text.json; path = settings_general.json; sourceTree = "<group>"; };
		CCFC00C923E9BD5500157A78 /* products.json */ = {isa = PBXFileReference; fileEncoding = 4; lastKnownFileType = text.json; path = products.json; sourceTree = "<group>"; };
		CCFC00CB23E9BD5500157A78 /* orders_2201_shipment_trackings.json */ = {isa = PBXFileReference; fileEncoding = 4; lastKnownFileType = text.json; path = orders_2201_shipment_trackings.json; sourceTree = "<group>"; };
		CCFC00CC23E9BD5500157A78 /* orders_totals.json */ = {isa = PBXFileReference; fileEncoding = 4; lastKnownFileType = text.json; path = orders_totals.json; sourceTree = "<group>"; };
		CCFC00CD23E9BD5500157A78 /* orders.json */ = {isa = PBXFileReference; fileEncoding = 4; lastKnownFileType = text.json; path = orders.json; sourceTree = "<group>"; };
		CCFC00CE23E9BD5500157A78 /* orders_2201_notes.json */ = {isa = PBXFileReference; fileEncoding = 4; lastKnownFileType = text.json; path = orders_2201_notes.json; sourceTree = "<group>"; };
		CCFC00CF23E9BD5500157A78 /* orders_2201_refunds.json */ = {isa = PBXFileReference; fileEncoding = 4; lastKnownFileType = text.json; path = orders_2201_refunds.json; sourceTree = "<group>"; };
		CCFC00D123E9BD5500157A78 /* reports_orders_totals-processing.json */ = {isa = PBXFileReference; fileEncoding = 4; lastKnownFileType = text.json; path = "reports_orders_totals-processing.json"; sourceTree = "<group>"; };
		CCFC00D223E9BD5500157A78 /* reports_orders_totals.json */ = {isa = PBXFileReference; fileEncoding = 4; lastKnownFileType = text.json; path = reports_orders_totals.json; sourceTree = "<group>"; };
		CCFC00D423E9BD5500157A78 /* products_reviews-all.json */ = {isa = PBXFileReference; fileEncoding = 4; lastKnownFileType = text.json; path = "products_reviews-all.json"; sourceTree = "<group>"; };
		CCFC00D523E9BD5500157A78 /* rest_api.json */ = {isa = PBXFileReference; fileEncoding = 4; lastKnownFileType = text.json; path = rest_api.json; sourceTree = "<group>"; };
		CCFC00D723E9BD5500157A78 /* rest_v11_me.json */ = {isa = PBXFileReference; fileEncoding = 4; lastKnownFileType = text.json; path = rest_v11_me.json; sourceTree = "<group>"; };
		CCFC00D823E9BD5500157A78 /* rest_v11_me_sites.json */ = {isa = PBXFileReference; fileEncoding = 4; lastKnownFileType = text.json; path = rest_v11_me_sites.json; sourceTree = "<group>"; };
		CCFC00DA23E9BD5500157A78 /* rest_v11_notifications_note_hashes.json */ = {isa = PBXFileReference; fileEncoding = 4; lastKnownFileType = text.json; path = rest_v11_notifications_note_hashes.json; sourceTree = "<group>"; };
		CCFC00DB23E9BD5500157A78 /* rest_v11_notifications.json */ = {isa = PBXFileReference; fileEncoding = 4; lastKnownFileType = text.json; path = rest_v11_notifications.json; sourceTree = "<group>"; };
		CCFC00DD23E9BD5500157A78 /* stats_orders-week.json */ = {isa = PBXFileReference; fileEncoding = 4; lastKnownFileType = text.json; path = "stats_orders-week.json"; sourceTree = "<group>"; };
		CCFC00DE23E9BD5500157A78 /* stats_top_earners-week.json */ = {isa = PBXFileReference; fileEncoding = 4; lastKnownFileType = text.json; path = "stats_top_earners-week.json"; sourceTree = "<group>"; };
		CCFC00DF23E9BD5500157A78 /* stats_top_earners-day.json */ = {isa = PBXFileReference; fileEncoding = 4; lastKnownFileType = text.json; path = "stats_top_earners-day.json"; sourceTree = "<group>"; };
		CCFC00E023E9BD5500157A78 /* stats_visits-year.json */ = {isa = PBXFileReference; fileEncoding = 4; lastKnownFileType = text.json; path = "stats_visits-year.json"; sourceTree = "<group>"; };
		CCFC00E123E9BD5500157A78 /* stats_visits-month.json */ = {isa = PBXFileReference; fileEncoding = 4; lastKnownFileType = text.json; path = "stats_visits-month.json"; sourceTree = "<group>"; };
		CCFC00E223E9BD5500157A78 /* stats_visits-week.json */ = {isa = PBXFileReference; fileEncoding = 4; lastKnownFileType = text.json; path = "stats_visits-week.json"; sourceTree = "<group>"; };
		CCFC00E323E9BD5500157A78 /* stats_orders-day.json */ = {isa = PBXFileReference; fileEncoding = 4; lastKnownFileType = text.json; path = "stats_orders-day.json"; sourceTree = "<group>"; };
		CCFC00E423E9BD5500157A78 /* stats_orders-month.json */ = {isa = PBXFileReference; fileEncoding = 4; lastKnownFileType = text.json; path = "stats_orders-month.json"; sourceTree = "<group>"; };
		CCFC00E523E9BD5500157A78 /* stats_top_earners-year.json */ = {isa = PBXFileReference; fileEncoding = 4; lastKnownFileType = text.json; path = "stats_top_earners-year.json"; sourceTree = "<group>"; };
		CCFC00E623E9BD5500157A78 /* stats_orders-year.json */ = {isa = PBXFileReference; fileEncoding = 4; lastKnownFileType = text.json; path = "stats_orders-year.json"; sourceTree = "<group>"; };
		CCFC00E723E9BD5500157A78 /* stats_top_earners-month.json */ = {isa = PBXFileReference; fileEncoding = 4; lastKnownFileType = text.json; path = "stats_top_earners-month.json"; sourceTree = "<group>"; };
		CCFC00E823E9BD5500157A78 /* stats_visits-day.json */ = {isa = PBXFileReference; fileEncoding = 4; lastKnownFileType = text.json; path = "stats_visits-day.json"; sourceTree = "<group>"; };
		CCFC011023E9E3F400157A78 /* start.sh */ = {isa = PBXFileReference; lastKnownFileType = text.script.sh; path = start.sh; sourceTree = "<group>"; };
		CCFC011123E9E40B00157A78 /* stop.sh */ = {isa = PBXFileReference; lastKnownFileType = text.script.sh; path = stop.sh; sourceTree = "<group>"; };
		CE021534215BE3AB00C19555 /* LoginNavigationController+Woo.swift */ = {isa = PBXFileReference; lastKnownFileType = sourcecode.swift; path = "LoginNavigationController+Woo.swift"; sourceTree = "<group>"; };
		CE0F17CD22A8105800964A63 /* ReadMoreTableViewCell.swift */ = {isa = PBXFileReference; lastKnownFileType = sourcecode.swift; path = ReadMoreTableViewCell.swift; sourceTree = "<group>"; };
		CE0F17CE22A8105800964A63 /* ReadMoreTableViewCell.xib */ = {isa = PBXFileReference; lastKnownFileType = file.xib; path = ReadMoreTableViewCell.xib; sourceTree = "<group>"; };
		CE0F17D122A8308900964A63 /* FancyAlertController+PurchaseNote.swift */ = {isa = PBXFileReference; lastKnownFileType = sourcecode.swift; path = "FancyAlertController+PurchaseNote.swift"; sourceTree = "<group>"; };
		CE14452D2188C11700A991D8 /* ZendeskManager.swift */ = {isa = PBXFileReference; lastKnownFileType = sourcecode.swift; path = ZendeskManager.swift; sourceTree = "<group>"; };
		CE15524921FFB10100EAA690 /* ApplicationLogViewController.swift */ = {isa = PBXFileReference; lastKnownFileType = sourcecode.swift; path = ApplicationLogViewController.swift; sourceTree = "<group>"; };
		CE16177921B7192A00B82A47 /* AuthenticationConstants.swift */ = {isa = PBXFileReference; lastKnownFileType = sourcecode.swift; path = AuthenticationConstants.swift; sourceTree = "<group>"; };
		CE1AFE612200B1BD00432745 /* ApplicationLogDetailViewController.swift */ = {isa = PBXFileReference; lastKnownFileType = sourcecode.swift; path = ApplicationLogDetailViewController.swift; sourceTree = "<group>"; };
		CE1CCB3F2056F21C000EE3AC /* Style.swift */ = {isa = PBXFileReference; lastKnownFileType = sourcecode.swift; path = Style.swift; sourceTree = "<group>"; };
		CE1CCB4A20570B1F000EE3AC /* OrderTableViewCell.swift */ = {isa = PBXFileReference; lastKnownFileType = sourcecode.swift; path = OrderTableViewCell.swift; sourceTree = "<group>"; };
		CE1D5A53228A0AD200DF3715 /* TwoColumnTableViewCell.swift */ = {isa = PBXFileReference; lastKnownFileType = sourcecode.swift; path = TwoColumnTableViewCell.swift; sourceTree = "<group>"; };
		CE1D5A54228A0AD200DF3715 /* TwoColumnTableViewCell.xib */ = {isa = PBXFileReference; lastKnownFileType = file.xib; path = TwoColumnTableViewCell.xib; sourceTree = "<group>"; };
		CE1D5A57228A1C2C00DF3715 /* ProductReviewsTableViewCell.swift */ = {isa = PBXFileReference; lastKnownFileType = sourcecode.swift; path = ProductReviewsTableViewCell.swift; sourceTree = "<group>"; };
		CE1D5A58228A1C2C00DF3715 /* ProductReviewsTableViewCell.xib */ = {isa = PBXFileReference; lastKnownFileType = file.xib; path = ProductReviewsTableViewCell.xib; sourceTree = "<group>"; };
		CE1EC8C720B478B6009762BF /* TwoColumnLabelView.xib */ = {isa = PBXFileReference; lastKnownFileType = file.xib; path = TwoColumnLabelView.xib; sourceTree = "<group>"; };
		CE1EC8C920B479F1009762BF /* TwoColumnLabelView.swift */ = {isa = PBXFileReference; lastKnownFileType = sourcecode.swift; path = TwoColumnLabelView.swift; sourceTree = "<group>"; };
		CE1EC8EA20B8A3FF009762BF /* LeftImageTableViewCell.swift */ = {isa = PBXFileReference; fileEncoding = 4; lastKnownFileType = sourcecode.swift; path = LeftImageTableViewCell.swift; sourceTree = "<group>"; };
		CE1EC8EB20B8A3FF009762BF /* LeftImageTableViewCell.xib */ = {isa = PBXFileReference; fileEncoding = 4; lastKnownFileType = file.xib; path = LeftImageTableViewCell.xib; sourceTree = "<group>"; };
		CE1EC8EE20B8A408009762BF /* OrderNoteTableViewCell.xib */ = {isa = PBXFileReference; fileEncoding = 4; lastKnownFileType = file.xib; path = OrderNoteTableViewCell.xib; sourceTree = "<group>"; };
		CE1EC8EF20B8A408009762BF /* OrderNoteTableViewCell.swift */ = {isa = PBXFileReference; fileEncoding = 4; lastKnownFileType = sourcecode.swift; path = OrderNoteTableViewCell.swift; sourceTree = "<group>"; };
		CE1F51242064179A00C6C810 /* UILabel+Helpers.swift */ = {isa = PBXFileReference; lastKnownFileType = sourcecode.swift; path = "UILabel+Helpers.swift"; sourceTree = "<group>"; };
		CE1F51262064345B00C6C810 /* UIColor+Helpers.swift */ = {isa = PBXFileReference; lastKnownFileType = sourcecode.swift; path = "UIColor+Helpers.swift"; sourceTree = "<group>"; };
		CE1F512820697F0100C6C810 /* UIFont+Helpers.swift */ = {isa = PBXFileReference; lastKnownFileType = sourcecode.swift; path = "UIFont+Helpers.swift"; sourceTree = "<group>"; };
		CE1F512A206985DF00C6C810 /* PaddedLabel.swift */ = {isa = PBXFileReference; lastKnownFileType = sourcecode.swift; path = PaddedLabel.swift; sourceTree = "<group>"; };
		CE21B3D520FE669A00A259D5 /* BasicTableViewCell.swift */ = {isa = PBXFileReference; lastKnownFileType = sourcecode.swift; path = BasicTableViewCell.swift; sourceTree = "<group>"; };
		CE21B3D620FE669A00A259D5 /* BasicTableViewCell.xib */ = {isa = PBXFileReference; lastKnownFileType = file.xib; path = BasicTableViewCell.xib; sourceTree = "<group>"; };
		CE21B3DC20FF9BC200A259D5 /* ProductListViewController.swift */ = {isa = PBXFileReference; lastKnownFileType = sourcecode.swift; path = ProductListViewController.swift; sourceTree = "<group>"; };
		CE21B3DE20FFC59700A259D5 /* ProductDetailsTableViewCell.swift */ = {isa = PBXFileReference; lastKnownFileType = sourcecode.swift; path = ProductDetailsTableViewCell.swift; sourceTree = "<group>"; };
		CE21B3DF20FFC59700A259D5 /* ProductDetailsTableViewCell.xib */ = {isa = PBXFileReference; lastKnownFileType = file.xib; path = ProductDetailsTableViewCell.xib; sourceTree = "<group>"; };
		CE227096228F152400C0626C /* WooBasicTableViewCell.swift */ = {isa = PBXFileReference; lastKnownFileType = sourcecode.swift; path = WooBasicTableViewCell.swift; sourceTree = "<group>"; };
		CE227098228F180B00C0626C /* WooBasicTableViewCell.xib */ = {isa = PBXFileReference; lastKnownFileType = file.xib; path = WooBasicTableViewCell.xib; sourceTree = "<group>"; };
		CE22709A228F362600C0626C /* ProductDetailsViewModel.swift */ = {isa = PBXFileReference; lastKnownFileType = sourcecode.swift; path = ProductDetailsViewModel.swift; sourceTree = "<group>"; };
		CE22709E2293052700C0626C /* WebviewHelper.swift */ = {isa = PBXFileReference; lastKnownFileType = sourcecode.swift; name = WebviewHelper.swift; path = Classes/Tools/WebviewHelper.swift; sourceTree = SOURCE_ROOT; };
		CE22E3F62170E23C005A6BEF /* PrivacySettingsViewController.swift */ = {isa = PBXFileReference; lastKnownFileType = sourcecode.swift; path = PrivacySettingsViewController.swift; sourceTree = "<group>"; };
		CE22E3F921714776005A6BEF /* TopLeftImageTableViewCell.swift */ = {isa = PBXFileReference; lastKnownFileType = sourcecode.swift; name = TopLeftImageTableViewCell.swift; path = Classes/ViewRelated/ReusableViews/TopLeftImageTableViewCell.swift; sourceTree = SOURCE_ROOT; };
		CE22E3FA21714776005A6BEF /* TopLeftImageTableViewCell.xib */ = {isa = PBXFileReference; lastKnownFileType = file.xib; name = TopLeftImageTableViewCell.xib; path = Classes/ViewRelated/ReusableViews/TopLeftImageTableViewCell.xib; sourceTree = SOURCE_ROOT; };
		CE2409F0215D12D30091F887 /* WooNavigationController.swift */ = {isa = PBXFileReference; lastKnownFileType = sourcecode.swift; path = WooNavigationController.swift; sourceTree = "<group>"; };
		CE24BCCD212DE8A6001CD12E /* HeadlineLabelTableViewCell.swift */ = {isa = PBXFileReference; lastKnownFileType = sourcecode.swift; path = HeadlineLabelTableViewCell.swift; sourceTree = "<group>"; };
		CE24BCCE212DE8A6001CD12E /* HeadlineLabelTableViewCell.xib */ = {isa = PBXFileReference; lastKnownFileType = file.xib; path = HeadlineLabelTableViewCell.xib; sourceTree = "<group>"; };
		CE24BCD7212F25D4001CD12E /* StorageOrder+Woo.swift */ = {isa = PBXFileReference; lastKnownFileType = sourcecode.swift; path = "StorageOrder+Woo.swift"; sourceTree = "<group>"; };
		CE263DE7206ACE3E0015A693 /* MainTabBarController.swift */ = {isa = PBXFileReference; lastKnownFileType = sourcecode.swift; path = MainTabBarController.swift; sourceTree = "<group>"; };
		CE27257B21924A8C002B22EB /* HelpAndSupportViewController.swift */ = {isa = PBXFileReference; lastKnownFileType = sourcecode.swift; path = HelpAndSupportViewController.swift; sourceTree = "<group>"; };
		CE27257D21925AE8002B22EB /* ValueOneTableViewCell.swift */ = {isa = PBXFileReference; lastKnownFileType = sourcecode.swift; path = ValueOneTableViewCell.swift; sourceTree = "<group>"; };
		CE27257E21925AE8002B22EB /* ValueOneTableViewCell.xib */ = {isa = PBXFileReference; lastKnownFileType = file.xib; path = ValueOneTableViewCell.xib; sourceTree = "<group>"; };
		CE2A9FBD23BFB1BD002BEC1C /* LedgerTableViewCell.swift */ = {isa = PBXFileReference; fileEncoding = 4; lastKnownFileType = sourcecode.swift; path = LedgerTableViewCell.swift; sourceTree = "<group>"; };
		CE2A9FBE23BFB1BE002BEC1C /* LedgerTableViewCell.xib */ = {isa = PBXFileReference; fileEncoding = 4; lastKnownFileType = file.xib; path = LedgerTableViewCell.xib; sourceTree = "<group>"; };
		CE2A9FC523BFFADE002BEC1C /* RefundedProductsViewModel.swift */ = {isa = PBXFileReference; lastKnownFileType = sourcecode.swift; path = RefundedProductsViewModel.swift; sourceTree = "<group>"; };
		CE2A9FC723C3D2D4002BEC1C /* RefundedProductsDataSource.swift */ = {isa = PBXFileReference; lastKnownFileType = sourcecode.swift; path = RefundedProductsDataSource.swift; sourceTree = "<group>"; };
		CE2A9FCD23C4F2C8002BEC1C /* RefundedProductsViewController.xib */ = {isa = PBXFileReference; fileEncoding = 4; lastKnownFileType = file.xib; path = RefundedProductsViewController.xib; sourceTree = "<group>"; };
		CE2A9FCE23C4F2C8002BEC1C /* RefundedProductsViewController.swift */ = {isa = PBXFileReference; fileEncoding = 4; lastKnownFileType = sourcecode.swift; path = RefundedProductsViewController.swift; sourceTree = "<group>"; };
		CE32B10A20BEDE05006FBCF4 /* TwoColumnSectionHeaderView.xib */ = {isa = PBXFileReference; lastKnownFileType = file.xib; path = TwoColumnSectionHeaderView.xib; sourceTree = "<group>"; };
		CE32B10C20BEDE1C006FBCF4 /* TwoColumnSectionHeaderView.swift */ = {isa = PBXFileReference; lastKnownFileType = sourcecode.swift; path = TwoColumnSectionHeaderView.swift; sourceTree = "<group>"; };
		CE32B11320BF8779006FBCF4 /* FulfillButtonTableViewCell.swift */ = {isa = PBXFileReference; lastKnownFileType = sourcecode.swift; path = FulfillButtonTableViewCell.swift; sourceTree = "<group>"; };
		CE32B11420BF8779006FBCF4 /* FulfillButtonTableViewCell.xib */ = {isa = PBXFileReference; lastKnownFileType = file.xib; path = FulfillButtonTableViewCell.xib; sourceTree = "<group>"; };
		CE32B11920BF8E32006FBCF4 /* UIButton+Helpers.swift */ = {isa = PBXFileReference; lastKnownFileType = sourcecode.swift; path = "UIButton+Helpers.swift"; sourceTree = "<group>"; };
		CE35F1192343F3B1007B2A6B /* TwoColumnHeadlineFootnoteTableViewCell.swift */ = {isa = PBXFileReference; lastKnownFileType = sourcecode.swift; path = TwoColumnHeadlineFootnoteTableViewCell.swift; sourceTree = "<group>"; };
		CE35F11A2343F3B1007B2A6B /* TwoColumnHeadlineFootnoteTableViewCell.xib */ = {isa = PBXFileReference; lastKnownFileType = file.xib; path = TwoColumnHeadlineFootnoteTableViewCell.xib; sourceTree = "<group>"; };
		CE37C04222984E81008DCB39 /* PickListTableViewCell.swift */ = {isa = PBXFileReference; fileEncoding = 4; lastKnownFileType = sourcecode.swift; path = PickListTableViewCell.swift; sourceTree = "<group>"; };
		CE37C04322984E81008DCB39 /* PickListTableViewCell.xib */ = {isa = PBXFileReference; fileEncoding = 4; lastKnownFileType = file.xib; path = PickListTableViewCell.xib; sourceTree = "<group>"; };
		CE4296B820A5E9E400B2AFBD /* CNContact+Helpers.swift */ = {isa = PBXFileReference; lastKnownFileType = sourcecode.swift; path = "CNContact+Helpers.swift"; sourceTree = "<group>"; };
		CE4DA5C521DD755E00074607 /* CurrencyFormatter.swift */ = {isa = PBXFileReference; lastKnownFileType = sourcecode.swift; path = CurrencyFormatter.swift; sourceTree = "<group>"; };
		CE4DA5C721DD759400074607 /* CurrencyFormatterTests.swift */ = {isa = PBXFileReference; lastKnownFileType = sourcecode.swift; path = CurrencyFormatterTests.swift; sourceTree = "<group>"; };
		CE4DA5C921DEA78E00074607 /* NSDecimalNumber+Helpers.swift */ = {isa = PBXFileReference; lastKnownFileType = sourcecode.swift; path = "NSDecimalNumber+Helpers.swift"; sourceTree = "<group>"; };
		CE4DDB7A20DD312400D32EC8 /* DateFormatter+Helpers.swift */ = {isa = PBXFileReference; lastKnownFileType = sourcecode.swift; path = "DateFormatter+Helpers.swift"; sourceTree = "<group>"; };
		CE50345621B1F26C007573C6 /* ZendeskManagerTests.swift */ = {isa = PBXFileReference; lastKnownFileType = sourcecode.swift; path = ZendeskManagerTests.swift; sourceTree = "<group>"; };
		CE583A0321076C0100D73C1C /* NewNoteViewController.swift */ = {isa = PBXFileReference; lastKnownFileType = sourcecode.swift; path = NewNoteViewController.swift; sourceTree = "<group>"; };
		CE583A052107849F00D73C1C /* SwitchTableViewCell.swift */ = {isa = PBXFileReference; lastKnownFileType = sourcecode.swift; path = SwitchTableViewCell.swift; sourceTree = "<group>"; };
		CE583A062107849F00D73C1C /* SwitchTableViewCell.xib */ = {isa = PBXFileReference; lastKnownFileType = file.xib; path = SwitchTableViewCell.xib; sourceTree = "<group>"; };
		CE583A092107937F00D73C1C /* TextViewTableViewCell.swift */ = {isa = PBXFileReference; lastKnownFileType = sourcecode.swift; path = TextViewTableViewCell.swift; sourceTree = "<group>"; };
		CE583A0A2107937F00D73C1C /* TextViewTableViewCell.xib */ = {isa = PBXFileReference; lastKnownFileType = file.xib; path = TextViewTableViewCell.xib; sourceTree = "<group>"; };
		CE5F462623AAC8C0006B1A5C /* RefundDetailsViewModel.swift */ = {isa = PBXFileReference; lastKnownFileType = sourcecode.swift; path = RefundDetailsViewModel.swift; sourceTree = "<group>"; };
		CE5F462923AACA0A006B1A5C /* RefundDetailsDataSource.swift */ = {isa = PBXFileReference; lastKnownFileType = sourcecode.swift; path = RefundDetailsDataSource.swift; sourceTree = "<group>"; };
		CE5F462B23AACBC4006B1A5C /* RefundDetailsResultController.swift */ = {isa = PBXFileReference; lastKnownFileType = sourcecode.swift; path = RefundDetailsResultController.swift; sourceTree = "<group>"; };
		CE85535C209B5BB700938BDC /* OrderDetailsViewModel.swift */ = {isa = PBXFileReference; lastKnownFileType = sourcecode.swift; path = OrderDetailsViewModel.swift; sourceTree = "<group>"; };
		CE855361209BA6A700938BDC /* CustomerInfoTableViewCell.xib */ = {isa = PBXFileReference; fileEncoding = 4; lastKnownFileType = file.xib; path = CustomerInfoTableViewCell.xib; sourceTree = "<group>"; };
		CE855362209BA6A700938BDC /* CustomerInfoTableViewCell.swift */ = {isa = PBXFileReference; fileEncoding = 4; lastKnownFileType = sourcecode.swift; path = CustomerInfoTableViewCell.swift; sourceTree = "<group>"; };
		CE85FD5220F677770080B73E /* Dashboard.storyboard */ = {isa = PBXFileReference; fileEncoding = 4; lastKnownFileType = file.storyboard; path = Dashboard.storyboard; sourceTree = "<group>"; };
		CE85FD5920F7A7640080B73E /* TableFooterView.swift */ = {isa = PBXFileReference; lastKnownFileType = sourcecode.swift; path = TableFooterView.swift; sourceTree = "<group>"; };
		CE85FD5B20F7A7740080B73E /* TableFooterView.xib */ = {isa = PBXFileReference; lastKnownFileType = file.xib; path = TableFooterView.xib; sourceTree = "<group>"; };
		CE8CCD41239AC06E009DBD22 /* RefundDetailsViewController.swift */ = {isa = PBXFileReference; lastKnownFileType = sourcecode.swift; path = RefundDetailsViewController.swift; sourceTree = "<group>"; };
		CE8CCD42239AC06E009DBD22 /* RefundDetailsViewController.xib */ = {isa = PBXFileReference; lastKnownFileType = file.xib; path = RefundDetailsViewController.xib; sourceTree = "<group>"; };
		CEA16F3920FD0C8C0061B4E1 /* WooAnalytics.swift */ = {isa = PBXFileReference; lastKnownFileType = sourcecode.swift; path = WooAnalytics.swift; sourceTree = "<group>"; };
		CECA64B020D9990E005A44C4 /* WooCommerce-Bridging-Header.h */ = {isa = PBXFileReference; lastKnownFileType = sourcecode.c.h; path = "WooCommerce-Bridging-Header.h"; sourceTree = "<group>"; };
		CECC758523D21AC200486676 /* AggregateOrderItem.swift */ = {isa = PBXFileReference; lastKnownFileType = sourcecode.swift; path = AggregateOrderItem.swift; sourceTree = "<group>"; };
		CECC758B23D2227000486676 /* ProductDetailsCellViewModel.swift */ = {isa = PBXFileReference; lastKnownFileType = sourcecode.swift; path = ProductDetailsCellViewModel.swift; sourceTree = "<group>"; };
		CECC759423D6057E00486676 /* OrderItem+Woo.swift */ = {isa = PBXFileReference; lastKnownFileType = sourcecode.swift; path = "OrderItem+Woo.swift"; sourceTree = "<group>"; };
		CECC759623D607C900486676 /* OrderItemRefund+Woo.swift */ = {isa = PBXFileReference; lastKnownFileType = sourcecode.swift; path = "OrderItemRefund+Woo.swift"; sourceTree = "<group>"; };
		CECC759823D6160000486676 /* AggregateDataHelperTests.swift */ = {isa = PBXFileReference; lastKnownFileType = sourcecode.swift; path = AggregateDataHelperTests.swift; sourceTree = "<group>"; };
		CECC759B23D61C1400486676 /* AggregateDataHelper.swift */ = {isa = PBXFileReference; lastKnownFileType = sourcecode.swift; path = AggregateDataHelper.swift; sourceTree = "<group>"; };
		CEE005F52076C4040079161F /* Orders.storyboard */ = {isa = PBXFileReference; fileEncoding = 4; lastKnownFileType = file.storyboard; path = Orders.storyboard; sourceTree = "<group>"; };
		CEE006032077D1280079161F /* SummaryTableViewCell.swift */ = {isa = PBXFileReference; lastKnownFileType = sourcecode.swift; path = SummaryTableViewCell.swift; sourceTree = "<group>"; };
		CEE006042077D1280079161F /* SummaryTableViewCell.xib */ = {isa = PBXFileReference; lastKnownFileType = file.xib; path = SummaryTableViewCell.xib; sourceTree = "<group>"; };
		CEE006072077D14C0079161F /* OrderDetailsViewController.swift */ = {isa = PBXFileReference; lastKnownFileType = sourcecode.swift; path = OrderDetailsViewController.swift; sourceTree = "<group>"; };
		CEEC9B5B21E79B3E0055EEF0 /* FeatureFlag.swift */ = {isa = PBXFileReference; lastKnownFileType = sourcecode.swift; path = FeatureFlag.swift; sourceTree = "<group>"; };
		CEEC9B5D21E79C330055EEF0 /* BuildConfiguration.swift */ = {isa = PBXFileReference; lastKnownFileType = sourcecode.swift; path = BuildConfiguration.swift; sourceTree = "<group>"; };
		CEEC9B5F21E79CAA0055EEF0 /* FeatureFlagTests.swift */ = {isa = PBXFileReference; lastKnownFileType = sourcecode.swift; path = FeatureFlagTests.swift; sourceTree = "<group>"; };
		CEEC9B6221E79EE00055EEF0 /* AppRatingManager.swift */ = {isa = PBXFileReference; lastKnownFileType = sourcecode.swift; path = AppRatingManager.swift; sourceTree = "<group>"; };
		CEEC9B6521E7C5200055EEF0 /* AppRatingManagerTests.swift */ = {isa = PBXFileReference; lastKnownFileType = sourcecode.swift; path = AppRatingManagerTests.swift; sourceTree = "<group>"; };
		D8053BCD231F98DA00CE60C2 /* ReviewAgeTests.swift */ = {isa = PBXFileReference; lastKnownFileType = sourcecode.swift; path = ReviewAgeTests.swift; sourceTree = "<group>"; };
		D8149F512251CFE50006A245 /* EditableOrderTrackingTableViewCell.swift */ = {isa = PBXFileReference; fileEncoding = 4; lastKnownFileType = sourcecode.swift; path = EditableOrderTrackingTableViewCell.swift; sourceTree = "<group>"; };
		D8149F522251CFE50006A245 /* EditableOrderTrackingTableViewCell.xib */ = {isa = PBXFileReference; fileEncoding = 4; lastKnownFileType = file.xib; path = EditableOrderTrackingTableViewCell.xib; sourceTree = "<group>"; };
		D8149F552251EE300006A245 /* UITextField+Helpers.swift */ = {isa = PBXFileReference; lastKnownFileType = sourcecode.swift; path = "UITextField+Helpers.swift"; sourceTree = "<group>"; };
		D816DDBB22265DA300903E59 /* OrderTrackingTableViewCellTests.swift */ = {isa = PBXFileReference; lastKnownFileType = sourcecode.swift; path = OrderTrackingTableViewCellTests.swift; sourceTree = "<group>"; };
		D817585D22BB5E8700289CFE /* OrderEmailComposer.swift */ = {isa = PBXFileReference; lastKnownFileType = sourcecode.swift; path = OrderEmailComposer.swift; sourceTree = "<group>"; };
		D817585F22BB614A00289CFE /* OrderMessageComposer.swift */ = {isa = PBXFileReference; lastKnownFileType = sourcecode.swift; path = OrderMessageComposer.swift; sourceTree = "<group>"; };
		D817586122BB64C300289CFE /* OrderDetailsNotices.swift */ = {isa = PBXFileReference; lastKnownFileType = sourcecode.swift; path = OrderDetailsNotices.swift; sourceTree = "<group>"; };
		D817586322BDD81600289CFE /* OrderDetailsDataSource.swift */ = {isa = PBXFileReference; lastKnownFileType = sourcecode.swift; path = OrderDetailsDataSource.swift; sourceTree = "<group>"; };
		D81D9226222E7F0800FFA585 /* OrderStatusListViewController.swift */ = {isa = PBXFileReference; lastKnownFileType = sourcecode.swift; path = OrderStatusListViewController.swift; sourceTree = "<group>"; };
		D81D9227222E7F0800FFA585 /* OrderStatusListViewController.xib */ = {isa = PBXFileReference; lastKnownFileType = file.xib; path = OrderStatusListViewController.xib; sourceTree = "<group>"; };
		D81F2D34225F0CF70084BF9C /* EmptyListMessageWithActionView.xib */ = {isa = PBXFileReference; lastKnownFileType = file.xib; path = EmptyListMessageWithActionView.xib; sourceTree = "<group>"; };
		D81F2D36225F0D160084BF9C /* EmptyListMessageWithActionView.swift */ = {isa = PBXFileReference; lastKnownFileType = sourcecode.swift; path = EmptyListMessageWithActionView.swift; sourceTree = "<group>"; };
		D82DFB49225F22D400EFE2CB /* UISearchBar+Appearance.swift */ = {isa = PBXFileReference; lastKnownFileType = sourcecode.swift; path = "UISearchBar+Appearance.swift"; sourceTree = "<group>"; };
		D82DFB4B225F303200EFE2CB /* EmptyListMessageWithActionTests.swift */ = {isa = PBXFileReference; lastKnownFileType = sourcecode.swift; name = EmptyListMessageWithActionTests.swift; path = WooCommerceTests/ViewRelated/EmptyListMessageWithActionTests.swift; sourceTree = SOURCE_ROOT; };
		D831E2DB230E0558000037D0 /* Authentication.swift */ = {isa = PBXFileReference; lastKnownFileType = sourcecode.swift; path = Authentication.swift; sourceTree = "<group>"; };
		D831E2DF230E0BA7000037D0 /* Logs.swift */ = {isa = PBXFileReference; lastKnownFileType = sourcecode.swift; path = Logs.swift; sourceTree = "<group>"; };
		D83A6A772379097A00419D48 /* MurielColorTests.swift */ = {isa = PBXFileReference; lastKnownFileType = sourcecode.swift; name = MurielColorTests.swift; path = WooCommerceTests/ViewRelated/MurielColorTests.swift; sourceTree = SOURCE_ROOT; };
		D83A6A7923792B2400419D48 /* UIColor+Muriel-Tests.swift */ = {isa = PBXFileReference; lastKnownFileType = sourcecode.swift; name = "UIColor+Muriel-Tests.swift"; path = "WooCommerceTests/ViewRelated/UIColor+Muriel-Tests.swift"; sourceTree = SOURCE_ROOT; };
		D83C129D22250BEF004CA04C /* OrderTrackingTableViewCell.xib */ = {isa = PBXFileReference; fileEncoding = 4; lastKnownFileType = file.xib; path = OrderTrackingTableViewCell.xib; sourceTree = "<group>"; };
		D83C129E22250BEF004CA04C /* OrderTrackingTableViewCell.swift */ = {isa = PBXFileReference; fileEncoding = 4; lastKnownFileType = sourcecode.swift; path = OrderTrackingTableViewCell.swift; sourceTree = "<group>"; };
		D83F592E225B269C00626E75 /* DatePickerTableViewCell.swift */ = {isa = PBXFileReference; lastKnownFileType = sourcecode.swift; path = DatePickerTableViewCell.swift; sourceTree = "<group>"; };
		D83F592F225B269C00626E75 /* DatePickerTableViewCell.xib */ = {isa = PBXFileReference; lastKnownFileType = file.xib; path = DatePickerTableViewCell.xib; sourceTree = "<group>"; };
		D83F5932225B2EB800626E75 /* ManualTrackingViewController.swift */ = {isa = PBXFileReference; fileEncoding = 4; lastKnownFileType = sourcecode.swift; path = ManualTrackingViewController.swift; sourceTree = "<group>"; };
		D83F5934225B3CDD00626E75 /* DatePickerTableViewCellTests.swift */ = {isa = PBXFileReference; lastKnownFileType = sourcecode.swift; name = DatePickerTableViewCellTests.swift; path = WooCommerceTests/ViewRelated/DatePickerTableViewCellTests.swift; sourceTree = SOURCE_ROOT; };
		D83F5936225B402E00626E75 /* EditableValueOneTableViewCellTests.swift */ = {isa = PBXFileReference; lastKnownFileType = sourcecode.swift; name = EditableValueOneTableViewCellTests.swift; path = WooCommerceTests/ViewRelated/EditableValueOneTableViewCellTests.swift; sourceTree = SOURCE_ROOT; };
		D83F5938225B424B00626E75 /* AddManualTrackingViewModelTests.swift */ = {isa = PBXFileReference; lastKnownFileType = sourcecode.swift; name = AddManualTrackingViewModelTests.swift; path = WooCommerceTests/Model/AddManualTrackingViewModelTests.swift; sourceTree = SOURCE_ROOT; };
		D83F593C225B4B5000626E75 /* ManualTrackingViewControllerTests.swift */ = {isa = PBXFileReference; lastKnownFileType = sourcecode.swift; name = ManualTrackingViewControllerTests.swift; path = WooCommerceTests/ViewRelated/ManualTrackingViewControllerTests.swift; sourceTree = SOURCE_ROOT; };
		D843D5C622434A08001BFA55 /* ManualTrackingViewController.xib */ = {isa = PBXFileReference; lastKnownFileType = file.xib; path = ManualTrackingViewController.xib; sourceTree = "<group>"; };
		D843D5C922437E59001BFA55 /* TitleAndEditableValueTableViewCell.swift */ = {isa = PBXFileReference; lastKnownFileType = sourcecode.swift; path = TitleAndEditableValueTableViewCell.swift; sourceTree = "<group>"; };
		D843D5CA22437E59001BFA55 /* TitleAndEditableValueTableViewCell.xib */ = {isa = PBXFileReference; lastKnownFileType = file.xib; path = TitleAndEditableValueTableViewCell.xib; sourceTree = "<group>"; };
		D843D5D122485009001BFA55 /* ShipmentProvidersViewController.swift */ = {isa = PBXFileReference; lastKnownFileType = sourcecode.swift; path = ShipmentProvidersViewController.swift; sourceTree = "<group>"; };
		D843D5D222485009001BFA55 /* ShipmentProvidersViewController.xib */ = {isa = PBXFileReference; lastKnownFileType = file.xib; path = ShipmentProvidersViewController.xib; sourceTree = "<group>"; };
		D843D5D622485B19001BFA55 /* ShippingProvidersViewModel.swift */ = {isa = PBXFileReference; lastKnownFileType = sourcecode.swift; path = ShippingProvidersViewModel.swift; sourceTree = "<group>"; };
		D843D5D82248EE90001BFA55 /* ManualTrackingViewModel.swift */ = {isa = PBXFileReference; lastKnownFileType = sourcecode.swift; path = ManualTrackingViewModel.swift; sourceTree = "<group>"; };
		D85136B8231CED5800DD0539 /* ReviewAge.swift */ = {isa = PBXFileReference; lastKnownFileType = sourcecode.swift; path = ReviewAge.swift; sourceTree = "<group>"; };
		D85136C0231E09C300DD0539 /* ReviewsDataSource.swift */ = {isa = PBXFileReference; lastKnownFileType = sourcecode.swift; path = ReviewsDataSource.swift; sourceTree = "<group>"; };
		D85136C8231E12B600DD0539 /* ReviewViewModelTests.swift */ = {isa = PBXFileReference; lastKnownFileType = sourcecode.swift; name = ReviewViewModelTests.swift; path = WooCommerceTests/Reviews/ReviewViewModelTests.swift; sourceTree = SOURCE_ROOT; };
		D85136CC231E15B700DD0539 /* MockReviews.swift */ = {isa = PBXFileReference; fileEncoding = 4; lastKnownFileType = sourcecode.swift; path = MockReviews.swift; sourceTree = "<group>"; };
		D85136D4231E40B500DD0539 /* ProductReviewTableViewCellTests.swift */ = {isa = PBXFileReference; lastKnownFileType = sourcecode.swift; name = ProductReviewTableViewCellTests.swift; path = WooCommerceTests/ViewRelated/ProductReviewTableViewCellTests.swift; sourceTree = SOURCE_ROOT; };
		D85136DC231E613900DD0539 /* ReviewsViewModelTests.swift */ = {isa = PBXFileReference; lastKnownFileType = sourcecode.swift; name = ReviewsViewModelTests.swift; path = WooCommerceTests/Reviews/ReviewsViewModelTests.swift; sourceTree = SOURCE_ROOT; };
		D85B8331222FABD1002168F3 /* StatusListTableViewCell.swift */ = {isa = PBXFileReference; lastKnownFileType = sourcecode.swift; path = StatusListTableViewCell.swift; sourceTree = "<group>"; };
		D85B8332222FABD1002168F3 /* StatusListTableViewCell.xib */ = {isa = PBXFileReference; lastKnownFileType = file.xib; path = StatusListTableViewCell.xib; sourceTree = "<group>"; };
		D85B8335222FCDA1002168F3 /* StatusListTableViewCellTests.swift */ = {isa = PBXFileReference; lastKnownFileType = sourcecode.swift; name = StatusListTableViewCellTests.swift; path = WooCommerceTests/ViewRelated/StatusListTableViewCellTests.swift; sourceTree = SOURCE_ROOT; };
		D85B833C2230DC9D002168F3 /* StringWooTests.swift */ = {isa = PBXFileReference; fileEncoding = 4; lastKnownFileType = sourcecode.swift; name = StringWooTests.swift; path = WooCommerceTests/Extensions/StringWooTests.swift; sourceTree = SOURCE_ROOT; };
		D85B833E2230F268002168F3 /* SummaryTableViewCellTests.swift */ = {isa = PBXFileReference; lastKnownFileType = sourcecode.swift; name = SummaryTableViewCellTests.swift; path = WooCommerceTests/ViewRelated/SummaryTableViewCellTests.swift; sourceTree = SOURCE_ROOT; };
		D8736B5022EB69E300A14A29 /* OrderDetailsViewModelTests.swift */ = {isa = PBXFileReference; lastKnownFileType = sourcecode.swift; name = OrderDetailsViewModelTests.swift; path = WooCommerceTests/ViewRelated/OrderDetailsViewModelTests.swift; sourceTree = SOURCE_ROOT; };
		D8736B5222EF4F5900A14A29 /* NotificationsBadgeController.swift */ = {isa = PBXFileReference; lastKnownFileType = sourcecode.swift; path = NotificationsBadgeController.swift; sourceTree = "<group>"; };
		D8736B5922F07D7100A14A29 /* MainTabViewModel.swift */ = {isa = PBXFileReference; lastKnownFileType = sourcecode.swift; path = MainTabViewModel.swift; sourceTree = "<group>"; };
		D8736B7422F1FE1600A14A29 /* BadgeLabel.swift */ = {isa = PBXFileReference; lastKnownFileType = sourcecode.swift; path = BadgeLabel.swift; sourceTree = "<group>"; };
		D88CA755237CE515005D2F44 /* UITabBar+Appearance.swift */ = {isa = PBXFileReference; lastKnownFileType = sourcecode.swift; path = "UITabBar+Appearance.swift"; sourceTree = "<group>"; };
		D88CA757237D1C27005D2F44 /* Ghost+Woo.swift */ = {isa = PBXFileReference; lastKnownFileType = sourcecode.swift; path = "Ghost+Woo.swift"; sourceTree = "<group>"; };
		D88D5A3C230B5E85007B6E01 /* ServiceLocatorTests.swift */ = {isa = PBXFileReference; lastKnownFileType = sourcecode.swift; path = ServiceLocatorTests.swift; sourceTree = "<group>"; };
		D8915DBE23729CFB00F63762 /* ColorPalette.xcassets */ = {isa = PBXFileReference; lastKnownFileType = folder.assetcatalog; path = ColorPalette.xcassets; sourceTree = "<group>"; };
		D8915DC02372C8AC00F63762 /* ColorStudio.swift */ = {isa = PBXFileReference; lastKnownFileType = sourcecode.swift; path = ColorStudio.swift; sourceTree = "<group>"; };
		D8915DC22372C9EF00F63762 /* UIColor+ColorStudio.swift */ = {isa = PBXFileReference; lastKnownFileType = sourcecode.swift; path = "UIColor+ColorStudio.swift"; sourceTree = "<group>"; };
		D89E0C30226EFB0900DF9DE6 /* EditableOrderTrackingTableViewCellTests.swift */ = {isa = PBXFileReference; lastKnownFileType = sourcecode.swift; name = EditableOrderTrackingTableViewCellTests.swift; path = WooCommerceTests/ViewRelated/EditableOrderTrackingTableViewCellTests.swift; sourceTree = SOURCE_ROOT; };
		D8A8C4F22268288F001C72BF /* AddManualCustomTrackingViewModelTests.swift */ = {isa = PBXFileReference; lastKnownFileType = sourcecode.swift; name = AddManualCustomTrackingViewModelTests.swift; path = WooCommerceTests/Model/AddManualCustomTrackingViewModelTests.swift; sourceTree = SOURCE_ROOT; };
		D8AB131D225DC25F002BB5D1 /* MockOrders.swift */ = {isa = PBXFileReference; lastKnownFileType = sourcecode.swift; path = MockOrders.swift; sourceTree = "<group>"; };
		D8C11A4D22DD235F00D4A88D /* OrderDetailsResultsControllers.swift */ = {isa = PBXFileReference; lastKnownFileType = sourcecode.swift; path = OrderDetailsResultsControllers.swift; sourceTree = "<group>"; };
		D8C11A5D22E2440400D4A88D /* OrderPaymentDetailsViewModel.swift */ = {isa = PBXFileReference; lastKnownFileType = sourcecode.swift; path = OrderPaymentDetailsViewModel.swift; sourceTree = "<group>"; };
		D8C11A5F22E2479800D4A88D /* OrderPaymentDetailsViewModelTests.swift */ = {isa = PBXFileReference; lastKnownFileType = sourcecode.swift; name = OrderPaymentDetailsViewModelTests.swift; path = WooCommerceTests/ViewRelated/OrderPaymentDetailsViewModelTests.swift; sourceTree = SOURCE_ROOT; };
		D8C11A6122E24C4A00D4A88D /* LedgerTableViewCellTests.swift */ = {isa = PBXFileReference; lastKnownFileType = sourcecode.swift; name = LedgerTableViewCellTests.swift; path = WooCommerceTests/ViewRelated/LedgerTableViewCellTests.swift; sourceTree = SOURCE_ROOT; };
		D8C251D1230CA90200F49782 /* StoresManager.swift */ = {isa = PBXFileReference; fileEncoding = 4; lastKnownFileType = sourcecode.swift; path = StoresManager.swift; sourceTree = "<group>"; };
		D8C251D8230D256F00F49782 /* NoticePresenter.swift */ = {isa = PBXFileReference; lastKnownFileType = sourcecode.swift; path = NoticePresenter.swift; sourceTree = "<group>"; };
		D8C251DA230D288A00F49782 /* PushNotesManager.swift */ = {isa = PBXFileReference; lastKnownFileType = sourcecode.swift; path = PushNotesManager.swift; sourceTree = "<group>"; };
		D8C2A28723190B2300F503E9 /* StorageProductReview+Woo.swift */ = {isa = PBXFileReference; lastKnownFileType = sourcecode.swift; path = "StorageProductReview+Woo.swift"; sourceTree = "<group>"; };
		D8C2A28A231931D100F503E9 /* ReviewViewModel.swift */ = {isa = PBXFileReference; lastKnownFileType = sourcecode.swift; path = ReviewViewModel.swift; sourceTree = "<group>"; };
		D8C2A28E231BD00500F503E9 /* ReviewsViewModel.swift */ = {isa = PBXFileReference; lastKnownFileType = sourcecode.swift; path = ReviewsViewModel.swift; sourceTree = "<group>"; };
		D8C2A290231BD0FD00F503E9 /* DefaultReviewsDataSource.swift */ = {isa = PBXFileReference; lastKnownFileType = sourcecode.swift; path = DefaultReviewsDataSource.swift; sourceTree = "<group>"; };
		D8C62470227AE0030011A7D6 /* SiteCountry.swift */ = {isa = PBXFileReference; lastKnownFileType = sourcecode.swift; path = SiteCountry.swift; sourceTree = "<group>"; };
		D8CD710E237A49DB007148B9 /* UIColor+SemanticColors.swift */ = {isa = PBXFileReference; lastKnownFileType = sourcecode.swift; path = "UIColor+SemanticColors.swift"; sourceTree = "<group>"; };
		D8D15F82230A17A000D48B3F /* ServiceLocator.swift */ = {isa = PBXFileReference; lastKnownFileType = sourcecode.swift; path = ServiceLocator.swift; sourceTree = "<group>"; };
		D8D15F84230A18AB00D48B3F /* Analytics.swift */ = {isa = PBXFileReference; lastKnownFileType = sourcecode.swift; path = Analytics.swift; sourceTree = "<group>"; };
		D8F82AC422AF903700B67E4B /* IconsTests.swift */ = {isa = PBXFileReference; lastKnownFileType = sourcecode.swift; name = IconsTests.swift; path = WooCommerceTests/Extensions/IconsTests.swift; sourceTree = SOURCE_ROOT; };
		D8FBFF1622D4CC2F006E3336 /* docs */ = {isa = PBXFileReference; lastKnownFileType = folder; name = docs; path = ../docs; sourceTree = "<group>"; };
		F93E8E5124087FDA0057FF21 /* BetaFeaturesScreen.swift */ = {isa = PBXFileReference; fileEncoding = 4; lastKnownFileType = sourcecode.swift; path = BetaFeaturesScreen.swift; sourceTree = "<group>"; };
		F93E8E5224087FDA0057FF21 /* SettingsScreen.swift */ = {isa = PBXFileReference; fileEncoding = 4; lastKnownFileType = sourcecode.swift; path = SettingsScreen.swift; sourceTree = "<group>"; };
		F93E8E5724087FE10057FF21 /* ProductsScreen.swift */ = {isa = PBXFileReference; fileEncoding = 4; lastKnownFileType = sourcecode.swift; path = ProductsScreen.swift; sourceTree = "<group>"; };
		F93E8E5824087FE10057FF21 /* SingleProductScreen.swift */ = {isa = PBXFileReference; fileEncoding = 4; lastKnownFileType = sourcecode.swift; path = SingleProductScreen.swift; sourceTree = "<group>"; };
		F997170223DBB97500592D8E /* WooCommerceScreenshots.xctest */ = {isa = PBXFileReference; explicitFileType = wrapper.cfbundle; includeInIndex = 0; path = WooCommerceScreenshots.xctest; sourceTree = BUILT_PRODUCTS_DIR; };
		F997170423DBB97500592D8E /* WooCommerceScreenshots.swift */ = {isa = PBXFileReference; lastKnownFileType = sourcecode.swift; path = WooCommerceScreenshots.swift; sourceTree = "<group>"; };
		F997170623DBB97500592D8E /* Info.plist */ = {isa = PBXFileReference; lastKnownFileType = text.plist.xml; path = Info.plist; sourceTree = "<group>"; };
		F997171923DBCD6000592D8E /* LoginUsernamePasswordScreen.swift */ = {isa = PBXFileReference; fileEncoding = 4; lastKnownFileType = sourcecode.swift; path = LoginUsernamePasswordScreen.swift; sourceTree = "<group>"; };
		F997171A23DBCD6000592D8E /* LoginPasswordScreen.swift */ = {isa = PBXFileReference; fileEncoding = 4; lastKnownFileType = sourcecode.swift; path = LoginPasswordScreen.swift; sourceTree = "<group>"; };
		F997171B23DBCD6000592D8E /* LoginEmailScreen.swift */ = {isa = PBXFileReference; fileEncoding = 4; lastKnownFileType = sourcecode.swift; path = LoginEmailScreen.swift; sourceTree = "<group>"; };
		F997171C23DBCD6000592D8E /* LoginEpilogueScreen.swift */ = {isa = PBXFileReference; fileEncoding = 4; lastKnownFileType = sourcecode.swift; path = LoginEpilogueScreen.swift; sourceTree = "<group>"; };
		F997171D23DBCD6000592D8E /* LinkOrPasswordScreen.swift */ = {isa = PBXFileReference; fileEncoding = 4; lastKnownFileType = sourcecode.swift; path = LinkOrPasswordScreen.swift; sourceTree = "<group>"; };
		F997171F23DBCD6100592D8E /* LoginCheckMagicLinkScreen.swift */ = {isa = PBXFileReference; fileEncoding = 4; lastKnownFileType = sourcecode.swift; path = LoginCheckMagicLinkScreen.swift; sourceTree = "<group>"; };
		F997172023DBCD6100592D8E /* WelcomeScreen.swift */ = {isa = PBXFileReference; fileEncoding = 4; lastKnownFileType = sourcecode.swift; path = WelcomeScreen.swift; sourceTree = "<group>"; };
		F997172123DBCD6100592D8E /* LoginSiteAddressScreen.swift */ = {isa = PBXFileReference; fileEncoding = 4; lastKnownFileType = sourcecode.swift; path = LoginSiteAddressScreen.swift; sourceTree = "<group>"; };
		F997172B23DBCD8E00592D8E /* BaseScreen.swift */ = {isa = PBXFileReference; fileEncoding = 4; lastKnownFileType = sourcecode.swift; path = BaseScreen.swift; sourceTree = "<group>"; };
		F997172D23DBCDE900592D8E /* MyStoreScreen.swift */ = {isa = PBXFileReference; fileEncoding = 4; lastKnownFileType = sourcecode.swift; path = MyStoreScreen.swift; sourceTree = "<group>"; };
		F997172F23DBCEB200592D8E /* TabNavComponent.swift */ = {isa = PBXFileReference; fileEncoding = 4; lastKnownFileType = sourcecode.swift; path = TabNavComponent.swift; sourceTree = "<group>"; };
		F997173223DBCF2800592D8E /* XCTest+Extensions.swift */ = {isa = PBXFileReference; fileEncoding = 4; lastKnownFileType = sourcecode.swift; path = "XCTest+Extensions.swift"; sourceTree = "<group>"; };
		F997173423DBEB1900592D8E /* OrdersScreen.swift */ = {isa = PBXFileReference; lastKnownFileType = sourcecode.swift; path = OrdersScreen.swift; sourceTree = "<group>"; };
		F997173623DBF02400592D8E /* SingleOrderScreen.swift */ = {isa = PBXFileReference; lastKnownFileType = sourcecode.swift; path = SingleOrderScreen.swift; sourceTree = "<group>"; };
		F997173C23DBFBBF00592D8E /* OrderSearchScreen.swift */ = {isa = PBXFileReference; lastKnownFileType = sourcecode.swift; path = OrderSearchScreen.swift; sourceTree = "<group>"; };
		F997173E23DBFFEF00592D8E /* ReviewsScreen.swift */ = {isa = PBXFileReference; lastKnownFileType = sourcecode.swift; path = ReviewsScreen.swift; sourceTree = "<group>"; };
		F997174123DC006F00592D8E /* SingleReviewScreen.swift */ = {isa = PBXFileReference; lastKnownFileType = sourcecode.swift; path = SingleReviewScreen.swift; sourceTree = "<group>"; };
		F997174323DC065900592D8E /* XLPagerStrip+AccessibilityIdentifier.swift */ = {isa = PBXFileReference; lastKnownFileType = sourcecode.swift; path = "XLPagerStrip+AccessibilityIdentifier.swift"; sourceTree = "<group>"; };
		F997174623DC070C00592D8E /* XLPagerStrip+AccessibilityIdentifierTests.swift */ = {isa = PBXFileReference; lastKnownFileType = sourcecode.swift; path = "XLPagerStrip+AccessibilityIdentifierTests.swift"; sourceTree = "<group>"; };
		F997174823DC0A7800592D8E /* PeriodStatsTable.swift */ = {isa = PBXFileReference; lastKnownFileType = sourcecode.swift; path = PeriodStatsTable.swift; sourceTree = "<group>"; };
		F997174A23DC10B300592D8E /* SnapshotHelper.swift */ = {isa = PBXFileReference; fileEncoding = 4; lastKnownFileType = sourcecode.swift; path = SnapshotHelper.swift; sourceTree = "<group>"; };
/* End PBXFileReference section */

/* Begin PBXFrameworksBuildPhase section */
		B56DB3C32049BFAA00D4AA8E /* Frameworks */ = {
			isa = PBXFrameworksBuildPhase;
			buildActionMask = 2147483647;
			files = (
				B5C3B5E720D189ED0072CB9D /* Yosemite.framework in Frameworks */,
				B5C3B5E520D189EA0072CB9D /* Storage.framework in Frameworks */,
				B5C3B5E320D189E60072CB9D /* Networking.framework in Frameworks */,
				86DBBB0BDEA3488E2BEBB314 /* Pods_WooCommerce.framework in Frameworks */,
			);
			runOnlyForDeploymentPostprocessing = 0;
		};
		B56DB3DA2049BFAA00D4AA8E /* Frameworks */ = {
			isa = PBXFrameworksBuildPhase;
			buildActionMask = 2147483647;
			files = (
				B873E8F8E103966D2182EE67 /* Pods_WooCommerceTests.framework in Frameworks */,
			);
			runOnlyForDeploymentPostprocessing = 0;
		};
		CCDC49C723FFFFF4003166BA /* Frameworks */ = {
			isa = PBXFrameworksBuildPhase;
			buildActionMask = 2147483647;
			files = (
			);
			runOnlyForDeploymentPostprocessing = 0;
		};
		F99716FF23DBB97500592D8E /* Frameworks */ = {
			isa = PBXFrameworksBuildPhase;
			buildActionMask = 2147483647;
			files = (
			);
			runOnlyForDeploymentPostprocessing = 0;
		};
/* End PBXFrameworksBuildPhase section */

/* Begin PBXGroup section */
		0202B6932387ACE000F3EBE0 /* TabBar */ = {
			isa = PBXGroup;
			children = (
				0202B6912387AB0C00F3EBE0 /* WooTab+Tag.swift */,
				0202B6942387AD1B00F3EBE0 /* UITabBar+Order.swift */,
			);
			path = TabBar;
			sourceTree = "<group>";
		};
		020B2F9223BDDBC300BD79AD /* Error Handling */ = {
			isa = PBXGroup;
			children = (
				020B2F9323BDDBDC00BD79AD /* ProductUpdateError+UI.swift */,
				02F49AD923BF356E00FA0BFA /* TitleAndTextFieldTableViewCell.ViewModel+State.swift */,
			);
			path = "Error Handling";
			sourceTree = "<group>";
		};
		020B2F9723BDF2D000BD79AD /* Edit Product */ = {
			isa = PBXGroup;
			children = (
				020B2F9823BDF2E000BD79AD /* DefaultProductFormTableViewModelTests.swift */,
				02A275C723FEA102005C560F /* DefaultProductFormTableViewModel+EditProductsM2Tests.swift */,
				263EB408242C58EA00F3A15F /* DefaultProductFormTableViewModel+EditProductsM3Tests.swift */,
				02153210242376B5003F2BBD /* ProductPriceSettingsViewModelTests.swift */,
				2611EE57243A46C500A74490 /* Categories */,
				453770CF2431FEC400AC718D /* Settings */,
			);
			path = "Edit Product";
			sourceTree = "<group>";
		};
		020DD48B2322A5F9005822B1 /* View Models */ = {
			isa = PBXGroup;
			children = (
				020DD48C2322A617005822B1 /* ProductsTabProductViewModel.swift */,
			);
			path = "View Models";
			sourceTree = "<group>";
		};
		021627232379637E000208D2 /* Edit Product */ = {
			isa = PBXGroup;
			children = (
				020B2F9223BDDBC300BD79AD /* Error Handling */,
				02F4F50C237AFBB700E13A9C /* Cells */,
				021E2A1223A9FBF200B1DE07 /* Inventory Settings */,
				02E262CA238D0D0500B79588 /* List Selector Data Source */,
				0262DA5523A23AA40029AF30 /* Shipping Settings */,
				45B9C63B23A8E4DB007FC4C5 /* Edit Price */,
				265BCA032430E5EA004E53EE /* EditCategories */,
				02162724237963AF000208D2 /* ProductFormViewController.swift */,
				02162725237963AF000208D2 /* ProductFormViewController.xib */,
				02162728237965E8000208D2 /* ProductFormTableViewModel.swift */,
				0216272A2379662C000208D2 /* DefaultProductFormTableViewModel.swift */,
				02F4F50A237AEB8A00E13A9C /* ProductFormTableViewDataSource.swift */,
				025B1747237A92D800C780B4 /* ProductFormSection+ReusableTableRow.swift */,
				025B1749237AA49D00C780B4 /* Product+ProductForm.swift */,
				4580BA7123F192A300B5F764 /* Product Settings */,
			);
			path = "Edit Product";
			sourceTree = "<group>";
		};
		021E2A1223A9FBF200B1DE07 /* Inventory Settings */ = {
			isa = PBXGroup;
			children = (
				021E2A1523A9FE5A00B1DE07 /* ProductInventorySettingsViewController.swift */,
				021E2A1623A9FE5A00B1DE07 /* ProductInventorySettingsViewController.xib */,
				021E2A1923AA07F800B1DE07 /* Product+InventorySettingsViewModels.swift */,
				020BE74723B05CF2007FE54C /* ProductInventoryEditableData.swift */,
			);
			path = "Inventory Settings";
			sourceTree = "<group>";
		};
		0227958E237A5D5200787C63 /* Editor */ = {
			isa = PBXGroup;
			children = (
				02279591237A60D500787C63 /* FormatBar */,
			);
			path = Editor;
			sourceTree = "<group>";
		};
		02279591237A60D500787C63 /* FormatBar */ = {
			isa = PBXGroup;
			children = (
				02279592237A60E600787C63 /* Command */,
			);
			path = FormatBar;
			sourceTree = "<group>";
		};
		02279592237A60E600787C63 /* Command */ = {
			isa = PBXGroup;
			children = (
				0227958F237A5DC900787C63 /* AztecUnorderedListFormatBarCommandTests.swift */,
				02279593237A60FD00787C63 /* AztecHeaderFormatBarCommandTests.swift */,
				020BE76623B49FE9007FE54C /* AztecBoldFormatBarCommandTests.swift */,
				020BE76823B4A268007FE54C /* AztecItalicFormatBarCommandTests.swift */,
				020BE76A23B4A380007FE54C /* AztecUnderlineFormatBarCommandTests.swift */,
				020BE76C23B4A404007FE54C /* AztecStrikethroughFormatBarCommandTests.swift */,
				020BE76E23B4A468007FE54C /* AztecBlockquoteFormatBarCommandTests.swift */,
				020BE77023B4A4C6007FE54C /* AztecHorizontalRulerFormatBarCommandTests.swift */,
				020BE77223B4A567007FE54C /* AztecInsertMoreFormatBarCommandTests.swift */,
				020BE77423B4A7EC007FE54C /* AztecSourceCodeFormatBarCommandTests.swift */,
				020BE77623B4A9D9007FE54C /* AztecLinkFormatBarCommandTests.swift */,
			);
			path = Command;
			sourceTree = "<group>";
		};
		022BF7FA23B9D681000A1DFB /* Progress */ = {
			isa = PBXGroup;
			children = (
				022BF7FB23B9D708000A1DFB /* InProgressViewController.swift */,
				022BF7FC23B9D708000A1DFB /* InProgressViewController.xib */,
			);
			path = Progress;
			sourceTree = "<group>";
		};
		023053602374FEF000487A64 /* Implementation */ = {
			isa = PBXGroup;
			children = (
				02279584237A50C900787C63 /* AztecHeaderFormatBarCommand.swift */,
				02279583237A50C900787C63 /* AztecUnorderedListFormatBarCommand.swift */,
				024DF30D23742A70006658FE /* AztecBoldFormatBarCommand.swift */,
				024DF31123742B18006658FE /* AztecItalicFormatBarCommand.swift */,
				024DF31323742B7A006658FE /* AztecUnderlineFormatBarCommand.swift */,
				024DF31523742BB6006658FE /* AztecStrikethroughFormatBarCommand.swift */,
				023053482374528A00487A64 /* AztecBlockquoteFormatBarCommand.swift */,
				0230534F237454C700487A64 /* AztecHorizontalRulerFormatBarCommand.swift */,
				02305350237454C700487A64 /* AztecInsertMoreFormatBarCommand.swift */,
				0230535A2374FB6800487A64 /* AztecSourceCodeFormatBarCommand.swift */,
				02482A8D237BEAE9007E73ED /* AztecLinkFormatBarCommand.swift */,
			);
			path = Implementation;
			sourceTree = "<group>";
		};
		02404EE52315272C00FF1170 /* Top Banner */ = {
			isa = PBXGroup;
			children = (
				020F41E423163C0100776C4D /* TopBannerView.swift */,
				020F41E323163C0100776C4D /* TopBannerViewModel.swift */,
				020F41E723176F8E00776C4D /* TopBannerPresenter.swift */,
			);
			path = "Top Banner";
			sourceTree = "<group>";
		};
		02482A86237BDEA9007E73ED /* LinkSettings */ = {
			isa = PBXGroup;
			children = (
				02482A89237BE8C7007E73ED /* LinkSettingsViewController.swift */,
				02482A8A237BE8C7007E73ED /* LinkSettingsViewController.xib */,
			);
			path = LinkSettings;
			sourceTree = "<group>";
		};
		024A543222BA6DD500F4F38E /* Developer */ = {
			isa = PBXGroup;
			children = (
				024A543322BA6F8F00F4F38E /* DeveloperEmailChecker.swift */,
			);
			path = Developer;
			sourceTree = "<group>";
		};
		024DF30C237429CF006658FE /* FormatBar */ = {
			isa = PBXGroup;
			children = (
				02482A86237BDEA9007E73ED /* LinkSettings */,
				024DF31723742BFB006658FE /* Command */,
				024DF31823742C3F006658FE /* AztecFormatBarFactory.swift */,
				024DF31A23742E1C006658FE /* FormatBarItemViewProperties.swift */,
				024DF31D23743045006658FE /* Header+AztecFormatting.swift */,
				024DF31C23743045006658FE /* TextList+AztecFormatting.swift */,
				0216271D2375044D000208D2 /* AztecFormatBar+Update.swift */,
				0227958C237A51F300787C63 /* OptionsTableViewController+Styles.swift */,
			);
			path = FormatBar;
			sourceTree = "<group>";
		};
		024DF31723742BFB006658FE /* Command */ = {
			isa = PBXGroup;
			children = (
				024DF32023744798006658FE /* AztecFormatBarCommandCoordinator.swift */,
				024DF30A23742297006658FE /* AztecFormatBarCommand.swift */,
				023053602374FEF000487A64 /* Implementation */,
			);
			path = Command;
			sourceTree = "<group>";
		};
		025FDD3023717D1A00824006 /* Editor */ = {
			isa = PBXGroup;
			children = (
				024DF30C237429CF006658FE /* FormatBar */,
				025FDD3123717D2900824006 /* EditorFactory.swift */,
				025FDD3323717D4900824006 /* AztecEditorViewController.swift */,
				0269576F237281A9001BA0BF /* AztecTextViewAttachmentHandler.swift */,
				024DF3062372C18D006658FE /* AztecUIConfigurator.swift */,
				024DF3082372CA00006658FE /* EditorViewProperties.swift */,
			);
			path = Editor;
			sourceTree = "<group>";
		};
		0262DA5523A23AA40029AF30 /* Shipping Settings */ = {
			isa = PBXGroup;
			children = (
				0262DA5623A23AC80029AF30 /* ProductShippingSettingsViewController.swift */,
				0262DA5723A23AC80029AF30 /* ProductShippingSettingsViewController.xib */,
				0262DA5A23A244830029AF30 /* Product+ShippingSettingsViewModels.swift */,
			);
			path = "Shipping Settings";
			sourceTree = "<group>";
		};
		0269177E23260090002AFC20 /* Products */ = {
			isa = PBXGroup;
			children = (
				027B8BBB23FE0DCD0040944E /* Media */,
				020B2F9723BDF2D000BD79AD /* Edit Product */,
				45FBDF29238BF87800127F77 /* Collection View Cells */,
				0269177F232600A6002AFC20 /* ProductsTabProductViewModelTests.swift */,
				02691781232605B9002AFC20 /* PaginatedListViewControllerStateCoordinatorTests.swift */,
				022A45ED237BADA6001417F0 /* Product+ProductFormTests.swift */,
			);
			path = Products;
			sourceTree = "<group>";
		};
		02695768237262DE001BA0BF /* Keyboard */ = {
			isa = PBXGroup;
			children = (
				0269576923726304001BA0BF /* KeyboardFrameObserver.swift */,
				024DF3042372ADCD006658FE /* KeyboardScrollable.swift */,
				6856D3846BBF078CB5D955B9 /* KeyboardFrameAdjustmentProvider.swift */,
				6856D02484A69911F2B91714 /* KeyboardStateProvider.swift */,
			);
			path = Keyboard;
			sourceTree = "<group>";
		};
		0269576B237263F3001BA0BF /* Keyboard */ = {
			isa = PBXGroup;
			children = (
				0269576C23726401001BA0BF /* KeyboardFrameObserverTests.swift */,
				6856DCE1638958DA296D690F /* KeyboardStateProviderTests.swift */,
			);
			path = Keyboard;
			sourceTree = "<group>";
		};
		026CF637237E9AA5009563D4 /* Variations */ = {
			isa = PBXGroup;
			children = (
				026CF638237E9ABE009563D4 /* ProductVariationsViewController.swift */,
				026CF639237E9ABE009563D4 /* ProductVariationsViewController.xib */,
				0202B68C23876BC100F3EBE0 /* ProductsTabProductViewModel+ProductVariation.swift */,
			);
			path = Variations;
			sourceTree = "<group>";
		};
		027B8BBB23FE0DCD0040944E /* Media */ = {
			isa = PBXGroup;
			children = (
				027B8BBC23FE0DE10040944E /* ProductImageActionHandlerTests.swift */,
				02A275BD23FE57DC005C560F /* ProductUIImageLoaderTests.swift */,
				021AEF9B2407B07300029D28 /* ProductImageStatus+HelpersTests.swift */,
			);
			path = Media;
			sourceTree = "<group>";
		};
		02817B37242B34260050AD8B /* Toolbar */ = {
			isa = PBXGroup;
			children = (
				02817B38242B34560050AD8B /* ToolbarView.swift */,
			);
			path = Toolbar;
			sourceTree = "<group>";
		};
		028296E9237D289900E84012 /* Text View Screen */ = {
			isa = PBXGroup;
			children = (
				028296EA237D28B600E84012 /* TextViewViewController.swift */,
				028296EB237D28B600E84012 /* TextViewViewController.xib */,
			);
			path = "Text View Screen";
			sourceTree = "<group>";
		};
		0282DD92233C9397006A5FDB /* Search */ = {
			isa = PBXGroup;
			children = (
				029B0F58234197C90010C1F3 /* Order */,
				029B0F59234197D30010C1F3 /* Product */,
				B5F355EE21CD500200A7077A /* SearchViewController.swift */,
				B5F355F021CD504400A7077A /* SearchViewController.xib */,
				0282DD93233C9465006A5FDB /* SearchUICommand.swift */,
				0282DD95233C960C006A5FDB /* SearchResultCell.swift */,
			);
			path = Search;
			sourceTree = "<group>";
		};
		0286B27523C704FC003D784B /* Media */ = {
			isa = PBXGroup;
			children = (
				02DD81F6242CAA3F0060E50B /* Media+WPMediaAsset.swift */,
				02DD81F5242CAA3F0060E50B /* WordPressMediaLibraryImagePickerViewController.swift */,
				02DD81F8242CAA400060E50B /* WordPressMediaLibraryImagePickerViewController.xib */,
				02DD81F7242CAA3F0060E50B /* WordPressMediaLibraryPickerDataSource.swift */,
				02CA63D623D1ADD100BBF148 /* CameraCaptureCoordinator.swift */,
				02CA63D823D1ADD100BBF148 /* DeviceMediaLibraryPicker.swift */,
				02CA63D923D1ADD100BBF148 /* MediaPickingContext.swift */,
				02CA63D723D1ADD100BBF148 /* MediaPickingCoordinator.swift */,
				0286B27723C7051F003D784B /* ProductImagesCollectionViewController.swift */,
				0286B27623C7051F003D784B /* ProductImagesCollectionViewController.xib */,
				0286B27923C7051F003D784B /* ProductImagesViewController.swift */,
				0286B27823C7051F003D784B /* ProductImagesViewController.xib */,
				02357B2823CDB3E300147C2B /* ProductImageViewController.swift */,
				02357B2923CDB3E300147C2B /* ProductImageViewController.xib */,
				02E8B17B23E2C78A00A43403 /* ProductImageStatus.swift */,
				02E8B17D23E2C8D900A43403 /* ProductImageActionHandler.swift */,
				024EFA6823FCC10B00F36918 /* Product+Media.swift */,
				027B8BB723FE0CB30040944E /* DefaultProductUIImageLoader.swift */,
				02A275B923FE50AA005C560F /* ProductUIImageLoader.swift */,
				0218B4EB242E06F00083A847 /* MediaType+WPMediaType.swift */,
				02521E10243DC3C400DC7810 /* CancellableMedia.swift */,
			);
			path = Media;
			sourceTree = "<group>";
		};
		028BAC4322F3AE3B008BB4AF /* Stats v4 */ = {
			isa = PBXGroup;
			children = (
				028BAC3C22F2DECE008BB4AF /* StoreStatsAndTopPerformersViewController.swift */,
				028BAC3F22F2EFA5008BB4AF /* StoreStatsAndTopPerformersPeriodViewController.swift */,
				028BAC4122F30B05008BB4AF /* StoreStatsV4PeriodViewController.swift */,
				028BAC4422F3AE5C008BB4AF /* StoreStatsV4PeriodViewController.xib */,
				028BAC4622F3B550008BB4AF /* StatsTimeRangeV4+UI.swift */,
				0285BF6F22FBD91C003A2525 /* TopPerformersSectionHeaderView.swift */,
				02E4FD79230688BA0049610C /* OrderStatsV4Interval+Chart.swift */,
				02E4FD7B2306A04C0049610C /* StatsTimeRangeBarView.swift */,
				02E4FD7D2306A8180049610C /* StatsTimeRangeBarViewModel.swift */,
				0240B3AB230A910C000A866C /* StoreStatsV4ChartAxisHelper.swift */,
			);
			path = "Stats v4";
			sourceTree = "<group>";
		};
		0290E27C238E5B4A00B5C466 /* ListSelector */ = {
			isa = PBXGroup;
			children = (
				0290E27D238E5B5C00B5C466 /* ProductStockStatusListSelectorDataSourceTests.swift */,
				02ADC7CD23978EAA008D4BED /* PaginatedProductShippingClassListSelectorDataSourceTests.swift */,
				021E2A1F23AA274700B1DE07 /* ProductBackordersSettingListSelectorDataSourceTests.swift */,
				453904F223BB88B5007C4956 /* ProductTaxStatusListSelectorDataSourceTests.swift */,
				453904F423BB8BD5007C4956 /* ProductTaxClassListSelectorDataSourceTests.swift */,
				4524CDA0242D045C00B2F20A /* ProductStatusSettingListSelectorDataSourceTests.swift */,
			);
			path = ListSelector;
			sourceTree = "<group>";
		};
		02913E9323A774B000707A0C /* UnitInputFormatter */ = {
			isa = PBXGroup;
			children = (
				02913E9423A774C500707A0C /* UnitInputFormatter.swift */,
				02913E9623A774E600707A0C /* DecimalInputFormatter.swift */,
				45B9C64223A91CB6007FC4C5 /* PriceInputFormatter.swift */,
				021E2A1D23AA24C600B1DE07 /* StringInputFormatter.swift */,
				020B2F8E23BD9F1F00BD79AD /* IntegerInputFormatter.swift */,
				45F5A3C023DF206B007D40E5 /* ShippingInputFormatter.swift */,
			);
			path = UnitInputFormatter;
			sourceTree = "<group>";
		};
		029B0F58234197C90010C1F3 /* Order */ = {
			isa = PBXGroup;
			children = (
				0282DD97233CA093006A5FDB /* OrderSearchUICommand.swift */,
				0282DD99233CA32D006A5FDB /* OrderSearchCellViewModel.swift */,
				5795F22B23E26A8D00F6707C /* OrderSearchStarterViewController.xib */,
				5795F22D23E26A9E00F6707C /* OrderSearchStarterViewController.swift */,
				5795F22F23E26B5300F6707C /* OrderSearchStarterViewModel.swift */,
			);
			path = Order;
			sourceTree = "<group>";
		};
		029B0F59234197D30010C1F3 /* Product */ = {
			isa = PBXGroup;
			children = (
				029B0F56234197B80010C1F3 /* ProductSearchUICommand.swift */,
			);
			path = Product;
			sourceTree = "<group>";
		};
		029D444722F13F5C00DEFA8A /* Factories */ = {
			isa = PBXGroup;
			children = (
				02404ED92314C36200FF1170 /* StatsVersionStateCoordinator.swift */,
				029D444822F13F8A00DEFA8A /* DashboardUIFactory.swift */,
				02404ED72314BF8A00FF1170 /* StatsV3ToV4BannerActionHandler.swift */,
				02404EDB2314CD3600FF1170 /* StatsV4ToV3BannerActionHandler.swift */,
				0274C25323162FB200EF1E40 /* DashboardTopBannerFactory.swift */,
			);
			path = Factories;
			sourceTree = "<group>";
		};
		029D444B22F1417400DEFA8A /* Stats v3 */ = {
			isa = PBXGroup;
			children = (
				029D444D22F141CD00DEFA8A /* DashboardStatsV3ViewController.swift */,
			);
			path = "Stats v3";
			sourceTree = "<group>";
		};
		02C0CD2823B5BAFB00F880B1 /* ImageService */ = {
			isa = PBXGroup;
			children = (
				02C0CD2923B5BB1C00F880B1 /* ImageService.swift */,
				02C0CD2B23B5BC9600F880B1 /* DefaultImageService.swift */,
				021AEF9D2407F55C00029D28 /* PHAssetImageLoader.swift */,
				02EA6BF72435E80600FFF90A /* ImageDownloader.swift */,
				02EA6BF92435E92600FFF90A /* KingfisherImageDownloader+ImageDownloadable.swift */,
			);
			path = ImageService;
			sourceTree = "<group>";
		};
		02D4564A231D059E008CF0A9 /* Beta features */ = {
			isa = PBXGroup;
			children = (
				02D4564B231D05E1008CF0A9 /* BetaFeaturesViewController.swift */,
			);
			path = "Beta features";
			sourceTree = "<group>";
		};
		02E262C3238D04DB00B79588 /* ListSelector */ = {
			isa = PBXGroup;
			children = (
				0290E279238E590500B5C466 /* ListSelectorViewProperties.swift */,
				0290E26D238E3CE400B5C466 /* ListSelectorViewController.swift */,
				0290E26E238E3CE400B5C466 /* ListSelectorViewController.xib */,
				02ADC7CB239762E0008D4BED /* PaginatedListSelectorViewProperties.swift */,
				0290E273238E4F8100B5C466 /* PaginatedListSelectorViewController.swift */,
				0290E274238E4F8100B5C466 /* PaginatedListSelectorViewController.xib */,
			);
			path = ListSelector;
			sourceTree = "<group>";
		};
		02E262CA238D0D0500B79588 /* List Selector Data Source */ = {
			isa = PBXGroup;
			children = (
				02E262C8238D0AD300B79588 /* ProductStockStatusListSelectorDataSource.swift */,
				0219B03623964527007DCD5E /* PaginatedProductShippingClassListSelectorDataSource.swift */,
				021E2A1B23AA0DD100B1DE07 /* ProductBackordersSettingListSelectorDataSource.swift */,
				45D1CF4623BAC89A00945A36 /* ProductTaxStatusListSelectorDataSource.swift */,
				45D1CF4423BAC2A500945A36 /* ProductTaxClassListSelectorDataSource.swift */,
			);
			path = "List Selector Data Source";
			sourceTree = "<group>";
		};
		02E4FD7F2306AA770049610C /* Dashboard */ = {
			isa = PBXGroup;
			children = (
				02E4FD802306AA890049610C /* StatsTimeRangeBarViewModelTests.swift */,
				0257285B230ACC7E00A288C4 /* StoreStatsV4ChartAxisHelperTests.swift */,
				02404EDF2314FE5900FF1170 /* DashboardUIFactoryTests.swift */,
				02404EE1231501E000FF1170 /* StatsVersionStateCoordinatorTests.swift */,
			);
			path = Dashboard;
			sourceTree = "<group>";
		};
		02F4F50C237AFBB700E13A9C /* Cells */ = {
			isa = PBXGroup;
			children = (
				02F4F50D237AFC1E00E13A9C /* ImageAndTitleAndTextTableViewCell.swift */,
				02F4F50E237AFC1E00E13A9C /* ImageAndTitleAndTextTableViewCell.xib */,
			);
			path = Cells;
			sourceTree = "<group>";
		};
		2611EE57243A46C500A74490 /* Categories */ = {
			isa = PBXGroup;
			children = (
				2611EE58243A473300A74490 /* ProductCategoryListViewModelTests.swift */,
				267CFE1824435A5500AF3A13 /* ProductCategoryViewModelBuilderTests.swift */,
			);
			path = Categories;
			sourceTree = "<group>";
		};
		265BCA032430E5EA004E53EE /* EditCategories */ = {
			isa = PBXGroup;
			children = (
				265BCA042430E611004E53EE /* ProductCategoryListViewController.swift */,
				265BCA062430E62E004E53EE /* ProductCategoryListViewController.xib */,
				265BCA082430E6E0004E53EE /* ProductCategoryListViewModel.swift */,
				267CFE1A2443740900AF3A13 /* ProductCategoryCellViewModel.swift */,
				265D909A2446657A00D66F0F /* ProductCategoryViewModelBuilder.swift */,
				265BCA0A2430E719004E53EE /* Cell */,
			);
			path = EditCategories;
			sourceTree = "<group>";
		};
		265BCA0A2430E719004E53EE /* Cell */ = {
			isa = PBXGroup;
			children = (
				265BCA0B2430E741004E53EE /* ProductCategoryTableViewCell.swift */,
				265BCA0D2430E771004E53EE /* ProductCategoryTableViewCell.xib */,
			);
			path = Cell;
			sourceTree = "<group>";
		};
		451A04E82386D04900E368C9 /* Product Images */ = {
			isa = PBXGroup;
			children = (
				451A04E42386CE8700E368C9 /* ProductImagesHeaderTableViewCell.swift */,
				451A04E52386CE8700E368C9 /* ProductImagesHeaderTableViewCell.xib */,
				451A04EB2386D2B300E368C9 /* ProductImagesCollectionViewDataSource.swift */,
				451A04E92386D28300E368C9 /* ProductImagesViewModel.swift */,
				453DBF8F23882814006762A5 /* ProductImagesFlowLayout.swift */,
				451A04ED2386F79600E368C9 /* Collection View Cells */,
			);
			path = "Product Images";
			sourceTree = "<group>";
		};
		451A04ED2386F79600E368C9 /* Collection View Cells */ = {
			isa = PBXGroup;
			children = (
				02E8B17523E2C49000A43403 /* InProgressProductImageCollectionViewCell.swift */,
				02E8B17623E2C49000A43403 /* InProgressProductImageCollectionViewCell.xib */,
				451A04EE2386F7B500E368C9 /* ProductImageCollectionViewCell.swift */,
				451A04EF2386F7B500E368C9 /* ProductImageCollectionViewCell.xib */,
				451A04F22386F7C900E368C9 /* AddProductImageCollectionViewCell.swift */,
				451A04F32386F7C900E368C9 /* AddProductImageCollectionViewCell.xib */,
				45FBDF35238D3C7500127F77 /* ExtendedAddProductImageCollectionViewCell.swift */,
				45FBDF36238D3C7500127F77 /* ExtendedAddProductImageCollectionViewCell.xib */,
			);
			path = "Collection View Cells";
			sourceTree = "<group>";
		};
		4524CD9F242D023300B2F20A /* List Selector Data Source */ = {
			isa = PBXGroup;
			children = (
				4524CD9D242D01FD00B2F20A /* ProductStatusSettingListSelectorDataSource.swift */,
			);
			path = "List Selector Data Source";
			sourceTree = "<group>";
		};
		453770CF2431FEC400AC718D /* Settings */ = {
			isa = PBXGroup;
			children = (
				453770D02431FF4700AC718D /* ProductSettingsViewModelTests.swift */,
			);
			path = Settings;
			sourceTree = "<group>";
		};
		456CB50A2444BF8400992A05 /* Purchase Note */ = {
			isa = PBXGroup;
			children = (
				456CB50B2444BFAC00992A05 /* ProductPurchaseNoteViewController.swift */,
				456CB50C2444BFAC00992A05 /* ProductPurchaseNoteViewController.xib */,
			);
			path = "Purchase Note";
			sourceTree = "<group>";
		};
		457151A8243B6E6200EB2DFA /* Slug */ = {
			isa = PBXGroup;
			children = (
				457151A9243B6E8000EB2DFA /* ProductSlugViewController.swift */,
				457151AA243B6E8000EB2DFA /* ProductSlugViewController.xib */,
			);
			path = Slug;
			sourceTree = "<group>";
		};
		45739F2E2436302600480C95 /* Catalog Visibility */ = {
			isa = PBXGroup;
			children = (
				45CDAFAC2434CFCA00F83C22 /* ProductCatalogVisibilityViewController.swift */,
				45CDAFAD2434CFCA00F83C22 /* ProductCatalogVisibilityViewController.xib */,
			);
			path = "Catalog Visibility";
			sourceTree = "<group>";
		};
		4580BA7123F192A300B5F764 /* Product Settings */ = {
			isa = PBXGroup;
			children = (
				4580BA7223F192D400B5F764 /* ProductSettingsViewController.swift */,
				4580BA7323F192D400B5F764 /* ProductSettingsViewController.xib */,
				4580BA7623F19D4A00B5F764 /* ProductSettingsViewModel.swift */,
				451C77722404534000413F73 /* ProductSettingsSections.swift */,
				451C77702404518600413F73 /* ProductSettingsRows.swift */,
				45739F2E2436302600480C95 /* Catalog Visibility */,
				457151A8243B6E6200EB2DFA /* Slug */,
				456CB50A2444BF8400992A05 /* Purchase Note */,
				4524CD9F242D023300B2F20A /* List Selector Data Source */,
			);
			path = "Product Settings";
			sourceTree = "<group>";
		};
		45B9C63B23A8E4DB007FC4C5 /* Edit Price */ = {
			isa = PBXGroup;
			children = (
				45B9C63C23A8E50D007FC4C5 /* ProductPriceSettingsViewController.swift */,
				45B9C63D23A8E50D007FC4C5 /* ProductPriceSettingsViewController.xib */,
				45B9C64023A9139A007FC4C5 /* Product+PriceSettingsViewModels.swift */,
				02DC2ED1242061BE002F9676 /* ProductPriceSettingsViewModel.swift */,
			);
			path = "Edit Price";
			sourceTree = "<group>";
		};
		45C8B25E23155C940002FA77 /* Billing Information */ = {
			isa = PBXGroup;
			children = (
				45C8B2632316AB1E0002FA77 /* Cells */,
				45C8B25F23155CBC0002FA77 /* BillingInformationViewController.swift */,
				45C8B26023155CBC0002FA77 /* BillingInformationViewController.xib */,
			);
			path = "Billing Information";
			sourceTree = "<group>";
		};
		45C8B2632316AB1E0002FA77 /* Cells */ = {
			isa = PBXGroup;
			children = (
				45C8B2642316AB460002FA77 /* BillingAddressTableViewCell.swift */,
				45C8B2652316AB460002FA77 /* BillingAddressTableViewCell.xib */,
			);
			path = Cells;
			sourceTree = "<group>";
		};
		45FBDF29238BF87800127F77 /* Collection View Cells */ = {
			isa = PBXGroup;
			children = (
				45FBDF2A238BF8A300127F77 /* ProductImageCollectionViewCellTests.swift */,
				45FBDF2C238BF8BF00127F77 /* AddProductImageCollectionViewCellTests.swift */,
				45FBDF3B238D4EA800127F77 /* ExtendedAddProductImageCollectionViewCellTests.swift */,
			);
			path = "Collection View Cells";
			sourceTree = "<group>";
		};
		57448D26242E772300A56A74 /* EmptySearchResultsViewController */ = {
			isa = PBXGroup;
			children = (
				57448D27242E775000A56A74 /* EmptySearchResultsViewController.swift */,
				57448D29242E777700A56A74 /* EmptySearchResultsViewController.xib */,
			);
			path = EmptySearchResultsViewController;
			sourceTree = "<group>";
		};
		57F34A9F2423D44000E38AFB /* Orders */ = {
			isa = PBXGroup;
			children = (
				57F34AA02423D45A00E38AFB /* OrdersViewModelTests.swift */,
			);
			path = Orders;
			sourceTree = "<group>";
		};
		74036CBE211B87FD00E462C2 /* MyStore */ = {
			isa = PBXGroup;
			children = (
				74F9E9CA214C034A00A3F2D2 /* Cells */,
				74AAF6A4212A04A900C612B0 /* ChartMarker.swift */,
				B55401682170D5E10067DC90 /* ChartPlaceholderView.swift */,
				B554016A2170D6010067DC90 /* ChartPlaceholderView.xib */,
				74036CBF211B882100E462C2 /* PeriodDataViewController.swift */,
				74E0F440211C9AE600A79CCE /* PeriodDataViewController.xib */,
				74AFF2E9211B9B1B0038153A /* StoreStatsViewController.swift */,
				748D34DD214828DC00E21A2F /* TopPerformersViewController.swift */,
				748D34E02148291E00E21A2F /* TopPerformerDataViewController.swift */,
				748D34DC214828DC00E21A2F /* TopPerformerDataViewController.xib */,
			);
			path = MyStore;
			sourceTree = "<group>";
		};
		740ADFE321C33669009EE5A9 /* HTML */ = {
			isa = PBXGroup;
			children = (
				740ADFE421C33688009EE5A9 /* licenses.html */,
				74A95B5721C403EA00FEE953 /* pure-min.css */,
			);
			path = HTML;
			sourceTree = "<group>";
		};
		743E271E21AEF13E00D6DC82 /* Fancy Alerts */ = {
			isa = PBXGroup;
			children = (
				743E271F21AEF20100D6DC82 /* FancyAlertViewController+Upgrade.swift */,
				CE0F17D122A8308900964A63 /* FancyAlertController+PurchaseNote.swift */,
			);
			path = "Fancy Alerts";
			sourceTree = "<group>";
		};
		7447F9D8226A701B0031E10B /* Cells */ = {
			isa = PBXGroup;
			children = (
				7441EBC7226A71AA008BF83D /* TitleBodyTableViewCell.swift */,
				7441EBC8226A71AA008BF83D /* TitleBodyTableViewCell.xib */,
				CE1D5A57228A1C2C00DF3715 /* ProductReviewsTableViewCell.swift */,
				CE1D5A58228A1C2C00DF3715 /* ProductReviewsTableViewCell.xib */,
				020DD48923229495005822B1 /* ProductsTabProductTableViewCell.swift */,
				451A04E82386D04900E368C9 /* Product Images */,
			);
			path = Cells;
			sourceTree = "<group>";
		};
		746791642108D853007CF1DC /* Mockups */ = {
			isa = PBXGroup;
			children = (
				D85136CC231E15B700DD0539 /* MockReviews.swift */,
				45FBDF33238D33F100127F77 /* MockProduct.swift */,
				746791652108D87B007CF1DC /* MockupAnalyticsProvider.swift */,
				B555531021B57E6F00449E71 /* MockupApplicationAdapter.swift */,
				B53A569C21123EEB000776C9 /* MockupStorage.swift */,
				B53A56A12112470C000776C9 /* MockupStorage+Sample.swift */,
				B56C721321B5BBC000E5E85B /* MockupStoresManager.swift */,
				B53A569A21123E8E000776C9 /* MockupTableView.swift */,
				B509FED421C052D1000076A9 /* MockupSupportManager.swift */,
				B555531221B57E8800449E71 /* MockupUserNotificationsCenterAdapter.swift */,
				02404EE32315151400FF1170 /* MockupStatsVersionStoresManager.swift */,
				027B8BBE23FE0F850040944E /* MockMediaStoresManager.swift */,
				02A275BF23FE58F6005C560F /* MockImageCache.swift */,
				02A275C123FE590A005C560F /* MockKingfisherImageDownloader.swift */,
				02A275C323FE5B64005C560F /* MockPHAssetImageLoader.swift */,
				02A275C523FE9EFC005C560F /* MockFeatureFlagService.swift */,
				02B653AB2429F7BF00A9C839 /* MockTaxClassStoresManager.swift */,
				02EA6BFB2435EC3500FFF90A /* MockImageDownloader.swift */,
			);
			path = Mockups;
			sourceTree = "<group>";
		};
		747AA0872107CE270047A89B /* Analytics */ = {
			isa = PBXGroup;
			children = (
				CEA16F3920FD0C8C0061B4E1 /* WooAnalytics.swift */,
				74213449210A323C00C13890 /* WooAnalyticsStat.swift */,
				747AA0882107CEC60047A89B /* AnalyticsProvider.swift */,
				747AA08A2107CF8D0047A89B /* TracksProvider.swift */,
			);
			path = Analytics;
			sourceTree = "<group>";
		};
		74C6FEA321C2F189009286B6 /* About */ = {
			isa = PBXGroup;
			children = (
				74C6FEA421C2F1FA009286B6 /* AboutViewController.swift */,
				74A33D7F21C3F233009E25DE /* LicensesViewController.swift */,
			);
			path = About;
			sourceTree = "<group>";
		};
		74EC34A3225FE1F3004BBC2E /* Products */ = {
			isa = PBXGroup;
			children = (
				0286B27523C704FC003D784B /* Media */,
				026CF637237E9AA5009563D4 /* Variations */,
				021627232379637E000208D2 /* Edit Product */,
				020DD48B2322A5F9005822B1 /* View Models */,
				7447F9D8226A701B0031E10B /* Cells */,
				74EC34A4225FE21F004BBC2E /* ProductLoaderViewController.swift */,
				74EC34A6225FE69C004BBC2E /* ProductDetailsViewController.swift */,
				74EC34A7225FE69C004BBC2E /* ProductDetailsViewController.xib */,
				0260F40023224E8100EDA10A /* ProductsViewController.swift */,
				020DD49023239DD6005822B1 /* PaginatedListViewControllerStateCoordinator.swift */,
				02817B3A242B512E0050AD8B /* UIAlertController+SortProducts.swift */,
			);
			path = Products;
			sourceTree = "<group>";
		};
		74F9E9CA214C034A00A3F2D2 /* Cells */ = {
			isa = PBXGroup;
			children = (
				74F9E9CC214C036400A3F2D2 /* NoPeriodDataTableViewCell.swift */,
				74F9E9CB214C036400A3F2D2 /* NoPeriodDataTableViewCell.xib */,
				74334F34214AB12F006D6AC5 /* ProductTableViewCell.swift */,
				74334F35214AB12F006D6AC5 /* ProductTableViewCell.xib */,
				7493BB8C2149852A003071A9 /* TopPerformersHeaderView.swift */,
				7493BB8D2149852A003071A9 /* TopPerformersHeaderView.xib */,
			);
			path = Cells;
			sourceTree = "<group>";
		};
		88A44ABE866401E6DB03AC60 /* Frameworks */ = {
			isa = PBXGroup;
			children = (
				B5C3B5E620D189ED0072CB9D /* Yosemite.framework */,
				B5C3B5E420D189EA0072CB9D /* Storage.framework */,
				B5C3B5E220D189E60072CB9D /* Networking.framework */,
				BABE5E07DD787ECA6D2A76DE /* Pods_WooCommerce.framework */,
				6DC4526F9A7357761197EBF0 /* Pods_WooCommerceTests.framework */,
			);
			name = Frameworks;
			sourceTree = "<group>";
		};
		8CA4F6DC220B24EB00A47B5D /* config */ = {
			isa = PBXGroup;
			children = (
				8CA4F6DD220B257000A47B5D /* WooCommerce.debug.xcconfig */,
				8CA4F6DE220B257000A47B5D /* WooCommerce.release.xcconfig */,
				8CA4F6E1220B259100A47B5D /* Version.Public.xcconfig */,
			);
			name = config;
			path = ../config;
			sourceTree = "<group>";
		};
		B53A569521123D27000776C9 /* Tools */ = {
			isa = PBXGroup;
			children = (
				D8A8C4F22268288F001C72BF /* AddManualCustomTrackingViewModelTests.swift */,
				D83F5938225B424B00626E75 /* AddManualTrackingViewModelTests.swift */,
				CECC759823D6160000486676 /* AggregateDataHelperTests.swift */,
				CEEC9B6521E7C5200055EEF0 /* AppRatingManagerTests.swift */,
				02BA23BF22EE9DAF009539E7 /* AsyncDictionaryTests.swift */,
				CE4DA5C721DD759400074607 /* CurrencyFormatterTests.swift */,
				93FA787121CD2A1A00B663E5 /* CurrencySettingsTests.swift */,
				D83F5934225B3CDD00626E75 /* DatePickerTableViewCellTests.swift */,
				0247AAA123A3C5A6007F967E /* DecimalInputFormatterTests.swift */,
				02C0CD2D23B5E3AE00F880B1 /* DefaultImageServiceTests.swift */,
				024A543522BA84DB00F4F38E /* DeveloperEmailCheckerTests.swift */,
				D89E0C30226EFB0900DF9DE6 /* EditableOrderTrackingTableViewCellTests.swift */,
				D83F5936225B402E00626E75 /* EditableValueOneTableViewCellTests.swift */,
				D82DFB4B225F303200EFE2CB /* EmptyListMessageWithActionTests.swift */,
				D8F82AC422AF903700B67E4B /* IconsTests.swift */,
				020B2F9023BDD71500BD79AD /* IntegerInputFormatterTests.swift */,
				D8C11A6122E24C4A00D4A88D /* LedgerTableViewCellTests.swift */,
				D83F593C225B4B5000626E75 /* ManualTrackingViewControllerTests.swift */,
				D8AB131D225DC25F002BB5D1 /* MockOrders.swift */,
				D83A6A772379097A00419D48 /* MurielColorTests.swift */,
				D8736B5022EB69E300A14A29 /* OrderDetailsViewModelTests.swift */,
				D8C11A5F22E2479800D4A88D /* OrderPaymentDetailsViewModelTests.swift */,
				45B9C64423A945C0007FC4C5 /* PriceInputFormatterTests.swift */,
				D85136D4231E40B500DD0539 /* ProductReviewTableViewCellTests.swift */,
				B53A569621123D3B000776C9 /* ResultsControllerUIKitTests.swift */,
				D8053BCD231F98DA00CE60C2 /* ReviewAgeTests.swift */,
				D85136DC231E613900DD0539 /* ReviewsViewModelTests.swift */,
				D88D5A3C230B5E85007B6E01 /* ServiceLocatorTests.swift */,
				45F5A3C223DF31D2007D40E5 /* ShippingInputFormatterTests.swift */,
				B517EA19218B2D2600730EC4 /* StringFormatterTests.swift */,
				B56BBD15214820A70053A32D /* SyncCoordinatorTests.swift */,
				D83A6A7923792B2400419D48 /* UIColor+Muriel-Tests.swift */,
				45AE1B9B2417C10C00A9E8BD /* UserAgentTests.swift */,
				CE50345621B1F26C007573C6 /* ZendeskManagerTests.swift */,
			);
			path = Tools;
			sourceTree = "<group>";
		};
		B53B898A20D4606400EDB467 /* System */ = {
			isa = PBXGroup;
			children = (
				CEEC9B5F21E79CAA0055EEF0 /* FeatureFlagTests.swift */,
				B53B898820D450AF00EDB467 /* SessionManagerTests.swift */,
				934CB124224EAB540005CCB9 /* TestingAppDelegate.swift */,
				9379E1A22255365F006A6BE4 /* TestingMode.storyboard */,
				746791622108D7C0007CF1DC /* WooAnalyticsTests.swift */,
			);
			path = System;
			sourceTree = "<group>";
		};
		B53B898B20D4627A00EDB467 /* Yosemite */ = {
			isa = PBXGroup;
			children = (
				B53B898C20D462A000EDB467 /* DefaultStoresManager.swift */,
				B5DBF3CA20E149CC00B53AED /* AuthenticatedState.swift */,
				B5DBF3C420E148E000B53AED /* DeauthenticatedState.swift */,
			);
			path = Yosemite;
			sourceTree = "<group>";
		};
		B541B2182189F387008FE7C1 /* StringFormatter */ = {
			isa = PBXGroup;
			children = (
				B511ED26218A660E005787DC /* StringDescriptor.swift */,
				B541B2192189F3A2008FE7C1 /* StringFormatter.swift */,
				B517EA17218B232700730EC4 /* StringFormatter+Notes.swift */,
				B541B21B2189F3D8008FE7C1 /* StringStyles.swift */,
			);
			path = StringFormatter;
			sourceTree = "<group>";
		};
		B55D4BF920B5CDE600D7A50F /* Credentials */ = {
			isa = PBXGroup;
			children = (
				B55D4BFA20B5CDE600D7A50F /* ApiCredentials.tpl */,
				B55D4C1920B6193000D7A50F /* InfoPlist.tpl */,
				93BCF01E20DC2CE200EBF7A1 /* bash_secrets.tpl */,
				B55D4BFB20B5CDE600D7A50F /* replace_secrets.rb */,
			);
			path = Credentials;
			sourceTree = "<group>";
		};
		B55D4C0420B6026700D7A50F /* Authentication */ = {
			isa = PBXGroup;
			children = (
				B5A8F8AB20B88D8400D211DE /* Prologue */,
				B5D1AFC420BC7B3000DB0E8C /* Epilogue */,
				B55D4C0520B6027100D7A50F /* AuthenticationManager.swift */,
				CE16177921B7192A00B82A47 /* AuthenticationConstants.swift */,
			);
			path = Authentication;
			sourceTree = "<group>";
		};
		B55D4C2220B716CE00D7A50F /* Tools */ = {
			isa = PBXGroup;
			children = (
				CECC759A23D61BCC00486676 /* AggregateData */,
				02C0CD2823B5BAFB00F880B1 /* ImageService */,
				CEEC9B6121E79EBF0055EEF0 /* AppRatings */,
				CE9B7E3021C94685000F971C /* Currency */,
				024A543222BA6DD500F4F38E /* Developer */,
				B5A03699214C0E7000774E2C /* Logging */,
				B58B4ABC2108F7F800076FDD /* Notices */,
				B541B2182189F387008FE7C1 /* StringFormatter */,
				02913E9323A774B000707A0C /* UnitInputFormatter */,
				CE14452C2188C0EC00A991D8 /* Zendesk */,
				0272C00222EE9C3200D7CA2C /* AsyncDictionary.swift */,
				74460D3F22289B7600D7316A /* Coordinator.swift */,
				7459A6C521B0680300F83A78 /* RequirementsChecker.swift */,
				B54FBE542111F70700390F57 /* ResultsController+UIKit.swift */,
				74B5713521CD7604008F9B8E /* SharingHelper.swift */,
				D8C62470227AE0030011A7D6 /* SiteCountry.swift */,
				B5D6DC53214802740003E48A /* SyncCoordinator.swift */,
				B55D4C2620B717C000D7A50F /* UserAgent.swift */,
				CE22709E2293052700C0626C /* WebviewHelper.swift */,
				45D685FD23D0FB25005F87D0 /* Throttler.swift */,
				027B8BB923FE0D0C0040944E /* ObservationToken.swift */,
			);
			path = Tools;
			sourceTree = "<group>";
		};
		B56DB3BD2049BFAA00D4AA8E = {
			isa = PBXGroup;
			children = (
				D8FBFF1622D4CC2F006E3336 /* docs */,
				8CA4F6DC220B24EB00A47B5D /* config */,
				B55D4BF920B5CDE600D7A50F /* Credentials */,
				B5A8F8A620B84CF600D211DE /* DerivedSources */,
				B56DB3F12049C0B800D4AA8E /* Classes */,
				B56DB3F22049C0C000D4AA8E /* Resources */,
				B56DB3E02049BFAA00D4AA8E /* WooCommerceTests */,
				F997170323DBB97500592D8E /* WooCommerceScreenshots */,
				CCDC49CB23FFFFF4003166BA /* WooCommerceUITests */,
				88A44ABE866401E6DB03AC60 /* Frameworks */,
				B56DB3C72049BFAA00D4AA8E /* Products */,
				8CD41D4921F8A7E300CF3C2B /* RELEASE-NOTES.txt */,
				B559EBAD20A0BF8E00836CD4 /* README.md */,
				B559EBAE20A0BF8F00836CD4 /* LICENSE */,
				F4B77A83B2A3D94EA331691B /* Pods */,
			);
			sourceTree = "<group>";
		};
		B56DB3C72049BFAA00D4AA8E /* Products */ = {
			isa = PBXGroup;
			children = (
				B56DB3C62049BFAA00D4AA8E /* WooCommerce.app */,
				B56DB3DD2049BFAA00D4AA8E /* WooCommerceTests.xctest */,
				F997170223DBB97500592D8E /* WooCommerceScreenshots.xctest */,
				CCDC49CA23FFFFF4003166BA /* WooCommerceUITests.xctest */,
			);
			name = Products;
			sourceTree = "<group>";
		};
		B56DB3E02049BFAA00D4AA8E /* WooCommerceTests */ = {
			isa = PBXGroup;
			children = (
				CCDC49F1240060F3003166BA /* UnitTests.xctestplan */,
				D816DDBA22265D8000903E59 /* ViewRelated */,
				B5F571A821BEECA50010D1B8 /* Responses */,
				B57C744F20F56ED300EEFC87 /* Extensions */,
				B57C5C9B21B80E8200FF82B2 /* Internal */,
				746791642108D853007CF1DC /* Mockups */,
				B5F571AC21BEF03C0010D1B8 /* Model */,
				B5718D6321B56B3F0026C9F0 /* Notifications */,
				D85136C7231E128500DD0539 /* Reviews */,
				B53B898A20D4606400EDB467 /* System */,
				B53A569521123D27000776C9 /* Tools */,
				B5DBF3C120E1482900B53AED /* Yosemite */,
				B53A56A32112483D000776C9 /* Constants.swift */,
				B56DB3E32049BFAA00D4AA8E /* Info.plist */,
				9379E1A4225536AD006A6BE4 /* TestAssets.xcassets */,
			);
			path = WooCommerceTests;
			sourceTree = "<group>";
		};
		B56DB3EF2049C06D00D4AA8E /* ViewRelated */ = {
			isa = PBXGroup;
			children = (
				02E262C3238D04DB00B79588 /* ListSelector */,
				028296E9237D289900E84012 /* Text View Screen */,
				025FDD3023717D1A00824006 /* Editor */,
				743E271E21AEF13E00D6DC82 /* Fancy Alerts */,
				02695768237262DE001BA0BF /* Keyboard */,
				CED6021A20B35FBF0032C639 /* ReusableViews */,
				CE85FD5120F677460080B73E /* Dashboard */,
				CE1CCB4920570B05000EE3AC /* Orders */,
				B59C09DA2188D6E800AB41D6 /* Notifications */,
				74EC34A3225FE1F3004BBC2E /* Products */,
				022BF7FA23B9D681000A1DFB /* Progress */,
				0282DD92233C9397006A5FDB /* Search */,
				0202B6932387ACE000F3EBE0 /* TabBar */,
				02817B37242B34260050AD8B /* Toolbar */,
				02404EE52315272C00FF1170 /* Top Banner */,
				B56DB3CD2049BFAA00D4AA8E /* Main.storyboard */,
				CE263DE7206ACE3E0015A693 /* MainTabBarController.swift */,
				D8736B5222EF4F5900A14A29 /* NotificationsBadgeController.swift */,
			);
			path = ViewRelated;
			sourceTree = "<group>";
		};
		B56DB3F12049C0B800D4AA8E /* Classes */ = {
			isa = PBXGroup;
			children = (
				D8D15F81230A178100D48B3F /* ServiceLocator */,
				747AA0872107CE270047A89B /* Analytics */,
				B55D4C0420B6026700D7A50F /* Authentication */,
				CE1CCB4C20572444000EE3AC /* Extensions */,
				B57B67882107545B00AF8905 /* Model */,
				B5BBD6DC21B1701F00E3207E /* Notifications */,
				CE1CCB3E2056F204000EE3AC /* Styles */,
				B5D1AFBE20BC67B500DB0E8C /* System */,
				B55D4C2220B716CE00D7A50F /* Tools */,
				CE85535B209B5B6A00938BDC /* ViewModels */,
				B56DB3EF2049C06D00D4AA8E /* ViewRelated */,
				B53B898B20D4627A00EDB467 /* Yosemite */,
				B56DB3C92049BFAA00D4AA8E /* AppDelegate.swift */,
			);
			path = Classes;
			sourceTree = "<group>";
		};
		B56DB3F22049C0C000D4AA8E /* Resources */ = {
			isa = PBXGroup;
			children = (
				B59D1EE7219089A7009D1978 /* Fonts */,
				740ADFE321C33669009EE5A9 /* HTML */,
				B5E5DA7221BB0B3100FFDF42 /* Sounds */,
				B56DB3D32049BFAA00D4AA8E /* Assets.xcassets */,
				B5D1AFB320BC445900DB0E8C /* Images.xcassets */,
				B573B19D219DC2690081C78C /* Localizable.strings */,
				B56DB3D82049BFAA00D4AA8E /* Info.plist */,
				B56DB3D52049BFAA00D4AA8E /* LaunchScreen.storyboard */,
				B56C721921B5F65E00E5E85B /* Woo-Debug.entitlements */,
				B56C721A21B5F65E00E5E85B /* Woo-Release.entitlements */,
				D8915DBE23729CFB00F63762 /* ColorPalette.xcassets */,
			);
			path = Resources;
			sourceTree = "<group>";
		};
		B5718D6321B56B3F0026C9F0 /* Notifications */ = {
			isa = PBXGroup;
			children = (
				B5718D6421B56B3F0026C9F0 /* PushNotificationsManagerTests.swift */,
			);
			path = Notifications;
			sourceTree = "<group>";
		};
		B57B67882107545B00AF8905 /* Model */ = {
			isa = PBXGroup;
			children = (
				B59D1EEB2190B08B009D1978 /* Age.swift */,
				D85136B8231CED5800DD0539 /* ReviewAge.swift */,
				B57B67892107546E00AF8905 /* Address+Woo.swift */,
				B57C5C9121B80E3B00FF82B2 /* APNSDevice+Woo.swift */,
				B59D1EE4219080B4009D1978 /* Note+Woo.swift */,
				CECC759423D6057E00486676 /* OrderItem+Woo.swift */,
				CECC759623D607C900486676 /* OrderItemRefund+Woo.swift */,
				7435E58D21C0151B00216F0F /* OrderNote+Woo.swift */,
				748C777F211E18A600814F2C /* OrderStats+Woo.swift */,
				D8C2A28723190B2300F503E9 /* StorageProductReview+Woo.swift */,
				B59D1EE92190AE96009D1978 /* StorageNote+Woo.swift */,
				CE24BCD7212F25D4001CD12E /* StorageOrder+Woo.swift */,
				743EDD9E214B05350039071B /* TopEarnerStatsItem+Woo.swift */,
			);
			path = Model;
			sourceTree = "<group>";
		};
		B57C5C9B21B80E8200FF82B2 /* Internal */ = {
			isa = PBXGroup;
			children = (
				B57C5C9C21B80E8200FF82B2 /* SessionManager+Internal.swift */,
				B57C5C9D21B80E8200FF82B2 /* SampleError.swift */,
			);
			path = Internal;
			sourceTree = "<group>";
		};
		B57C744F20F56ED300EEFC87 /* Extensions */ = {
			isa = PBXGroup;
			children = (
				D85B833C2230DC9D002168F3 /* StringWooTests.swift */,
				B5980A6621AC91AA00EBF596 /* BundleWooTests.swift */,
				B57C5C9821B80E7100FF82B2 /* DataWooTests.swift */,
				746FC23C2200A62B00C3096C /* DateWooTests.swift */,
				02B296A822FA6E0000FD7A4C /* DateStartAndEndTests.swift */,
				B57C5C9721B80E7100FF82B2 /* DictionaryWooTests.swift */,
				748C7783211E2D8400814F2C /* DoubleWooTests.swift */,
				B5C6CE602190D28E00515926 /* NSAttributedStringHelperTests.swift */,
				74F301592200EC0800931B9E /* NSDecimalNumberWooTests.swift */,
				B541B2122189E7FD008FE7C1 /* ScannerWooTests.swift */,
				B55BC1F221A8790F0011A0C0 /* StringHTMLTests.swift */,
				B5980A6421AC905C00EBF596 /* UIDeviceWooTests.swift */,
				B57C745020F56EE900EEFC87 /* UITableViewCellHelpersTests.swift */,
				021FAFCC2355621E00B99241 /* UIView+SubviewsAxisTests.swift */,
				F997174623DC070C00592D8E /* XLPagerStrip+AccessibilityIdentifierTests.swift */,
				0215320C2423309B003F2BBD /* UIStackView+SubviewsTests.swift */,
				6856D7981E11F85D5E4EFED7 /* NSMutableAttributedStringHelperTests.swift */,
			);
			path = Extensions;
			sourceTree = "<group>";
		};
		B58B4ABC2108F7F800076FDD /* Notices */ = {
			isa = PBXGroup;
			children = (
				B58B4AB52108F11C00076FDD /* Notice.swift */,
				B58B4AB72108F14700076FDD /* NoticeNotificationInfo.swift */,
				B58B4AB02108F01600076FDD /* DefaultNoticePresenter.swift */,
				B58B4AAF2108F01400076FDD /* NoticeView.swift */,
			);
			path = Notices;
			sourceTree = "<group>";
		};
		B59C09DA2188D6E800AB41D6 /* Notifications */ = {
			isa = PBXGroup;
			children = (
				B59D1EDD219072B8009D1978 /* Cells */,
				D8C2A28A231931D100F503E9 /* ReviewViewModel.swift */,
				D85136C0231E09C300DD0539 /* ReviewsDataSource.swift */,
				D8C2A290231BD0FD00F503E9 /* DefaultReviewsDataSource.swift */,
				D8C2A28E231BD00500F503E9 /* ReviewsViewModel.swift */,
				B5F8B7DF2194759100DAB7E2 /* ReviewDetailsViewController.swift */,
				B5F8B7E4219478FA00DAB7E2 /* ReviewDetailsViewController.xib */,
				023A059824135F2600E3FC99 /* ReviewsViewController.swift */,
				023A059924135F2600E3FC99 /* ReviewsViewController.xib */,
			);
			path = Notifications;
			sourceTree = "<group>";
		};
		B59D1EDD219072B8009D1978 /* Cells */ = {
			isa = PBXGroup;
			children = (
				B59D1EDE219072CC009D1978 /* ProductReviewTableViewCell.swift */,
				B59D1EE021907304009D1978 /* ProductReviewTableViewCell.xib */,
				B5F571A321BEC90D0010D1B8 /* NoteDetailsHeaderPlainTableViewCell.swift */,
				B5F571A521BEC92A0010D1B8 /* NoteDetailsHeaderPlainTableViewCell.xib */,
				B560D68B2195BD1D0027BB7E /* NoteDetailsCommentTableViewCell.swift */,
				B560D6892195BD100027BB7E /* NoteDetailsCommentTableViewCell.xib */,
			);
			path = Cells;
			sourceTree = "<group>";
		};
		B59D1EE7219089A7009D1978 /* Fonts */ = {
			isa = PBXGroup;
			children = (
				B59D1EE6219089A3009D1978 /* Noticons.ttf */,
			);
			path = Fonts;
			sourceTree = "<group>";
		};
		B5A03699214C0E7000774E2C /* Logging */ = {
			isa = PBXGroup;
			children = (
				933A27362222354600C2143A /* Logging.swift */,
				B5DB01B42114AB2D00A4F797 /* CrashLogging.swift */,
			);
			path = Logging;
			sourceTree = "<group>";
		};
		B5A8F8A620B84CF600D211DE /* DerivedSources */ = {
			isa = PBXGroup;
			children = (
				B5A8F8A720B84D3F00D211DE /* ApiCredentials.swift */,
				B5A8F8A820B84D3F00D211DE /* InfoPlist.h */,
			);
			path = DerivedSources;
			sourceTree = "<group>";
		};
		B5A8F8AB20B88D8400D211DE /* Prologue */ = {
			isa = PBXGroup;
			children = (
				B5A8F8AC20B88D9900D211DE /* LoginPrologueViewController.swift */,
				B5A8F8AE20B88DCC00D211DE /* LoginPrologueViewController.xib */,
			);
			path = Prologue;
			sourceTree = "<group>";
		};
		B5BBD6DC21B1701F00E3207E /* Notifications */ = {
			isa = PBXGroup;
			children = (
				B555530E21B57DE700449E71 /* ApplicationAdapter.swift */,
				B56C721121B5B44000E5E85B /* PushNotificationsConfiguration.swift */,
				B5BBD6DD21B1703600E3207E /* PushNotificationsManager.swift */,
				B509FED221C05121000076A9 /* SupportManagerAdapter.swift */,
				B555530C21B57DC300449E71 /* UserNotificationsCenterAdapter.swift */,
			);
			path = Notifications;
			sourceTree = "<group>";
		};
		B5D1AFBE20BC67B500DB0E8C /* System */ = {
			isa = PBXGroup;
			children = (
				CEEC9B5D21E79C330055EEF0 /* BuildConfiguration.swift */,
				CEEC9B5B21E79B3E0055EEF0 /* FeatureFlag.swift */,
				934CB122224EAB150005CCB9 /* main.swift */,
				B5AA7B3C20ED5D15004DA14F /* SessionManager.swift */,
				CECA64B020D9990E005A44C4 /* WooCommerce-Bridging-Header.h */,
				B5D1AFBF20BC67C200DB0E8C /* WooConstants.swift */,
				CE2409F0215D12D30091F887 /* WooNavigationController.swift */,
				02FE89CA231FB36600E85EF8 /* DefaultFeatureFlagService.swift */,
			);
			path = System;
			sourceTree = "<group>";
		};
		B5D1AFC420BC7B3000DB0E8C /* Epilogue */ = {
			isa = PBXGroup;
			children = (
				B57C743C20F5493300EEFC87 /* AccountHeaderView.swift */,
				B57C744220F54F1C00EEFC87 /* AccountHeaderView.xib */,
				B57C744920F5649300EEFC87 /* EmptyStoresTableViewCell.swift */,
				B57C744B20F564B400EEFC87 /* EmptyStoresTableViewCell.xib */,
				B557652A20F681E800185843 /* StoreTableViewCell.swift */,
				B557652C20F6827900185843 /* StoreTableViewCell.xib */,
				B5D1AFC520BC7B7300DB0E8C /* StorePickerViewController.swift */,
				B5D1AFC720BC7B9600DB0E8C /* StorePickerViewController.xib */,
				74460D4122289C7A00D7316A /* StorePickerCoordinator.swift */,
			);
			path = Epilogue;
			sourceTree = "<group>";
		};
		B5DBF3C120E1482900B53AED /* Yosemite */ = {
			isa = PBXGroup;
			children = (
				B5DBF3C220E1484400B53AED /* StoresManagerTests.swift */,
			);
			path = Yosemite;
			sourceTree = "<group>";
		};
		B5E5DA7221BB0B3100FFDF42 /* Sounds */ = {
			isa = PBXGroup;
			children = (
				B5F571AF21BF149D0010D1B8 /* o.caf */,
			);
			path = Sounds;
			sourceTree = "<group>";
		};
		B5F571AC21BEF03C0010D1B8 /* Model */ = {
			isa = PBXGroup;
			children = (
				B5F571AA21BEECB60010D1B8 /* NoteWooTests.swift */,
				7435E58F21C0162C00216F0F /* OrderNoteWooTests.swift */,
			);
			path = Model;
			sourceTree = "<group>";
		};
		CCDC49CB23FFFFF4003166BA /* WooCommerceUITests */ = {
			isa = PBXGroup;
			children = (
				CCDC49F224006130003166BA /* UITests.xctestplan */,
				CCDC49D9240000B7003166BA /* Tests */,
				CCFC00B623E9BD5500157A78 /* Mocks */,
				F997171723DBCD5100592D8E /* Screens */,
				CCDC49D8240000A5003166BA /* Utils */,
				CCDC49CE23FFFFF4003166BA /* Info.plist */,
			);
			path = WooCommerceUITests;
			sourceTree = "<group>";
		};
		CCDC49D8240000A5003166BA /* Utils */ = {
			isa = PBXGroup;
			children = (
				F997173223DBCF2800592D8E /* XCTest+Extensions.swift */,
				CCDC49EC24000533003166BA /* TestCredentials.swift */,
			);
			path = Utils;
			sourceTree = "<group>";
		};
		CCDC49D9240000B7003166BA /* Tests */ = {
			isa = PBXGroup;
			children = (
				CCDC49CC23FFFFF4003166BA /* LoginTests.swift */,
			);
			path = Tests;
			sourceTree = "<group>";
		};
		CCDC49EE24000985003166BA /* MyStore */ = {
			isa = PBXGroup;
			children = (
				F997172D23DBCDE900592D8E /* MyStoreScreen.swift */,
				F997174823DC0A7800592D8E /* PeriodStatsTable.swift */,
			);
			path = MyStore;
			sourceTree = "<group>";
		};
		CCFC00B623E9BD5500157A78 /* Mocks */ = {
			isa = PBXGroup;
			children = (
				CCFC00B723E9BD5500157A78 /* scripts */,
				CCFC00BA23E9BD5500157A78 /* mappings */,
			);
			path = Mocks;
			sourceTree = "<group>";
		};
		CCFC00B723E9BD5500157A78 /* scripts */ = {
			isa = PBXGroup;
			children = (
				CCFC011023E9E3F400157A78 /* start.sh */,
				CCFC011123E9E40B00157A78 /* stop.sh */,
			);
			path = scripts;
			sourceTree = "<group>";
		};
		CCFC00BA23E9BD5500157A78 /* mappings */ = {
			isa = PBXGroup;
			children = (
				CCFC00BB23E9BD5500157A78 /* auth */,
				CCFC00C023E9BD5500157A78 /* jetpack-blogs */,
				CCFC00D623E9BD5500157A78 /* me */,
				CCFC00D923E9BD5500157A78 /* notifications */,
				CCFC00DC23E9BD5500157A78 /* stats */,
			);
			path = mappings;
			sourceTree = "<group>";
		};
		CCFC00BB23E9BD5500157A78 /* auth */ = {
			isa = PBXGroup;
			children = (
				CCFC00BC23E9BD5500157A78 /* oauth2_token.json */,
				CCFC00BD23E9BD5500157A78 /* auth_options.json */,
			);
			path = auth;
			sourceTree = "<group>";
		};
		CCFC00C023E9BD5500157A78 /* jetpack-blogs */ = {
			isa = PBXGroup;
			children = (
				CCFC00C123E9BD5500157A78 /* wc-analytics */,
				CCFC00C423E9BD5500157A78 /* wc */,
				CCFC00D523E9BD5500157A78 /* rest_api.json */,
			);
			path = "jetpack-blogs";
			sourceTree = "<group>";
		};
		CCFC00C123E9BD5500157A78 /* wc-analytics */ = {
			isa = PBXGroup;
			children = (
				CCFC00C223E9BD5500157A78 /* reports_revenue_stats.json */,
			);
			path = "wc-analytics";
			sourceTree = "<group>";
		};
		CCFC00C423E9BD5500157A78 /* wc */ = {
			isa = PBXGroup;
			children = (
				CCFC00C523E9BD5500157A78 /* settings */,
				CCFC00C823E9BD5500157A78 /* products */,
				CCFC00CA23E9BD5500157A78 /* orders */,
				CCFC00D023E9BD5500157A78 /* reports */,
				CCFC00D323E9BD5500157A78 /* reviews */,
			);
			path = wc;
			sourceTree = "<group>";
		};
		CCFC00C523E9BD5500157A78 /* settings */ = {
			isa = PBXGroup;
			children = (
				CCFC00C623E9BD5500157A78 /* settings_products.json */,
				CCFC00C723E9BD5500157A78 /* settings_general.json */,
			);
			path = settings;
			sourceTree = "<group>";
		};
		CCFC00C823E9BD5500157A78 /* products */ = {
			isa = PBXGroup;
			children = (
				CCFC00C923E9BD5500157A78 /* products.json */,
			);
			path = products;
			sourceTree = "<group>";
		};
		CCFC00CA23E9BD5500157A78 /* orders */ = {
			isa = PBXGroup;
			children = (
				CCFC00CB23E9BD5500157A78 /* orders_2201_shipment_trackings.json */,
				CCFC00CC23E9BD5500157A78 /* orders_totals.json */,
				CCFC00CD23E9BD5500157A78 /* orders.json */,
				CCFC00CE23E9BD5500157A78 /* orders_2201_notes.json */,
				CCFC00CF23E9BD5500157A78 /* orders_2201_refunds.json */,
			);
			path = orders;
			sourceTree = "<group>";
		};
		CCFC00D023E9BD5500157A78 /* reports */ = {
			isa = PBXGroup;
			children = (
				CCFC00D123E9BD5500157A78 /* reports_orders_totals-processing.json */,
				CCFC00D223E9BD5500157A78 /* reports_orders_totals.json */,
			);
			path = reports;
			sourceTree = "<group>";
		};
		CCFC00D323E9BD5500157A78 /* reviews */ = {
			isa = PBXGroup;
			children = (
				CCFC00D423E9BD5500157A78 /* products_reviews-all.json */,
			);
			path = reviews;
			sourceTree = "<group>";
		};
		CCFC00D623E9BD5500157A78 /* me */ = {
			isa = PBXGroup;
			children = (
				CCFC00D723E9BD5500157A78 /* rest_v11_me.json */,
				CCFC00D823E9BD5500157A78 /* rest_v11_me_sites.json */,
			);
			path = me;
			sourceTree = "<group>";
		};
		CCFC00D923E9BD5500157A78 /* notifications */ = {
			isa = PBXGroup;
			children = (
				CCFC00DA23E9BD5500157A78 /* rest_v11_notifications_note_hashes.json */,
				CCFC00DB23E9BD5500157A78 /* rest_v11_notifications.json */,
			);
			path = notifications;
			sourceTree = "<group>";
		};
		CCFC00DC23E9BD5500157A78 /* stats */ = {
			isa = PBXGroup;
			children = (
				CCFC00E323E9BD5500157A78 /* stats_orders-day.json */,
				CCFC00DD23E9BD5500157A78 /* stats_orders-week.json */,
				CCFC00E423E9BD5500157A78 /* stats_orders-month.json */,
				CCFC00E623E9BD5500157A78 /* stats_orders-year.json */,
				CCFC00DF23E9BD5500157A78 /* stats_top_earners-day.json */,
				CCFC00DE23E9BD5500157A78 /* stats_top_earners-week.json */,
				CCFC00E723E9BD5500157A78 /* stats_top_earners-month.json */,
				CCFC00E523E9BD5500157A78 /* stats_top_earners-year.json */,
				CCFC00E823E9BD5500157A78 /* stats_visits-day.json */,
				CCFC00E223E9BD5500157A78 /* stats_visits-week.json */,
				CCFC00E123E9BD5500157A78 /* stats_visits-month.json */,
				CCFC00E023E9BD5500157A78 /* stats_visits-year.json */,
			);
			path = stats;
			sourceTree = "<group>";
		};
		CE14452C2188C0EC00A991D8 /* Zendesk */ = {
			isa = PBXGroup;
			children = (
				CE14452D2188C11700A991D8 /* ZendeskManager.swift */,
			);
			path = Zendesk;
			sourceTree = "<group>";
		};
		CE1CCB3E2056F204000EE3AC /* Styles */ = {
			isa = PBXGroup;
			children = (
				CE1CCB3F2056F21C000EE3AC /* Style.swift */,
				CE1F512A206985DF00C6C810 /* PaddedLabel.swift */,
				D8915DC02372C8AC00F63762 /* ColorStudio.swift */,
				D8915DC22372C9EF00F63762 /* UIColor+ColorStudio.swift */,
				D8CD710E237A49DB007148B9 /* UIColor+SemanticColors.swift */,
				02ADC7CF2398C8EB008D4BED /* UIColor+SystemColors.swift */,
			);
			path = Styles;
			sourceTree = "<group>";
		};
		CE1CCB4920570B05000EE3AC /* Orders */ = {
			isa = PBXGroup;
			children = (
				CEE006022077D0F80079161F /* Cells */,
				CE35F1092343E482007B2A6B /* Order Details */,
				CEE005F52076C4040079161F /* Orders.storyboard */,
				57C503DB23E8C70C00EC0790 /* OrdersMasterViewController.swift */,
				57C503DD23E8CE0D00EC0790 /* OrdersMasterViewController.xib */,
				57C503DF23E8D4D600EC0790 /* OrdersMasterViewModel.swift */,
				0206483923FA4160008441BB /* OrdersRootViewController.swift */,
				B509112E2049E27A007D25DC /* OrdersViewController.swift */,
				57AE0B0023ECD6D400237009 /* OrdersViewController.xib */,
				576F92212423C3C0003E5FEF /* OrdersViewModel.swift */,
			);
			path = Orders;
			sourceTree = "<group>";
		};
		CE1CCB4C20572444000EE3AC /* Extensions */ = {
			isa = PBXGroup;
			children = (
				B58B4ABF2108FF6100076FDD /* Array+Helpers.swift */,
				B59C09D82188CBB100AB41D6 /* Array+Notes.swift */,
				B5980A6221AC879F00EBF596 /* Bundle+Woo.swift */,
				CE4296B820A5E9E400B2AFBD /* CNContact+Helpers.swift */,
				B57C5C9321B80E4700FF82B2 /* Data+Woo.swift */,
				B5290ED8219B3FA900A6AF7F /* Date+Woo.swift */,
				CE4DDB7A20DD312400D32EC8 /* DateFormatter+Helpers.swift */,
				454B28BD23BF63C600CD2091 /* DateIntervalFormatter+Helpers.swift */,
				B57C5C9521B80E5400FF82B2 /* Dictionary+Woo.swift */,
				748C7781211E294000814F2C /* Double+Woo.swift */,
				740987B221B87760000E4C80 /* FancyAnimatedButton+Woo.swift */,
				B509FED021C041DF000076A9 /* Locale+Woo.swift */,
				CE021534215BE3AB00C19555 /* LoginNavigationController+Woo.swift */,
				B59D1EE221907C7B009D1978 /* NSAttributedString+Helpers.swift */,
				CE4DA5C921DEA78E00074607 /* NSDecimalNumber+Helpers.swift */,
				B5A56BF4219F5AB20065A902 /* NSNotificationName+Woo.swift */,
				B57C744420F55BA600EEFC87 /* NSObject+Helpers.swift */,
				B541B2162189EED4008FE7C1 /* NSMutableAttributedString+Helpers.swift */,
				B541B21F218A007C008FE7C1 /* NSMutableParagraphStyle+Helpers.swift */,
				B541B222218A29A6008FE7C1 /* NSParagraphStyle+Woo.swift */,
				B541B2142189EEA1008FE7C1 /* Scanner+Helpers.swift */,
				74D0A52F2139CF1300E2919F /* String+Helpers.swift */,
				B55BC1F021A878A30011A0C0 /* String+HTML.swift */,
				B517EA1C218B41F200730EC4 /* String+Woo.swift */,
				453227B623C4D6EC00D816B3 /* TimeZone+Woo.swift */,
				B5C3876321C41B9F006CE970 /* UIApplication+Woo.swift */,
				B5A56BF2219F46470065A902 /* UIButton+Animations.swift */,
				CE32B11920BF8E32006FBCF4 /* UIButton+Helpers.swift */,
				CE1F51262064345B00C6C810 /* UIColor+Helpers.swift */,
				B5980A6021AC878900EBF596 /* UIDevice+Woo.swift */,
				CE1F512820697F0100C6C810 /* UIFont+Helpers.swift */,
				B541B225218A412C008FE7C1 /* UIFont+Woo.swift */,
				B5D1AFB720BC510200DB0E8C /* UIImage+Woo.swift */,
				B554E17A2152F27200F31188 /* UILabel+Appearance.swift */,
				CE1F51242064179A00C6C810 /* UILabel+Helpers.swift */,
				B582F95820FFCEAA0060934A /* UITableViewHeaderFooterView+Helpers.swift */,
				B57C744D20F56E3800EEFC87 /* UITableViewCell+Helpers.swift */,
				453DBF8D2387F34A006762A5 /* UICollectionViewCell+Helpers.swift */,
				B554E1782152F20000F31188 /* UINavigationBar+Appearance.swift */,
				748AD086219F481B00023535 /* UIView+Animation.swift */,
				B57C744620F55BC800EEFC87 /* UIView+Helpers.swift */,
				B5A82EE6210263460053ADC8 /* UIViewController+Helpers.swift */,
				459097F723CDE47F00DEA9E0 /* UIAlertController+Helpers.swift */,
				B5AA7B3E20ED81C2004DA14F /* UserDefaults+Woo.swift */,
				B59D49CC219B587E006BF0AD /* UILabel+OrderStatus.swift */,
				B53B3F38219C817800DF1EB6 /* UIStoryboard+Woo.swift */,
				B586906521A5F4B1001F1EFC /* UINavigationController+Woo.swift */,
				D88CA755237CE515005D2F44 /* UITabBar+Appearance.swift */,
				D8149F552251EE300006A245 /* UITextField+Helpers.swift */,
				D82DFB49225F22D400EFE2CB /* UISearchBar+Appearance.swift */,
				02820F3322C257B700DE0D37 /* UITableView+HeaderFooterHelpers.swift */,
				02B296A622FA6DB500FD7A4C /* Date+StartAndEnd.swift */,
				02D45646231CB1FB008CF0A9 /* UIImage+Dot.swift */,
				020DD48E232392C9005822B1 /* UIViewController+AppReview.swift */,
				021FAFCE23556D2B00B99241 /* UIView+SubviewsAxis.swift */,
				D88CA757237D1C27005D2F44 /* Ghost+Woo.swift */,
				02784A02238B8BC800BDD6A8 /* UIView+Border.swift */,
				02396250239948470096F34C /* UIImage+TintColor.swift */,
				F997174323DC065900592D8E /* XLPagerStrip+AccessibilityIdentifier.swift */,
				0215320A24231D5A003F2BBD /* UIStackView+Subviews.swift */,
			);
			path = Extensions;
			sourceTree = "<group>";
		};
		CE22E3F821714639005A6BEF /* Privacy */ = {
			isa = PBXGroup;
			children = (
				CE22E3F62170E23C005A6BEF /* PrivacySettingsViewController.swift */,
			);
			path = Privacy;
			sourceTree = "<group>";
		};
		CE27257A219249B5002B22EB /* Help */ = {
			isa = PBXGroup;
			children = (
				CE27257B21924A8C002B22EB /* HelpAndSupportViewController.swift */,
				CE15524921FFB10100EAA690 /* ApplicationLogViewController.swift */,
				CE1AFE612200B1BD00432745 /* ApplicationLogDetailViewController.swift */,
			);
			path = Help;
			sourceTree = "<group>";
		};
		CE35F1042343DCAC007B2A6B /* Refunds */ = {
			isa = PBXGroup;
			children = (
				CE2A9FCE23C4F2C8002BEC1C /* RefundedProductsViewController.swift */,
				CE2A9FCD23C4F2C8002BEC1C /* RefundedProductsViewController.xib */,
				CE8CCD41239AC06E009DBD22 /* RefundDetailsViewController.swift */,
				CE8CCD42239AC06E009DBD22 /* RefundDetailsViewController.xib */,
			);
			path = Refunds;
			sourceTree = "<group>";
		};
		CE35F1092343E482007B2A6B /* Order Details */ = {
			isa = PBXGroup;
			children = (
				CEE006072077D14C0079161F /* OrderDetailsViewController.swift */,
				B53B3F36219C75AC00DF1EB6 /* OrderLoaderViewController.swift */,
				CE35F10F2343E694007B2A6B /* Order Summary Section */,
				CE35F1112343E6C1007B2A6B /* Product List Section */,
				CE35F1132343E715007B2A6B /* Customer Section */,
				CE35F1142343E832007B2A6B /* Payment Section */,
				CE35F10D2343E613007B2A6B /* Shipment Tracking Section */,
				CE35F10A2343E4E6007B2A6B /* Order Notes Section */,
			);
			path = "Order Details";
			sourceTree = "<group>";
		};
		CE35F10A2343E4E6007B2A6B /* Order Notes Section */ = {
			isa = PBXGroup;
			children = (
				45AE582A230D9D35001901E3 /* OrderNoteHeaderTableViewCell.swift */,
				45AE582B230D9D35001901E3 /* OrderNoteHeaderTableViewCell.xib */,
				CE1EC8EF20B8A408009762BF /* OrderNoteTableViewCell.swift */,
				CE1EC8EE20B8A408009762BF /* OrderNoteTableViewCell.xib */,
				CE35F10B2343E55B007B2A6B /* Add Order Note */,
			);
			path = "Order Notes Section";
			sourceTree = "<group>";
		};
		CE35F10B2343E55B007B2A6B /* Add Order Note */ = {
			isa = PBXGroup;
			children = (
				CE583A0321076C0100D73C1C /* NewNoteViewController.swift */,
				B5FD111121D3CE7700560344 /* NewNoteViewController.xib */,
			);
			path = "Add Order Note";
			sourceTree = "<group>";
		};
		CE35F10C2343E5B3007B2A6B /* Edit Order Status */ = {
			isa = PBXGroup;
			children = (
				D81D9226222E7F0800FFA585 /* OrderStatusListViewController.swift */,
				D81D9227222E7F0800FFA585 /* OrderStatusListViewController.xib */,
			);
			path = "Edit Order Status";
			sourceTree = "<group>";
		};
		CE35F10D2343E613007B2A6B /* Shipment Tracking Section */ = {
			isa = PBXGroup;
			children = (
				D8149F512251CFE50006A245 /* EditableOrderTrackingTableViewCell.swift */,
				D8149F522251CFE50006A245 /* EditableOrderTrackingTableViewCell.xib */,
				D83C129E22250BEF004CA04C /* OrderTrackingTableViewCell.swift */,
				D83C129D22250BEF004CA04C /* OrderTrackingTableViewCell.xib */,
				CE35F1152343E860007B2A6B /* Add Tracking */,
			);
			path = "Shipment Tracking Section";
			sourceTree = "<group>";
		};
		CE35F10F2343E694007B2A6B /* Order Summary Section */ = {
			isa = PBXGroup;
			children = (
				CEE006032077D1280079161F /* SummaryTableViewCell.swift */,
				CEE006042077D1280079161F /* SummaryTableViewCell.xib */,
				CE35F10C2343E5B3007B2A6B /* Edit Order Status */,
			);
			path = "Order Summary Section";
			sourceTree = "<group>";
		};
		CE35F1112343E6C1007B2A6B /* Product List Section */ = {
			isa = PBXGroup;
			children = (
				CE21B3DE20FFC59700A259D5 /* ProductDetailsTableViewCell.swift */,
				CE21B3DF20FFC59700A259D5 /* ProductDetailsTableViewCell.xib */,
				CE32B11320BF8779006FBCF4 /* FulfillButtonTableViewCell.swift */,
				CE32B11420BF8779006FBCF4 /* FulfillButtonTableViewCell.xib */,
				CE35F1182343E924007B2A6B /* Product Details */,
				CE37C04022984E12008DCB39 /* Fulfillment */,
			);
			path = "Product List Section";
			sourceTree = "<group>";
		};
		CE35F1132343E715007B2A6B /* Customer Section */ = {
			isa = PBXGroup;
			children = (
				45C8B2562313FA570002FA77 /* CustomerNoteTableViewCell.swift */,
				45C8B2572313FA570002FA77 /* CustomerNoteTableViewCell.xib */,
				CE855362209BA6A700938BDC /* CustomerInfoTableViewCell.swift */,
				CE855361209BA6A700938BDC /* CustomerInfoTableViewCell.xib */,
				45C8B25E23155C940002FA77 /* Billing Information */,
			);
			path = "Customer Section";
			sourceTree = "<group>";
		};
		CE35F1142343E832007B2A6B /* Payment Section */ = {
			isa = PBXGroup;
			children = (
				CE35F1042343DCAC007B2A6B /* Refunds */,
			);
			path = "Payment Section";
			sourceTree = "<group>";
		};
		CE35F1152343E860007B2A6B /* Add Tracking */ = {
			isa = PBXGroup;
			children = (
				D83F5932225B2EB800626E75 /* ManualTrackingViewController.swift */,
				D843D5C622434A08001BFA55 /* ManualTrackingViewController.xib */,
				D843D5D122485009001BFA55 /* ShipmentProvidersViewController.swift */,
				D843D5D222485009001BFA55 /* ShipmentProvidersViewController.xib */,
			);
			path = "Add Tracking";
			sourceTree = "<group>";
		};
		CE35F1182343E924007B2A6B /* Product Details */ = {
			isa = PBXGroup;
			children = (
				CE21B3DC20FF9BC200A259D5 /* ProductListViewController.swift */,
			);
			path = "Product Details";
			sourceTree = "<group>";
		};
		CE37C04022984E12008DCB39 /* Fulfillment */ = {
			isa = PBXGroup;
			children = (
				CE37C04122984E50008DCB39 /* Cells */,
				B5A82EE121025C450053ADC8 /* FulfillViewController.swift */,
				B5A82EE421025E550053ADC8 /* FulfillViewController.xib */,
			);
			path = Fulfillment;
			sourceTree = "<group>";
		};
		CE37C04122984E50008DCB39 /* Cells */ = {
			isa = PBXGroup;
			children = (
				CE37C04222984E81008DCB39 /* PickListTableViewCell.swift */,
				CE37C04322984E81008DCB39 /* PickListTableViewCell.xib */,
			);
			path = Cells;
			sourceTree = "<group>";
		};
		CE85535B209B5B6A00938BDC /* ViewModels */ = {
			isa = PBXGroup;
			children = (
				D817585C22BB5E6900289CFE /* Order Details */,
				D843D5D82248EE90001BFA55 /* ManualTrackingViewModel.swift */,
				CE22709A228F362600C0626C /* ProductDetailsViewModel.swift */,
				CECC758B23D2227000486676 /* ProductDetailsCellViewModel.swift */,
				D843D5D622485B19001BFA55 /* ShippingProvidersViewModel.swift */,
				D8736B5922F07D7100A14A29 /* MainTabViewModel.swift */,
			);
			path = ViewModels;
			sourceTree = "<group>";
		};
		CE85FD5120F677460080B73E /* Dashboard */ = {
			isa = PBXGroup;
			children = (
				028BAC4322F3AE3B008BB4AF /* Stats v4 */,
				029D444B22F1417400DEFA8A /* Stats v3 */,
				029D444722F13F5C00DEFA8A /* Factories */,
				74036CBE211B87FD00E462C2 /* MyStore */,
				CE85FD5820F7A59E0080B73E /* Settings */,
				CE85FD5220F677770080B73E /* Dashboard.storyboard */,
				B509112D2049E27A007D25DC /* DashboardViewController.swift */,
			);
			path = Dashboard;
			sourceTree = "<group>";
		};
		CE85FD5820F7A59E0080B73E /* Settings */ = {
			isa = PBXGroup;
			children = (
				74C6FEA321C2F189009286B6 /* About */,
				02D4564A231D059E008CF0A9 /* Beta features */,
				CE27257A219249B5002B22EB /* Help */,
				CE22E3F821714639005A6BEF /* Privacy */,
				B509112F2049E27A007D25DC /* SettingsViewController.swift */,
			);
			path = Settings;
			sourceTree = "<group>";
		};
		CE9B7E3021C94685000F971C /* Currency */ = {
			isa = PBXGroup;
			children = (
				93FA787321CD7E9E00B663E5 /* CurrencySettings.swift */,
				CE4DA5C521DD755E00074607 /* CurrencyFormatter.swift */,
			);
			path = Currency;
			sourceTree = "<group>";
		};
		CECC758D23D2260E00486676 /* Refunded Products */ = {
			isa = PBXGroup;
			children = (
				CE2A9FC523BFFADE002BEC1C /* RefundedProductsViewModel.swift */,
				CE2A9FC723C3D2D4002BEC1C /* RefundedProductsDataSource.swift */,
			);
			path = "Refunded Products";
			sourceTree = "<group>";
		};
		CECC758E23D2266300486676 /* Refund Details */ = {
			isa = PBXGroup;
			children = (
				CE5F462623AAC8C0006B1A5C /* RefundDetailsViewModel.swift */,
				CE5F462923AACA0A006B1A5C /* RefundDetailsDataSource.swift */,
				CE5F462B23AACBC4006B1A5C /* RefundDetailsResultController.swift */,
			);
			path = "Refund Details";
			sourceTree = "<group>";
		};
		CECC758F23D226AC00486676 /* Aggregate Order Items */ = {
			isa = PBXGroup;
			children = (
				CECC758523D21AC200486676 /* AggregateOrderItem.swift */,
			);
			path = "Aggregate Order Items";
			sourceTree = "<group>";
		};
		CECC759A23D61BCC00486676 /* AggregateData */ = {
			isa = PBXGroup;
			children = (
				CECC759B23D61C1400486676 /* AggregateDataHelper.swift */,
			);
			path = AggregateData;
			sourceTree = "<group>";
		};
		CED6021A20B35FBF0032C639 /* ReusableViews */ = {
			isa = PBXGroup;
			children = (
				57448D26242E772300A56A74 /* EmptySearchResultsViewController */,
				D8736B7422F1FE1600A14A29 /* BadgeLabel.swift */,
				CE21B3D520FE669A00A259D5 /* BasicTableViewCell.swift */,
				CE21B3D620FE669A00A259D5 /* BasicTableViewCell.xib */,
				B5FD111521D3F13700560344 /* BordersView.swift */,
				B5A8532120BDBFAE00FAAB4D /* CircularImageView.swift */,
				D83F592E225B269C00626E75 /* DatePickerTableViewCell.swift */,
				D83F592F225B269C00626E75 /* DatePickerTableViewCell.xib */,
				D81F2D36225F0D160084BF9C /* EmptyListMessageWithActionView.swift */,
				D81F2D34225F0CF70084BF9C /* EmptyListMessageWithActionView.xib */,
				B50BB4152141828F00AF0F3C /* FooterSpinnerView.swift */,
				CE24BCCD212DE8A6001CD12E /* HeadlineLabelTableViewCell.swift */,
				CE24BCCE212DE8A6001CD12E /* HeadlineLabelTableViewCell.xib */,
				7441E1D121503F77004E6ECE /* IntrinsicTableView.swift */,
				740382D92267D94100A627F4 /* LargeImageTableViewCell.swift */,
				740382DA2267D94100A627F4 /* LargeImageTableViewCell.xib */,
				CE2A9FBD23BFB1BD002BEC1C /* LedgerTableViewCell.swift */,
				CE2A9FBE23BFB1BE002BEC1C /* LedgerTableViewCell.xib */,
				CE1EC8EA20B8A3FF009762BF /* LeftImageTableViewCell.swift */,
				CE1EC8EB20B8A3FF009762BF /* LeftImageTableViewCell.xib */,
				B5BE75DA213F1D1E00909A14 /* OverlayMessageView.swift */,
				B5BE75DC213F1D3D00909A14 /* OverlayMessageView.xib */,
				CE0F17CD22A8105800964A63 /* ReadMoreTableViewCell.swift */,
				CE0F17CE22A8105800964A63 /* ReadMoreTableViewCell.xib */,
				02E6B97623853D81000A36F0 /* SettingTitleAndValueTableViewCell.swift */,
				02E6B97723853D81000A36F0 /* SettingTitleAndValueTableViewCell.xib */,
				744F00D121B582A9007EFA93 /* StarRatingView.swift */,
				D85B8331222FABD1002168F3 /* StatusListTableViewCell.swift */,
				D85B8332222FABD1002168F3 /* StatusListTableViewCell.xib */,
				CE583A052107849F00D73C1C /* SwitchTableViewCell.swift */,
				CE583A062107849F00D73C1C /* SwitchTableViewCell.xib */,
				CE85FD5920F7A7640080B73E /* TableFooterView.swift */,
				CE85FD5B20F7A7740080B73E /* TableFooterView.xib */,
				CE583A092107937F00D73C1C /* TextViewTableViewCell.swift */,
				CE583A0A2107937F00D73C1C /* TextViewTableViewCell.xib */,
				D843D5C922437E59001BFA55 /* TitleAndEditableValueTableViewCell.swift */,
				D843D5CA22437E59001BFA55 /* TitleAndEditableValueTableViewCell.xib */,
				CE22E3F921714776005A6BEF /* TopLeftImageTableViewCell.swift */,
				CE22E3FA21714776005A6BEF /* TopLeftImageTableViewCell.xib */,
				CE1EC8C920B479F1009762BF /* TwoColumnLabelView.swift */,
				CE1EC8C720B478B6009762BF /* TwoColumnLabelView.xib */,
				CE32B10C20BEDE1C006FBCF4 /* TwoColumnSectionHeaderView.swift */,
				CE32B10A20BEDE05006FBCF4 /* TwoColumnSectionHeaderView.xib */,
				CE1D5A53228A0AD200DF3715 /* TwoColumnTableViewCell.swift */,
				CE1D5A54228A0AD200DF3715 /* TwoColumnTableViewCell.xib */,
				CE35F1192343F3B1007B2A6B /* TwoColumnHeadlineFootnoteTableViewCell.swift */,
				CE35F11A2343F3B1007B2A6B /* TwoColumnHeadlineFootnoteTableViewCell.xib */,
				CE27257D21925AE8002B22EB /* ValueOneTableViewCell.swift */,
				CE27257E21925AE8002B22EB /* ValueOneTableViewCell.xib */,
				B5A56BEF219F2CE90065A902 /* VerticalButton.swift */,
				CE227096228F152400C0626C /* WooBasicTableViewCell.swift */,
				CE227098228F180B00C0626C /* WooBasicTableViewCell.xib */,
				0262DA5123A238460029AF30 /* UnitInputTableViewCell.swift */,
				0262DA5223A238460029AF30 /* UnitInputTableViewCell.xib */,
				020BE74B23B1F5EA007FE54C /* TitleAndTextFieldTableViewCell.swift */,
				020BE74C23B1F5EA007FE54C /* TitleAndTextFieldTableViewCell.xib */,
				02F49ADB23BF3A0100FA0BFA /* ErrorSectionHeaderView.swift */,
				02F49ADD23BF3A4100FA0BFA /* ErrorSectionHeaderView.xib */,
				0286B27E23C70557003D784B /* ColumnFlowLayout.swift */,
				02E8B17923E2C4BD00A43403 /* CircleSpinnerView.swift */,
				02EEB5C22424AFAA00B8A701 /* TextFieldTableViewCell.swift */,
				02EEB5C32424AFAA00B8A701 /* TextFieldTableViewCell.xib */,
				451750B124470CD5004FDA65 /* EnhancedTextView.swift */,
			);
			path = ReusableViews;
			sourceTree = "<group>";
		};
		CEE006022077D0F80079161F /* Cells */ = {
			isa = PBXGroup;
			children = (
				CE1CCB4A20570B1F000EE3AC /* OrderTableViewCell.swift */,
				B5FD110D21D3CB8500560344 /* OrderTableViewCell.xib */,
			);
			path = Cells;
			sourceTree = "<group>";
		};
		CEEC9B6121E79EBF0055EEF0 /* AppRatings */ = {
			isa = PBXGroup;
			children = (
				CEEC9B6221E79EE00055EEF0 /* AppRatingManager.swift */,
			);
			path = AppRatings;
			sourceTree = "<group>";
		};
		D816DDBA22265D8000903E59 /* ViewRelated */ = {
			isa = PBXGroup;
			children = (
				57F34A9F2423D44000E38AFB /* Orders */,
				0290E27C238E5B4A00B5C466 /* ListSelector */,
				0227958E237A5D5200787C63 /* Editor */,
				0269576B237263F3001BA0BF /* Keyboard */,
				02E4FD7F2306AA770049610C /* Dashboard */,
				0269177E23260090002AFC20 /* Products */,
				D85B833E2230F268002168F3 /* SummaryTableViewCellTests.swift */,
				D85B8335222FCDA1002168F3 /* StatusListTableViewCellTests.swift */,
				D816DDBB22265DA300903E59 /* OrderTrackingTableViewCellTests.swift */,
				45C8B25A231521510002FA77 /* CustomerNoteTableViewCellTests.swift */,
				45C8B25C231529410002FA77 /* CustomerInfoTableViewCellTests.swift */,
				45C8B2682316B2440002FA77 /* BillingAddressTableViewCellTests.swift */,
				02FE89C6231FAA4100E85EF8 /* MainTabBarControllerTests+ProductListFeatureFlag.swift */,
			);
			path = ViewRelated;
			sourceTree = "<group>";
		};
		D817585C22BB5E6900289CFE /* Order Details */ = {
			isa = PBXGroup;
			children = (
				CECC758F23D226AC00486676 /* Aggregate Order Items */,
				CECC758E23D2266300486676 /* Refund Details */,
				CECC758D23D2260E00486676 /* Refunded Products */,
				CE85535C209B5BB700938BDC /* OrderDetailsViewModel.swift */,
				D817585D22BB5E8700289CFE /* OrderEmailComposer.swift */,
				D817585F22BB614A00289CFE /* OrderMessageComposer.swift */,
				D817586122BB64C300289CFE /* OrderDetailsNotices.swift */,
				D817586322BDD81600289CFE /* OrderDetailsDataSource.swift */,
				D8C11A4D22DD235F00D4A88D /* OrderDetailsResultsControllers.swift */,
				D8C11A5D22E2440400D4A88D /* OrderPaymentDetailsViewModel.swift */,
			);
			path = "Order Details";
			sourceTree = "<group>";
		};
		D85136C7231E128500DD0539 /* Reviews */ = {
			isa = PBXGroup;
			children = (
				D85136C8231E12B600DD0539 /* ReviewViewModelTests.swift */,
			);
			path = Reviews;
			sourceTree = "<group>";
		};
		D8D15F81230A178100D48B3F /* ServiceLocator */ = {
			isa = PBXGroup;
			children = (
				D8C251D1230CA90200F49782 /* StoresManager.swift */,
				D8D15F82230A17A000D48B3F /* ServiceLocator.swift */,
				D8D15F84230A18AB00D48B3F /* Analytics.swift */,
				D8C251D8230D256F00F49782 /* NoticePresenter.swift */,
				D8C251DA230D288A00F49782 /* PushNotesManager.swift */,
				D831E2DB230E0558000037D0 /* Authentication.swift */,
				D831E2DF230E0BA7000037D0 /* Logs.swift */,
				02FE89C8231FB31400E85EF8 /* FeatureFlagService.swift */,
			);
			path = ServiceLocator;
			sourceTree = "<group>";
		};
		F4B77A83B2A3D94EA331691B /* Pods */ = {
			isa = PBXGroup;
			children = (
				90AC1C0B391E04A837BDC64E /* Pods-WooCommerce.debug.xcconfig */,
				33035144757869DE5E4DC88A /* Pods-WooCommerce.release.xcconfig */,
				9D2992FEF3D1246B8CCC2EBB /* Pods-WooCommerceTests.debug.xcconfig */,
				8A659E65308A3D9DD79A95F9 /* Pods-WooCommerceTests.release.xcconfig */,
				25D00C97936D2C6589F8ECE9 /* Pods-WooCommerce.release-alpha.xcconfig */,
				2719B6FD1E6FE78A76B6AC74 /* Pods-WooCommerceTests.release-alpha.xcconfig */,
			);
			name = Pods;
			sourceTree = "<group>";
		};
		F997170323DBB97500592D8E /* WooCommerceScreenshots */ = {
			isa = PBXGroup;
			children = (
				F997170423DBB97500592D8E /* WooCommerceScreenshots.swift */,
				F997173123DBCF1500592D8E /* Utils */,
				F997170623DBB97500592D8E /* Info.plist */,
			);
			path = WooCommerceScreenshots;
			sourceTree = "<group>";
		};
		F997171723DBCD5100592D8E /* Screens */ = {
			isa = PBXGroup;
			children = (
				CCDC49EE24000985003166BA /* MyStore */,
				F997173B23DBFBB200592D8E /* Orders */,
				F997174023DC005B00592D8E /* Reviews */,
				F997171823DBCD5700592D8E /* Login */,
				F9BB249623F4B1C60068A420 /* Products */,
				F9BB249923F501FB0068A420 /* Settings */,
				F997172B23DBCD8E00592D8E /* BaseScreen.swift */,
				F997172F23DBCEB200592D8E /* TabNavComponent.swift */,
			);
			path = Screens;
			sourceTree = "<group>";
		};
		F997171823DBCD5700592D8E /* Login */ = {
			isa = PBXGroup;
			children = (
				F997171D23DBCD6000592D8E /* LinkOrPasswordScreen.swift */,
				F997171F23DBCD6100592D8E /* LoginCheckMagicLinkScreen.swift */,
				F997171B23DBCD6000592D8E /* LoginEmailScreen.swift */,
				F997171C23DBCD6000592D8E /* LoginEpilogueScreen.swift */,
				F997171A23DBCD6000592D8E /* LoginPasswordScreen.swift */,
				F997172123DBCD6100592D8E /* LoginSiteAddressScreen.swift */,
				F997171923DBCD6000592D8E /* LoginUsernamePasswordScreen.swift */,
				F997172023DBCD6100592D8E /* WelcomeScreen.swift */,
			);
			path = Login;
			sourceTree = "<group>";
		};
		F997173123DBCF1500592D8E /* Utils */ = {
			isa = PBXGroup;
			children = (
				CCFC00B423E9BD1500157A78 /* ScreenshotCredentials.swift */,
				F997174A23DC10B300592D8E /* SnapshotHelper.swift */,
			);
			path = Utils;
			sourceTree = "<group>";
		};
		F997173B23DBFBB200592D8E /* Orders */ = {
			isa = PBXGroup;
			children = (
				F997173423DBEB1900592D8E /* OrdersScreen.swift */,
				F997173623DBF02400592D8E /* SingleOrderScreen.swift */,
				F997173C23DBFBBF00592D8E /* OrderSearchScreen.swift */,
			);
			path = Orders;
			sourceTree = "<group>";
		};
		F997174023DC005B00592D8E /* Reviews */ = {
			isa = PBXGroup;
			children = (
				F997173E23DBFFEF00592D8E /* ReviewsScreen.swift */,
				F997174123DC006F00592D8E /* SingleReviewScreen.swift */,
			);
			path = Reviews;
			sourceTree = "<group>";
		};
		F9BB249623F4B1C60068A420 /* Products */ = {
			isa = PBXGroup;
			children = (
				F93E8E5724087FE10057FF21 /* ProductsScreen.swift */,
				F93E8E5824087FE10057FF21 /* SingleProductScreen.swift */,
			);
			path = Products;
			sourceTree = "<group>";
		};
		F9BB249923F501FB0068A420 /* Settings */ = {
			isa = PBXGroup;
			children = (
				F93E8E5124087FDA0057FF21 /* BetaFeaturesScreen.swift */,
				F93E8E5224087FDA0057FF21 /* SettingsScreen.swift */,
			);
			path = Settings;
			sourceTree = "<group>";
		};
/* End PBXGroup section */

/* Begin PBXNativeTarget section */
		B56DB3C52049BFAA00D4AA8E /* WooCommerce */ = {
			isa = PBXNativeTarget;
			buildConfigurationList = B56DB3E62049BFAA00D4AA8E /* Build configuration list for PBXNativeTarget "WooCommerce" */;
			buildPhases = (
				91990E72B3E1D58AC13D7628 /* [CP] Check Pods Manifest.lock */,
				B56DB3C22049BFAA00D4AA8E /* Sources */,
				B56DB3C32049BFAA00D4AA8E /* Frameworks */,
				B56DB3C42049BFAA00D4AA8E /* Resources */,
				B5650B1020A4CD7F009702D0 /* Embed Frameworks */,
				B7A94351C1ADC31EA528B895 /* [CP] Embed Pods Frameworks */,
				CE1445302188ED0300A991D8 /* Zendesk Strip Frameworks */,
				8D8E4AE002344B3131D3EB29 /* [CP] Copy Pods Resources */,
			);
			buildRules = (
			);
			dependencies = (
				B55D4C1520B6131400D7A50F /* PBXTargetDependency */,
			);
			name = WooCommerce;
			productName = WooCommerce;
			productReference = B56DB3C62049BFAA00D4AA8E /* WooCommerce.app */;
			productType = "com.apple.product-type.application";
		};
		B56DB3DC2049BFAA00D4AA8E /* WooCommerceTests */ = {
			isa = PBXNativeTarget;
			buildConfigurationList = B56DB3E92049BFAA00D4AA8E /* Build configuration list for PBXNativeTarget "WooCommerceTests" */;
			buildPhases = (
				E8FC62641D61F33F705BC760 /* [CP] Check Pods Manifest.lock */,
				B56DB3D92049BFAA00D4AA8E /* Sources */,
				B56DB3DA2049BFAA00D4AA8E /* Frameworks */,
				B56DB3DB2049BFAA00D4AA8E /* Resources */,
			);
			buildRules = (
			);
			dependencies = (
				B56DB3DF2049BFAA00D4AA8E /* PBXTargetDependency */,
			);
			name = WooCommerceTests;
			productName = WooCommerceTests;
			productReference = B56DB3DD2049BFAA00D4AA8E /* WooCommerceTests.xctest */;
			productType = "com.apple.product-type.bundle.unit-test";
		};
		CCDC49C923FFFFF4003166BA /* WooCommerceUITests */ = {
			isa = PBXNativeTarget;
			buildConfigurationList = CCDC49D423FFFFF4003166BA /* Build configuration list for PBXNativeTarget "WooCommerceUITests" */;
			buildPhases = (
				CCDC49C623FFFFF4003166BA /* Sources */,
				CCDC49C723FFFFF4003166BA /* Frameworks */,
				CCDC49C823FFFFF4003166BA /* Resources */,
			);
			buildRules = (
			);
			dependencies = (
				CCDC49D023FFFFF4003166BA /* PBXTargetDependency */,
			);
			name = WooCommerceUITests;
			productName = WooCommerceUITests;
			productReference = CCDC49CA23FFFFF4003166BA /* WooCommerceUITests.xctest */;
			productType = "com.apple.product-type.bundle.ui-testing";
		};
		F997170123DBB97500592D8E /* WooCommerceScreenshots */ = {
			isa = PBXNativeTarget;
			buildConfigurationList = F997170C23DBB97500592D8E /* Build configuration list for PBXNativeTarget "WooCommerceScreenshots" */;
			buildPhases = (
				F99716FE23DBB97500592D8E /* Sources */,
				F99716FF23DBB97500592D8E /* Frameworks */,
				F997170023DBB97500592D8E /* Resources */,
			);
			buildRules = (
			);
			dependencies = (
				F9F01DE023E2151B00418BE8 /* PBXTargetDependency */,
				F997170823DBB97500592D8E /* PBXTargetDependency */,
			);
			name = WooCommerceScreenshots;
			productName = WooCommerceScreenshots;
			productReference = F997170223DBB97500592D8E /* WooCommerceScreenshots.xctest */;
			productType = "com.apple.product-type.bundle.ui-testing";
		};
/* End PBXNativeTarget section */

/* Begin PBXProject section */
		B56DB3BE2049BFAA00D4AA8E /* Project object */ = {
			isa = PBXProject;
			attributes = {
				LastSwiftUpdateCheck = 1130;
				LastUpgradeCheck = 1010;
				ORGANIZATIONNAME = Automattic;
				TargetAttributes = {
					B55D4C0F20B612F300D7A50F = {
						CreatedOnToolsVersion = 9.3.1;
						ProvisioningStyle = Automatic;
					};
					B56DB3C52049BFAA00D4AA8E = {
						CreatedOnToolsVersion = 9.2;
						LastSwiftMigration = 1020;
						ProvisioningStyle = Manual;
						SystemCapabilities = {
							com.apple.BackgroundModes = {
								enabled = 1;
							};
							com.apple.Keychain = {
								enabled = 1;
							};
							com.apple.Push = {
								enabled = 1;
							};
							com.apple.iCloud = {
								enabled = 1;
							};
						};
					};
					B56DB3DC2049BFAA00D4AA8E = {
						CreatedOnToolsVersion = 9.2;
						LastSwiftMigration = 1020;
						ProvisioningStyle = Automatic;
						TestTargetID = B56DB3C52049BFAA00D4AA8E;
					};
					CCDC49C923FFFFF4003166BA = {
						CreatedOnToolsVersion = 11.3.1;
						ProvisioningStyle = Automatic;
						TestTargetID = B56DB3C52049BFAA00D4AA8E;
					};
					F997170123DBB97500592D8E = {
						CreatedOnToolsVersion = 11.3.1;
						ProvisioningStyle = Automatic;
						TestTargetID = B56DB3C52049BFAA00D4AA8E;
					};
				};
			};
			buildConfigurationList = B56DB3C12049BFAA00D4AA8E /* Build configuration list for PBXProject "WooCommerce" */;
			compatibilityVersion = "Xcode 8.0";
			developmentRegion = en;
			hasScannedForEncodings = 0;
			knownRegions = (
				en,
				Base,
				ar,
				de,
				id,
				es,
				it,
				ko,
				he,
				ja,
				fr,
				"zh-Hant",
				ru,
				tr,
				sv,
				"pt-BR",
				"zh-Hans",
				nl,
			);
			mainGroup = B56DB3BD2049BFAA00D4AA8E;
			productRefGroup = B56DB3C72049BFAA00D4AA8E /* Products */;
			projectDirPath = "";
			projectRoot = "";
			targets = (
				B56DB3C52049BFAA00D4AA8E /* WooCommerce */,
				B56DB3DC2049BFAA00D4AA8E /* WooCommerceTests */,
				B55D4C0F20B612F300D7A50F /* GenerateCredentials */,
				F997170123DBB97500592D8E /* WooCommerceScreenshots */,
				CCDC49C923FFFFF4003166BA /* WooCommerceUITests */,
			);
		};
/* End PBXProject section */

/* Begin PBXResourcesBuildPhase section */
		B56DB3C42049BFAA00D4AA8E /* Resources */ = {
			isa = PBXResourcesBuildPhase;
			buildActionMask = 2147483647;
			files = (
				B56DB3D72049BFAA00D4AA8E /* LaunchScreen.storyboard in Resources */,
				CE583A0C2107937F00D73C1C /* TextViewTableViewCell.xib in Resources */,
				D843D5CC22437E59001BFA55 /* TitleAndEditableValueTableViewCell.xib in Resources */,
				02EEB5C52424AFAA00B8A701 /* TextFieldTableViewCell.xib in Resources */,
				B560D68A2195BD100027BB7E /* NoteDetailsCommentTableViewCell.xib in Resources */,
				CE0F17D022A8105800964A63 /* ReadMoreTableViewCell.xib in Resources */,
				CE1D5A5A228A1C2C00DF3715 /* ProductReviewsTableViewCell.xib in Resources */,
				B5A8F8AF20B88DCC00D211DE /* LoginPrologueViewController.xib in Resources */,
				265BCA072430E62E004E53EE /* ProductCategoryListViewController.xib in Resources */,
				0262DA5923A23AC80029AF30 /* ProductShippingSettingsViewController.xib in Resources */,
				74E0F441211C9AE600A79CCE /* PeriodDataViewController.xib in Resources */,
				B5F571B021BF149D0010D1B8 /* o.caf in Resources */,
				022BF7FE23B9D708000A1DFB /* InProgressViewController.xib in Resources */,
				45AE582D230D9D35001901E3 /* OrderNoteHeaderTableViewCell.xib in Resources */,
				B5D1AFC820BC7B9600DB0E8C /* StorePickerViewController.xib in Resources */,
				45CDAFAF2434CFCA00F83C22 /* ProductCatalogVisibilityViewController.xib in Resources */,
				CE1D5A56228A0AD200DF3715 /* TwoColumnTableViewCell.xib in Resources */,
				B57C744320F54F1C00EEFC87 /* AccountHeaderView.xib in Resources */,
				57AE0B0123ECD6D400237009 /* OrdersViewController.xib in Resources */,
				D843D5D422485009001BFA55 /* ShipmentProvidersViewController.xib in Resources */,
				028BAC4522F3AE5C008BB4AF /* StoreStatsV4PeriodViewController.xib in Resources */,
				CE227099228F180B00C0626C /* WooBasicTableViewCell.xib in Resources */,
				93BCF01F20DC2CE200EBF7A1 /* bash_secrets.tpl in Resources */,
				02162727237963AF000208D2 /* ProductFormViewController.xib in Resources */,
				B56DB3D42049BFAA00D4AA8E /* Assets.xcassets in Resources */,
				CE2A9FCF23C4F2C8002BEC1C /* RefundedProductsViewController.xib in Resources */,
				B573B1A0219DC2690081C78C /* Localizable.strings in Resources */,
				B559EBAF20A0BF8F00836CD4 /* README.md in Resources */,
				CE583A082107849F00D73C1C /* SwitchTableViewCell.xib in Resources */,
				CE22571B20E16FBC0037F478 /* LeftImageTableViewCell.xib in Resources */,
				8CD41D4A21F8A7E300CF3C2B /* RELEASE-NOTES.txt in Resources */,
				B5F8B7E5219478FA00DAB7E2 /* ReviewDetailsViewController.xib in Resources */,
				B5FD111221D3CE7700560344 /* NewNoteViewController.xib in Resources */,
				D843D5C822434A08001BFA55 /* ManualTrackingViewController.xib in Resources */,
				7441EBCA226A71AA008BF83D /* TitleBodyTableViewCell.xib in Resources */,
				740382DC2267D94100A627F4 /* LargeImageTableViewCell.xib in Resources */,
				CE22E3FC21714776005A6BEF /* TopLeftImageTableViewCell.xib in Resources */,
				B5D1AFB420BC445A00DB0E8C /* Images.xcassets in Resources */,
				CEE005F62076C4040079161F /* Orders.storyboard in Resources */,
				CE85FD5C20F7A7740080B73E /* TableFooterView.xib in Resources */,
				B57C744C20F564B400EEFC87 /* EmptyStoresTableViewCell.xib in Resources */,
				028296ED237D28B600E84012 /* TextViewViewController.xib in Resources */,
				451A04F52386F7C900E368C9 /* AddProductImageCollectionViewCell.xib in Resources */,
				02DD81FC242CAA400060E50B /* WordPressMediaLibraryImagePickerViewController.xib in Resources */,
				02E6B97923853D81000A36F0 /* SettingTitleAndValueTableViewCell.xib in Resources */,
				CE37C04522984E81008DCB39 /* PickListTableViewCell.xib in Resources */,
				D85B8334222FABD1002168F3 /* StatusListTableViewCell.xib in Resources */,
				5795F22C23E26A8D00F6707C /* OrderSearchStarterViewController.xib in Resources */,
				45B9C63F23A8E50D007FC4C5 /* ProductPriceSettingsViewController.xib in Resources */,
				B5F571A621BEC92A0010D1B8 /* NoteDetailsHeaderPlainTableViewCell.xib in Resources */,
				457151AC243B6E8000EB2DFA /* ProductSlugViewController.xib in Resources */,
				B5F355F121CD504400A7077A /* SearchViewController.xib in Resources */,
				CE1EC8F020B8A408009762BF /* OrderNoteTableViewCell.xib in Resources */,
				265BCA0E2430E771004E53EE /* ProductCategoryTableViewCell.xib in Resources */,
				B55D4BFD20B5CDE700D7A50F /* replace_secrets.rb in Resources */,
				020BE74E23B1F5EB007FE54C /* TitleAndTextFieldTableViewCell.xib in Resources */,
				4580BA7523F192D400B5F764 /* ProductSettingsViewController.xib in Resources */,
				74A95B5821C403EA00FEE953 /* pure-min.css in Resources */,
				0262DA5423A238460029AF30 /* UnitInputTableViewCell.xib in Resources */,
				B5BE75DD213F1D3D00909A14 /* OverlayMessageView.xib in Resources */,
				57C503DE23E8CE0D00EC0790 /* OrdersMasterViewController.xib in Resources */,
				02F4F510237AFC1E00E13A9C /* ImageAndTitleAndTextTableViewCell.xib in Resources */,
				45FBDF39238D3F8800127F77 /* ExtendedAddProductImageCollectionViewCell.xib in Resources */,
				D8149F542251CFE60006A245 /* EditableOrderTrackingTableViewCell.xib in Resources */,
				D81D9229222E7F0800FFA585 /* OrderStatusListViewController.xib in Resources */,
				748D34DE214828DD00E21A2F /* TopPerformerDataViewController.xib in Resources */,
				CEE006062077D1280079161F /* SummaryTableViewCell.xib in Resources */,
				CE8CCD44239AC06E009DBD22 /* RefundDetailsViewController.xib in Resources */,
				D8915DBF23729CFB00F63762 /* ColorPalette.xcassets in Resources */,
				CE24BCD0212DE8A6001CD12E /* HeadlineLabelTableViewCell.xib in Resources */,
				B559EBB020A0BF8F00836CD4 /* LICENSE in Resources */,
				74EC34A9225FE69C004BBC2E /* ProductDetailsViewController.xib in Resources */,
				CE32B10B20BEDE05006FBCF4 /* TwoColumnSectionHeaderView.xib in Resources */,
				B5FD110E21D3CB8500560344 /* OrderTableViewCell.xib in Resources */,
				D83C129F22250BF0004CA04C /* OrderTrackingTableViewCell.xib in Resources */,
				B59D1EE121907304009D1978 /* ProductReviewTableViewCell.xib in Resources */,
				021E2A1823A9FE5A00B1DE07 /* ProductInventorySettingsViewController.xib in Resources */,
				57448D2A242E777700A56A74 /* EmptySearchResultsViewController.xib in Resources */,
				0286B27A23C7051F003D784B /* ProductImagesCollectionViewController.xib in Resources */,
				0290E270238E3CE400B5C466 /* ListSelectorViewController.xib in Resources */,
				B59D1EE821908A08009D1978 /* Noticons.ttf in Resources */,
				D81F2D35225F0CF70084BF9C /* EmptyListMessageWithActionView.xib in Resources */,
				0290E276238E4F8100B5C466 /* PaginatedListSelectorViewController.xib in Resources */,
				456CB50E2444BFAC00992A05 /* ProductPurchaseNoteViewController.xib in Resources */,
				023A059B24135F2600E3FC99 /* ReviewsViewController.xib in Resources */,
				026CF63B237E9ABE009563D4 /* ProductVariationsViewController.xib in Resources */,
				CE27258021925AE8002B22EB /* ValueOneTableViewCell.xib in Resources */,
				451A04F12386F7B500E368C9 /* ProductImageCollectionViewCell.xib in Resources */,
				B5A82EE521025E550053ADC8 /* FulfillViewController.xib in Resources */,
				45C8B26223155CBC0002FA77 /* BillingInformationViewController.xib in Resources */,
				02482A8C237BE8C7007E73ED /* LinkSettingsViewController.xib in Resources */,
				740ADFE521C33688009EE5A9 /* licenses.html in Resources */,
				CE2A9FC023BFB1BE002BEC1C /* LedgerTableViewCell.xib in Resources */,
				45C8B2592313FA570002FA77 /* CustomerNoteTableViewCell.xib in Resources */,
				0286B27C23C7051F003D784B /* ProductImagesViewController.xib in Resources */,
				02F49ADE23BF3A4100FA0BFA /* ErrorSectionHeaderView.xib in Resources */,
				B554016B2170D6010067DC90 /* ChartPlaceholderView.xib in Resources */,
				CE32B11620BF8779006FBCF4 /* FulfillButtonTableViewCell.xib in Resources */,
				45C8B2672316AB460002FA77 /* BillingAddressTableViewCell.xib in Resources */,
				B557652D20F6827900185843 /* StoreTableViewCell.xib in Resources */,
				02E8B17823E2C49000A43403 /* InProgressProductImageCollectionViewCell.xib in Resources */,
				7493BB8F2149852A003071A9 /* TopPerformersHeaderView.xib in Resources */,
				CE21B3E120FFC59700A259D5 /* ProductDetailsTableViewCell.xib in Resources */,
				CE35F11C2343F3B1007B2A6B /* TwoColumnHeadlineFootnoteTableViewCell.xib in Resources */,
				451A04E72386CE8700E368C9 /* ProductImagesHeaderTableViewCell.xib in Resources */,
				02357B2B23CDB3E300147C2B /* ProductImageViewController.xib in Resources */,
				CE85FD5320F677770080B73E /* Dashboard.storyboard in Resources */,
				B56DB3CF2049BFAA00D4AA8E /* Main.storyboard in Resources */,
				CE21B3D820FE669A00A259D5 /* BasicTableViewCell.xib in Resources */,
				74334F37214AB130006D6AC5 /* ProductTableViewCell.xib in Resources */,
				CE1EC8C820B478B6009762BF /* TwoColumnLabelView.xib in Resources */,
				CE855365209BA6A700938BDC /* CustomerInfoTableViewCell.xib in Resources */,
				74F9E9CD214C036400A3F2D2 /* NoPeriodDataTableViewCell.xib in Resources */,
				D83F5931225B269C00626E75 /* DatePickerTableViewCell.xib in Resources */,
			);
			runOnlyForDeploymentPostprocessing = 0;
		};
		B56DB3DB2049BFAA00D4AA8E /* Resources */ = {
			isa = PBXResourcesBuildPhase;
			buildActionMask = 2147483647;
			files = (
				9379E1A5225536AD006A6BE4 /* TestAssets.xcassets in Resources */,
				9379E1A32255365F006A6BE4 /* TestingMode.storyboard in Resources */,
				B5F571A921BEECA50010D1B8 /* Responses in Resources */,
			);
			runOnlyForDeploymentPostprocessing = 0;
		};
		CCDC49C823FFFFF4003166BA /* Resources */ = {
			isa = PBXResourcesBuildPhase;
			buildActionMask = 2147483647;
			files = (
			);
			runOnlyForDeploymentPostprocessing = 0;
		};
		F997170023DBB97500592D8E /* Resources */ = {
			isa = PBXResourcesBuildPhase;
			buildActionMask = 2147483647;
			files = (
				CCFC010E23E9BD5500157A78 /* stats_visits-day.json in Resources */,
				CCFC00F823E9BD5500157A78 /* orders.json in Resources */,
				CCFC010223E9BD5500157A78 /* rest_v11_notifications.json in Resources */,
				CCFC00F323E9BD5500157A78 /* settings_products.json in Resources */,
				CCFC010523E9BD5500157A78 /* stats_top_earners-day.json in Resources */,
				CCFC010723E9BD5500157A78 /* stats_visits-month.json in Resources */,
				CCFC010823E9BD5500157A78 /* stats_visits-week.json in Resources */,
				CCFC00F723E9BD5500157A78 /* orders_totals.json in Resources */,
				CC8413E423F5C48E00EFC277 /* stop.sh in Resources */,
				CCFC010D23E9BD5500157A78 /* stats_top_earners-month.json in Resources */,
				CC8413E523F5C49100EFC277 /* start.sh in Resources */,
				CCFC010923E9BD5500157A78 /* stats_orders-day.json in Resources */,
				CCFC00FD23E9BD5500157A78 /* products_reviews-all.json in Resources */,
				CCFC00F923E9BD5500157A78 /* orders_2201_notes.json in Resources */,
				CCFC00FE23E9BD5500157A78 /* rest_api.json in Resources */,
				CCFC00F123E9BD5500157A78 /* reports_revenue_stats.json in Resources */,
				CCFC010C23E9BD5500157A78 /* stats_orders-year.json in Resources */,
				CCFC00FC23E9BD5500157A78 /* reports_orders_totals.json in Resources */,
				CCFC010323E9BD5500157A78 /* stats_orders-week.json in Resources */,
				CCFC010B23E9BD5500157A78 /* stats_top_earners-year.json in Resources */,
				CCFC00F623E9BD5500157A78 /* orders_2201_shipment_trackings.json in Resources */,
				CCFC00F523E9BD5500157A78 /* products.json in Resources */,
				CCFC00FB23E9BD5500157A78 /* reports_orders_totals-processing.json in Resources */,
				CCFC00FF23E9BD5500157A78 /* rest_v11_me.json in Resources */,
				CCFC010023E9BD5500157A78 /* rest_v11_me_sites.json in Resources */,
				CCFC010A23E9BD5500157A78 /* stats_orders-month.json in Resources */,
				CCFC00FA23E9BD5500157A78 /* orders_2201_refunds.json in Resources */,
				CCFC010423E9BD5500157A78 /* stats_top_earners-week.json in Resources */,
				CCFC00F423E9BD5500157A78 /* settings_general.json in Resources */,
				CCFC00EE23E9BD5500157A78 /* oauth2_token.json in Resources */,
				CCFC010123E9BD5500157A78 /* rest_v11_notifications_note_hashes.json in Resources */,
				CCFC00EF23E9BD5500157A78 /* auth_options.json in Resources */,
				CCFC010623E9BD5500157A78 /* stats_visits-year.json in Resources */,
			);
			runOnlyForDeploymentPostprocessing = 0;
		};
/* End PBXResourcesBuildPhase section */

/* Begin PBXShellScriptBuildPhase section */
		8D8E4AE002344B3131D3EB29 /* [CP] Copy Pods Resources */ = {
			isa = PBXShellScriptBuildPhase;
			buildActionMask = 2147483647;
			files = (
			);
			inputPaths = (
				"${PODS_ROOT}/Target Support Files/Pods-WooCommerce/Pods-WooCommerce-resources.sh",
				"${PODS_ROOT}/GoogleSignIn/Resources/GoogleSignIn.bundle",
				"${PODS_CONFIGURATION_BUILD_DIR}/WordPressAuthenticator/WordPressAuthenticatorResources.bundle",
			);
			name = "[CP] Copy Pods Resources";
			outputPaths = (
				"${TARGET_BUILD_DIR}/${UNLOCALIZED_RESOURCES_FOLDER_PATH}/GoogleSignIn.bundle",
				"${TARGET_BUILD_DIR}/${UNLOCALIZED_RESOURCES_FOLDER_PATH}/WordPressAuthenticatorResources.bundle",
			);
			runOnlyForDeploymentPostprocessing = 0;
			shellPath = /bin/sh;
			shellScript = "\"${PODS_ROOT}/Target Support Files/Pods-WooCommerce/Pods-WooCommerce-resources.sh\"\n";
			showEnvVarsInLog = 0;
		};
		91990E72B3E1D58AC13D7628 /* [CP] Check Pods Manifest.lock */ = {
			isa = PBXShellScriptBuildPhase;
			buildActionMask = 2147483647;
			files = (
			);
			inputPaths = (
				"${PODS_PODFILE_DIR_PATH}/Podfile.lock",
				"${PODS_ROOT}/Manifest.lock",
			);
			name = "[CP] Check Pods Manifest.lock";
			outputPaths = (
				"$(DERIVED_FILE_DIR)/Pods-WooCommerce-checkManifestLockResult.txt",
			);
			runOnlyForDeploymentPostprocessing = 0;
			shellPath = /bin/sh;
			shellScript = "diff \"${PODS_PODFILE_DIR_PATH}/Podfile.lock\" \"${PODS_ROOT}/Manifest.lock\" > /dev/null\nif [ $? != 0 ] ; then\n    # print error to STDERR\n    echo \"error: The sandbox is not in sync with the Podfile.lock. Run 'pod install' or update your CocoaPods installation.\" >&2\n    exit 1\nfi\n# This output is used by Xcode 'outputs' to avoid re-running this script phase.\necho \"SUCCESS\" > \"${SCRIPT_OUTPUT_FILE_0}\"\n";
			showEnvVarsInLog = 0;
		};
		B55D4C1320B612FE00D7A50F /* ShellScript */ = {
			isa = PBXShellScriptBuildPhase;
			buildActionMask = 2147483647;
			files = (
			);
			inputPaths = (
				"$(SRCROOT)/Credentials/replace_secrets.rb",
				"$(SRCROOT)/Credentials/ApiCredentials.tpl",
				"$(SRCROOT)/Credentials/InfoPlist.tpl",
				"$(SRCROOT)/../.configure-files/woo_app_credentials.json",
				"$(SRCROOT)/Credentials/Templates/APICredentials-Template.swift",
				"$(SRCROOT)/Credentials/Templates/InfoPlist-Template.h",
			);
			outputPaths = (
				"$(SRCROOT)/DerivedSources/ApiCredentials.swift",
				"$(SRCROOT)/DerivedSources/InfoPlist.h",
			);
			runOnlyForDeploymentPostprocessing = 0;
			shellPath = /bin/sh;
			shellScript = "$SRCROOT/../Scripts/build-phases/generate-credentials.sh\n";
		};
		B7A94351C1ADC31EA528B895 /* [CP] Embed Pods Frameworks */ = {
			isa = PBXShellScriptBuildPhase;
			buildActionMask = 2147483647;
			files = (
			);
			inputPaths = (
				"${PODS_ROOT}/Target Support Files/Pods-WooCommerce/Pods-WooCommerce-frameworks.sh",
				"${BUILT_PRODUCTS_DIR}/1PasswordExtension/OnePasswordExtension.framework",
				"${BUILT_PRODUCTS_DIR}/Alamofire/Alamofire.framework",
				"${BUILT_PRODUCTS_DIR}/Automattic-Tracks-iOS/AutomatticTracks.framework",
				"${BUILT_PRODUCTS_DIR}/Charts/Charts.framework",
				"${BUILT_PRODUCTS_DIR}/CocoaLumberjack/CocoaLumberjack.framework",
				"${BUILT_PRODUCTS_DIR}/FormatterKit/FormatterKit.framework",
				"${BUILT_PRODUCTS_DIR}/GTMSessionFetcher/GTMSessionFetcher.framework",
				"${BUILT_PRODUCTS_DIR}/GoogleToolboxForMac/GoogleToolboxForMac.framework",
				"${BUILT_PRODUCTS_DIR}/Gridicons/Gridicons.framework",
				"${BUILT_PRODUCTS_DIR}/KeychainAccess/KeychainAccess.framework",
				"${BUILT_PRODUCTS_DIR}/Kingfisher/Kingfisher.framework",
				"${BUILT_PRODUCTS_DIR}/NSObject-SafeExpectations/NSObject_SafeExpectations.framework",
				"${BUILT_PRODUCTS_DIR}/NSURL+IDN/NSURL_IDN.framework",
				"${BUILT_PRODUCTS_DIR}/Reachability/Reachability.framework",
				"${BUILT_PRODUCTS_DIR}/SVProgressHUD/SVProgressHUD.framework",
				"${BUILT_PRODUCTS_DIR}/Sentry/Sentry.framework",
				"${BUILT_PRODUCTS_DIR}/Sodium/Sodium.framework",
				"${BUILT_PRODUCTS_DIR}/UIDeviceIdentifier/UIDeviceIdentifier.framework",
				"${BUILT_PRODUCTS_DIR}/WPMediaPicker/WPMediaPicker.framework",
				"${BUILT_PRODUCTS_DIR}/WordPress-Aztec-iOS/Aztec.framework",
				"${BUILT_PRODUCTS_DIR}/WordPress-Editor-iOS/WordPressEditor.framework",
				"${BUILT_PRODUCTS_DIR}/WordPressKit/WordPressKit.framework",
				"${BUILT_PRODUCTS_DIR}/WordPressShared/WordPressShared.framework",
				"${BUILT_PRODUCTS_DIR}/WordPressUI/WordPressUI.framework",
				"${BUILT_PRODUCTS_DIR}/Wormholy/Wormholy.framework",
				"${BUILT_PRODUCTS_DIR}/XLPagerTabStrip/XLPagerTabStrip.framework",
				"${PODS_ROOT}/ZendeskCommonUISDK/CommonUISDK.framework",
				"${PODS_ROOT}/ZendeskCoreSDK/ZendeskCoreSDK.framework",
				"${PODS_ROOT}/ZendeskMessagingAPISDK/MessagingAPI.framework",
				"${PODS_ROOT}/ZendeskMessagingSDK/MessagingSDK.framework",
				"${PODS_ROOT}/ZendeskSDKConfigurationsSDK/SDKConfigurations.framework",
				"${PODS_ROOT}/ZendeskSupportProvidersSDK/SupportProvidersSDK.framework",
				"${PODS_ROOT}/ZendeskSupportSDK/SupportSDK.framework",
				"${BUILT_PRODUCTS_DIR}/lottie-ios/Lottie.framework",
				"${BUILT_PRODUCTS_DIR}/wpxmlrpc/wpxmlrpc.framework",
			);
			name = "[CP] Embed Pods Frameworks";
			outputPaths = (
				"${TARGET_BUILD_DIR}/${FRAMEWORKS_FOLDER_PATH}/OnePasswordExtension.framework",
				"${TARGET_BUILD_DIR}/${FRAMEWORKS_FOLDER_PATH}/Alamofire.framework",
				"${TARGET_BUILD_DIR}/${FRAMEWORKS_FOLDER_PATH}/AutomatticTracks.framework",
				"${TARGET_BUILD_DIR}/${FRAMEWORKS_FOLDER_PATH}/Charts.framework",
				"${TARGET_BUILD_DIR}/${FRAMEWORKS_FOLDER_PATH}/CocoaLumberjack.framework",
				"${TARGET_BUILD_DIR}/${FRAMEWORKS_FOLDER_PATH}/FormatterKit.framework",
				"${TARGET_BUILD_DIR}/${FRAMEWORKS_FOLDER_PATH}/GTMSessionFetcher.framework",
				"${TARGET_BUILD_DIR}/${FRAMEWORKS_FOLDER_PATH}/GoogleToolboxForMac.framework",
				"${TARGET_BUILD_DIR}/${FRAMEWORKS_FOLDER_PATH}/Gridicons.framework",
				"${TARGET_BUILD_DIR}/${FRAMEWORKS_FOLDER_PATH}/KeychainAccess.framework",
				"${TARGET_BUILD_DIR}/${FRAMEWORKS_FOLDER_PATH}/Kingfisher.framework",
				"${TARGET_BUILD_DIR}/${FRAMEWORKS_FOLDER_PATH}/NSObject_SafeExpectations.framework",
				"${TARGET_BUILD_DIR}/${FRAMEWORKS_FOLDER_PATH}/NSURL_IDN.framework",
				"${TARGET_BUILD_DIR}/${FRAMEWORKS_FOLDER_PATH}/Reachability.framework",
				"${TARGET_BUILD_DIR}/${FRAMEWORKS_FOLDER_PATH}/SVProgressHUD.framework",
				"${TARGET_BUILD_DIR}/${FRAMEWORKS_FOLDER_PATH}/Sentry.framework",
				"${TARGET_BUILD_DIR}/${FRAMEWORKS_FOLDER_PATH}/Sodium.framework",
				"${TARGET_BUILD_DIR}/${FRAMEWORKS_FOLDER_PATH}/UIDeviceIdentifier.framework",
				"${TARGET_BUILD_DIR}/${FRAMEWORKS_FOLDER_PATH}/WPMediaPicker.framework",
				"${TARGET_BUILD_DIR}/${FRAMEWORKS_FOLDER_PATH}/Aztec.framework",
				"${TARGET_BUILD_DIR}/${FRAMEWORKS_FOLDER_PATH}/WordPressEditor.framework",
				"${TARGET_BUILD_DIR}/${FRAMEWORKS_FOLDER_PATH}/WordPressKit.framework",
				"${TARGET_BUILD_DIR}/${FRAMEWORKS_FOLDER_PATH}/WordPressShared.framework",
				"${TARGET_BUILD_DIR}/${FRAMEWORKS_FOLDER_PATH}/WordPressUI.framework",
				"${TARGET_BUILD_DIR}/${FRAMEWORKS_FOLDER_PATH}/Wormholy.framework",
				"${TARGET_BUILD_DIR}/${FRAMEWORKS_FOLDER_PATH}/XLPagerTabStrip.framework",
				"${TARGET_BUILD_DIR}/${FRAMEWORKS_FOLDER_PATH}/CommonUISDK.framework",
				"${TARGET_BUILD_DIR}/${FRAMEWORKS_FOLDER_PATH}/ZendeskCoreSDK.framework",
				"${TARGET_BUILD_DIR}/${FRAMEWORKS_FOLDER_PATH}/MessagingAPI.framework",
				"${TARGET_BUILD_DIR}/${FRAMEWORKS_FOLDER_PATH}/MessagingSDK.framework",
				"${TARGET_BUILD_DIR}/${FRAMEWORKS_FOLDER_PATH}/SDKConfigurations.framework",
				"${TARGET_BUILD_DIR}/${FRAMEWORKS_FOLDER_PATH}/SupportProvidersSDK.framework",
				"${TARGET_BUILD_DIR}/${FRAMEWORKS_FOLDER_PATH}/SupportSDK.framework",
				"${TARGET_BUILD_DIR}/${FRAMEWORKS_FOLDER_PATH}/Lottie.framework",
				"${TARGET_BUILD_DIR}/${FRAMEWORKS_FOLDER_PATH}/wpxmlrpc.framework",
			);
			runOnlyForDeploymentPostprocessing = 0;
			shellPath = /bin/sh;
			shellScript = "\"${PODS_ROOT}/Target Support Files/Pods-WooCommerce/Pods-WooCommerce-frameworks.sh\"\n";
			showEnvVarsInLog = 0;
		};
		CE1445302188ED0300A991D8 /* Zendesk Strip Frameworks */ = {
			isa = PBXShellScriptBuildPhase;
			buildActionMask = 2147483647;
			files = (
			);
			inputPaths = (
			);
			name = "Zendesk Strip Frameworks";
			outputPaths = (
			);
			runOnlyForDeploymentPostprocessing = 0;
			shellPath = /bin/sh;
			shellScript = "# Per Zendesk documentation (https://developer.zendesk.com/embeddables/docs/ios_support_sdk/sdk_add#adding-the-sdk-with-cocoapods):\n# This script should be the last step in your projects \"Build Phases\".\n# This step is required to work around an App store submission bug when archiving universal binaries.\n\nbash \"${BUILT_PRODUCTS_DIR}/${FRAMEWORKS_FOLDER_PATH}/ZendeskCoreSDK.framework/strip-frameworks.sh\"\n";
		};
		E8FC62641D61F33F705BC760 /* [CP] Check Pods Manifest.lock */ = {
			isa = PBXShellScriptBuildPhase;
			buildActionMask = 2147483647;
			files = (
			);
			inputPaths = (
				"${PODS_PODFILE_DIR_PATH}/Podfile.lock",
				"${PODS_ROOT}/Manifest.lock",
			);
			name = "[CP] Check Pods Manifest.lock";
			outputPaths = (
				"$(DERIVED_FILE_DIR)/Pods-WooCommerceTests-checkManifestLockResult.txt",
			);
			runOnlyForDeploymentPostprocessing = 0;
			shellPath = /bin/sh;
			shellScript = "diff \"${PODS_PODFILE_DIR_PATH}/Podfile.lock\" \"${PODS_ROOT}/Manifest.lock\" > /dev/null\nif [ $? != 0 ] ; then\n    # print error to STDERR\n    echo \"error: The sandbox is not in sync with the Podfile.lock. Run 'pod install' or update your CocoaPods installation.\" >&2\n    exit 1\nfi\n# This output is used by Xcode 'outputs' to avoid re-running this script phase.\necho \"SUCCESS\" > \"${SCRIPT_OUTPUT_FILE_0}\"\n";
			showEnvVarsInLog = 0;
		};
/* End PBXShellScriptBuildPhase section */

/* Begin PBXSourcesBuildPhase section */
		B56DB3C22049BFAA00D4AA8E /* Sources */ = {
			isa = PBXSourcesBuildPhase;
			buildActionMask = 2147483647;
			files = (
				B5F571A421BEC90D0010D1B8 /* NoteDetailsHeaderPlainTableViewCell.swift in Sources */,
				D817585E22BB5E8700289CFE /* OrderEmailComposer.swift in Sources */,
				024DF3092372CA00006658FE /* EditorViewProperties.swift in Sources */,
				267CFE1C2443A54200AF3A13 /* ProductCategoryCellViewModel.swift in Sources */,
				CE85535D209B5BB700938BDC /* OrderDetailsViewModel.swift in Sources */,
				CE21B3E020FFC59700A259D5 /* ProductDetailsTableViewCell.swift in Sources */,
				B509FED121C041DF000076A9 /* Locale+Woo.swift in Sources */,
				B5DB01B52114AB2D00A4F797 /* CrashLogging.swift in Sources */,
				024DF31E23743045006658FE /* TextList+AztecFormatting.swift in Sources */,
				0260F40123224E8100EDA10A /* ProductsViewController.swift in Sources */,
				02D45647231CB1FB008CF0A9 /* UIImage+Dot.swift in Sources */,
				7459A6C621B0680300F83A78 /* RequirementsChecker.swift in Sources */,
				CE1D5A55228A0AD200DF3715 /* TwoColumnTableViewCell.swift in Sources */,
				74460D4222289C7A00D7316A /* StorePickerCoordinator.swift in Sources */,
				CE15524A21FFB10100EAA690 /* ApplicationLogViewController.swift in Sources */,
				57C503DC23E8C70C00EC0790 /* OrdersMasterViewController.swift in Sources */,
				02E8B17A23E2C4BD00A43403 /* CircleSpinnerView.swift in Sources */,
				02CA63DD23D1ADD100BBF148 /* MediaPickingContext.swift in Sources */,
				02CA63DB23D1ADD100BBF148 /* MediaPickingCoordinator.swift in Sources */,
				B59D49CD219B587E006BF0AD /* UILabel+OrderStatus.swift in Sources */,
				265BCA0C2430E741004E53EE /* ProductCategoryTableViewCell.swift in Sources */,
				02913E9723A774E600707A0C /* DecimalInputFormatter.swift in Sources */,
				456CB50D2444BFAC00992A05 /* ProductPurchaseNoteViewController.swift in Sources */,
				0218B4EC242E06F00083A847 /* MediaType+WPMediaType.swift in Sources */,
				0216271E2375044D000208D2 /* AztecFormatBar+Update.swift in Sources */,
				026CF63A237E9ABE009563D4 /* ProductVariationsViewController.swift in Sources */,
				45D685FE23D0FB25005F87D0 /* Throttler.swift in Sources */,
				459097F823CDE47F00DEA9E0 /* UIAlertController+Helpers.swift in Sources */,
				CE32B11A20BF8E32006FBCF4 /* UIButton+Helpers.swift in Sources */,
				CE0F17D222A8308900964A63 /* FancyAlertController+PurchaseNote.swift in Sources */,
				B59D1EEA2190AE96009D1978 /* StorageNote+Woo.swift in Sources */,
				024DF3072372C18D006658FE /* AztecUIConfigurator.swift in Sources */,
				020BE74823B05CF2007FE54C /* ProductInventoryEditableData.swift in Sources */,
				0285BF7022FBD91C003A2525 /* TopPerformersSectionHeaderView.swift in Sources */,
				D8736B5322EF4F5900A14A29 /* NotificationsBadgeController.swift in Sources */,
				B541B220218A007C008FE7C1 /* NSMutableParagraphStyle+Helpers.swift in Sources */,
				45AE582C230D9D35001901E3 /* OrderNoteHeaderTableViewCell.swift in Sources */,
				CE583A0B2107937F00D73C1C /* TextViewTableViewCell.swift in Sources */,
				B557652B20F681E800185843 /* StoreTableViewCell.swift in Sources */,
				D8C11A4E22DD235F00D4A88D /* OrderDetailsResultsControllers.swift in Sources */,
				D8C251D9230D256F00F49782 /* NoticePresenter.swift in Sources */,
				74460D4022289B7600D7316A /* Coordinator.swift in Sources */,
				B57C743D20F5493300EEFC87 /* AccountHeaderView.swift in Sources */,
				D8C251D2230CA90200F49782 /* StoresManager.swift in Sources */,
				02DD81FA242CAA400060E50B /* Media+WPMediaAsset.swift in Sources */,
				024DF31F23743045006658FE /* Header+AztecFormatting.swift in Sources */,
				B50911312049E27A007D25DC /* OrdersViewController.swift in Sources */,
				B5A8F8AD20B88D9900D211DE /* LoginPrologueViewController.swift in Sources */,
				B5D1AFC620BC7B7300DB0E8C /* StorePickerViewController.swift in Sources */,
				02DD81FB242CAA400060E50B /* WordPressMediaLibraryPickerDataSource.swift in Sources */,
				0240B3AC230A910C000A866C /* StoreStatsV4ChartAxisHelper.swift in Sources */,
				74D0A5302139CF1300E2919F /* String+Helpers.swift in Sources */,
				0286B27F23C70557003D784B /* ColumnFlowLayout.swift in Sources */,
				7435E58E21C0151B00216F0F /* OrderNote+Woo.swift in Sources */,
				451A04F42386F7C900E368C9 /* AddProductImageCollectionViewCell.swift in Sources */,
				D843D5CB22437E59001BFA55 /* TitleAndEditableValueTableViewCell.swift in Sources */,
				025B1748237A92D800C780B4 /* ProductFormSection+ReusableTableRow.swift in Sources */,
				B5A8F8A920B84D3F00D211DE /* ApiCredentials.swift in Sources */,
				02305352237454C700487A64 /* AztecHorizontalRulerFormatBarCommand.swift in Sources */,
				B5DBF3C520E148E000B53AED /* DeauthenticatedState.swift in Sources */,
				021E2A1A23AA07F800B1DE07 /* Product+InventorySettingsViewModels.swift in Sources */,
				CE2A9FC623BFFADE002BEC1C /* RefundedProductsViewModel.swift in Sources */,
				02E4FD7A230688BA0049610C /* OrderStatsV4Interval+Chart.swift in Sources */,
				02DC2ED2242061BF002F9676 /* ProductPriceSettingsViewModel.swift in Sources */,
				CE2A9FD023C4F2C8002BEC1C /* RefundedProductsViewController.swift in Sources */,
				0262DA5823A23AC80029AF30 /* ProductShippingSettingsViewController.swift in Sources */,
				748C7782211E294000814F2C /* Double+Woo.swift in Sources */,
				451C77732404534000413F73 /* ProductSettingsSections.swift in Sources */,
				265D909B2446657B00D66F0F /* ProductCategoryViewModelBuilder.swift in Sources */,
				576F92222423C3C0003E5FEF /* OrdersViewModel.swift in Sources */,
				D8915DC32372C9EF00F63762 /* UIColor+ColorStudio.swift in Sources */,
				024DF31623742BB6006658FE /* AztecStrikethroughFormatBarCommand.swift in Sources */,
				02817B39242B34560050AD8B /* ToolbarView.swift in Sources */,
				D817586222BB64C300289CFE /* OrderDetailsNotices.swift in Sources */,
				0282DD94233C9465006A5FDB /* SearchUICommand.swift in Sources */,
				028BAC4722F3B550008BB4AF /* StatsTimeRangeV4+UI.swift in Sources */,
				024DF32123744798006658FE /* AztecFormatBarCommandCoordinator.swift in Sources */,
				B5AA7B3F20ED81C2004DA14F /* UserDefaults+Woo.swift in Sources */,
				0274C25423162FB200EF1E40 /* DashboardTopBannerFactory.swift in Sources */,
				B58B4AB22108F01700076FDD /* NoticeView.swift in Sources */,
				B59D1EE321907C7B009D1978 /* NSAttributedString+Helpers.swift in Sources */,
				74B5713621CD7604008F9B8E /* SharingHelper.swift in Sources */,
				0286B27D23C7051F003D784B /* ProductImagesViewController.swift in Sources */,
				D8149F532251CFE60006A245 /* EditableOrderTrackingTableViewCell.swift in Sources */,
				024DF30B23742297006658FE /* AztecFormatBarCommand.swift in Sources */,
				028BAC4222F30B05008BB4AF /* StoreStatsV4PeriodViewController.swift in Sources */,
				740987B321B87760000E4C80 /* FancyAnimatedButton+Woo.swift in Sources */,
				B511ED27218A660E005787DC /* StringDescriptor.swift in Sources */,
				B5F355EF21CD500200A7077A /* SearchViewController.swift in Sources */,
				B55D4C2720B717C000D7A50F /* UserAgent.swift in Sources */,
				451A04EC2386D2B300E368C9 /* ProductImagesCollectionViewDataSource.swift in Sources */,
				02DD81F9242CAA400060E50B /* WordPressMediaLibraryImagePickerViewController.swift in Sources */,
				D8C2A28823190B2300F503E9 /* StorageProductReview+Woo.swift in Sources */,
				02784A03238B8BC800BDD6A8 /* UIView+Border.swift in Sources */,
				CE1CCB402056F21C000EE3AC /* Style.swift in Sources */,
				02E6B97823853D81000A36F0 /* SettingTitleAndValueTableViewCell.swift in Sources */,
				45CDAFAE2434CFCA00F83C22 /* ProductCatalogVisibilityViewController.swift in Sources */,
				D85B8333222FABD1002168F3 /* StatusListTableViewCell.swift in Sources */,
				CE22E3F72170E23C005A6BEF /* PrivacySettingsViewController.swift in Sources */,
				B58B4AB32108F01700076FDD /* DefaultNoticePresenter.swift in Sources */,
				57448D28242E775000A56A74 /* EmptySearchResultsViewController.swift in Sources */,
				CE21B3D720FE669A00A259D5 /* BasicTableViewCell.swift in Sources */,
				451A04EA2386D28300E368C9 /* ProductImagesViewModel.swift in Sources */,
				D843D5D92248EE91001BFA55 /* ManualTrackingViewModel.swift in Sources */,
				B57B678A2107546E00AF8905 /* Address+Woo.swift in Sources */,
				747AA0892107CEC60047A89B /* AnalyticsProvider.swift in Sources */,
				B5DBF3CB20E149CC00B53AED /* AuthenticatedState.swift in Sources */,
				02EA6BF82435E80600FFF90A /* ImageDownloader.swift in Sources */,
				CECC758623D21AC200486676 /* AggregateOrderItem.swift in Sources */,
				02357B2A23CDB3E300147C2B /* ProductImageViewController.swift in Sources */,
				B53B3F39219C817800DF1EB6 /* UIStoryboard+Woo.swift in Sources */,
				021E2A1723A9FE5A00B1DE07 /* ProductInventorySettingsViewController.swift in Sources */,
				020F41E823176F8E00776C4D /* TopBannerPresenter.swift in Sources */,
				0215320B24231D5A003F2BBD /* UIStackView+Subviews.swift in Sources */,
				02F4F50B237AEB8A00E13A9C /* ProductFormTableViewDataSource.swift in Sources */,
				B57C5C9621B80E5500FF82B2 /* Dictionary+Woo.swift in Sources */,
				CE27257F21925AE8002B22EB /* ValueOneTableViewCell.swift in Sources */,
				028296EC237D28B600E84012 /* TextViewViewController.swift in Sources */,
				454B28BE23BF63C600CD2091 /* DateIntervalFormatter+Helpers.swift in Sources */,
				024DF3052372ADCD006658FE /* KeyboardScrollable.swift in Sources */,
				0290E27A238E590500B5C466 /* ListSelectorViewProperties.swift in Sources */,
				B555530F21B57DE700449E71 /* ApplicationAdapter.swift in Sources */,
				029D444E22F141CD00DEFA8A /* DashboardStatsV3ViewController.swift in Sources */,
				747AA08B2107CF8D0047A89B /* TracksProvider.swift in Sources */,
				CE1EC8F120B8A408009762BF /* OrderNoteTableViewCell.swift in Sources */,
				D8C11A5E22E2440400D4A88D /* OrderPaymentDetailsViewModel.swift in Sources */,
				0282DD9A233CA32D006A5FDB /* OrderSearchCellViewModel.swift in Sources */,
				021E2A1E23AA24C600B1DE07 /* StringInputFormatter.swift in Sources */,
				D8D15F83230A17A000D48B3F /* ServiceLocator.swift in Sources */,
				CE583A0421076C0100D73C1C /* NewNoteViewController.swift in Sources */,
				CECC759723D607C900486676 /* OrderItemRefund+Woo.swift in Sources */,
				02FE89CB231FB36600E85EF8 /* DefaultFeatureFlagService.swift in Sources */,
				D843D5D322485009001BFA55 /* ShipmentProvidersViewController.swift in Sources */,
				02482A8E237BEAE9007E73ED /* AztecLinkFormatBarCommand.swift in Sources */,
				02162729237965E8000208D2 /* ProductFormTableViewModel.swift in Sources */,
				CE2A9FBF23BFB1BE002BEC1C /* LedgerTableViewCell.swift in Sources */,
				B58B4AC02108FF6100076FDD /* Array+Helpers.swift in Sources */,
				B5A56BF0219F2CE90065A902 /* VerticalButton.swift in Sources */,
				748C7780211E18A600814F2C /* OrderStats+Woo.swift in Sources */,
				D831E2DC230E0558000037D0 /* Authentication.swift in Sources */,
				024A543422BA6F8F00F4F38E /* DeveloperEmailChecker.swift in Sources */,
				027B8BB823FE0CB30040944E /* DefaultProductUIImageLoader.swift in Sources */,
				0202B6922387AB0C00F3EBE0 /* WooTab+Tag.swift in Sources */,
				D8736B5A22F07D7100A14A29 /* MainTabViewModel.swift in Sources */,
				CE4DA5C621DD755E00074607 /* CurrencyFormatter.swift in Sources */,
				265BCA092430E6E0004E53EE /* ProductCategoryListViewModel.swift in Sources */,
				451A04E62386CE8700E368C9 /* ProductImagesHeaderTableViewCell.swift in Sources */,
				B59C09D92188CBB100AB41D6 /* Array+Notes.swift in Sources */,
				D85136C1231E09C300DD0539 /* ReviewsDataSource.swift in Sources */,
				CE1AFE622200B1BD00432745 /* ApplicationLogDetailViewController.swift in Sources */,
				CE4DDB7B20DD312400D32EC8 /* DateFormatter+Helpers.swift in Sources */,
				B50911322049E27A007D25DC /* SettingsViewController.swift in Sources */,
				0227958D237A51F300787C63 /* OptionsTableViewController+Styles.swift in Sources */,
				B541B226218A412C008FE7C1 /* UIFont+Woo.swift in Sources */,
				4580BA7723F19D4A00B5F764 /* ProductSettingsViewModel.swift in Sources */,
				B59D1EEC2190B08B009D1978 /* Age.swift in Sources */,
				CE22709B228F362600C0626C /* ProductDetailsViewModel.swift in Sources */,
				CE27257C21924A8C002B22EB /* HelpAndSupportViewController.swift in Sources */,
				025B174A237AA49D00C780B4 /* Product+ProductForm.swift in Sources */,
				B57C744720F55BC800EEFC87 /* UIView+Helpers.swift in Sources */,
				B5A82EE221025C450053ADC8 /* FulfillViewController.swift in Sources */,
				B55D4C0620B6027200D7A50F /* AuthenticationManager.swift in Sources */,
				451A04F02386F7B500E368C9 /* ProductImageCollectionViewCell.swift in Sources */,
				02E8B17E23E2C8D900A43403 /* ProductImageActionHandler.swift in Sources */,
				02695770237281A9001BA0BF /* AztecTextViewAttachmentHandler.swift in Sources */,
				4524CD9E242D01FD00B2F20A /* ProductStatusSettingListSelectorDataSource.swift in Sources */,
				02E8B17723E2C49000A43403 /* InProgressProductImageCollectionViewCell.swift in Sources */,
				CE5F462C23AACBC4006B1A5C /* RefundDetailsResultController.swift in Sources */,
				0230535B2374FB6800487A64 /* AztecSourceCodeFormatBarCommand.swift in Sources */,
				B57C5C9221B80E3C00FF82B2 /* APNSDevice+Woo.swift in Sources */,
				D8CD710F237A49DB007148B9 /* UIColor+SemanticColors.swift in Sources */,
				020F41E523163C0100776C4D /* TopBannerViewModel.swift in Sources */,
				B541B2172189EED4008FE7C1 /* NSMutableAttributedString+Helpers.swift in Sources */,
				B586906621A5F4B1001F1EFC /* UINavigationController+Woo.swift in Sources */,
				45FBDF3A238D3F8B00127F77 /* ExtendedAddProductImageCollectionViewCell.swift in Sources */,
				02C0CD2A23B5BB1C00F880B1 /* ImageService.swift in Sources */,
				02482A8B237BE8C7007E73ED /* LinkSettingsViewController.swift in Sources */,
				CE227097228F152400C0626C /* WooBasicTableViewCell.swift in Sources */,
				45B9C64323A91CB6007FC4C5 /* PriceInputFormatter.swift in Sources */,
				B5FD111621D3F13700560344 /* BordersView.swift in Sources */,
				0262DA5B23A244830029AF30 /* Product+ShippingSettingsViewModels.swift in Sources */,
				0216272B2379662C000208D2 /* DefaultProductFormTableViewModel.swift in Sources */,
				D8736B7522F1FE1600A14A29 /* BadgeLabel.swift in Sources */,
				B5F8B7E02194759100DAB7E2 /* ReviewDetailsViewController.swift in Sources */,
				0262DA5323A238460029AF30 /* UnitInputTableViewCell.swift in Sources */,
				02E4FD7C2306A04C0049610C /* StatsTimeRangeBarView.swift in Sources */,
				020B2F9423BDDBDC00BD79AD /* ProductUpdateError+UI.swift in Sources */,
				CE85FD5A20F7A7640080B73E /* TableFooterView.swift in Sources */,
				74334F36214AB130006D6AC5 /* ProductTableViewCell.swift in Sources */,
				024DF31B23742E1C006658FE /* FormatBarItemViewProperties.swift in Sources */,
				02E8B17C23E2C78A00A43403 /* ProductImageStatus.swift in Sources */,
				02EA6BFA2435E92600FFF90A /* KingfisherImageDownloader+ImageDownloadable.swift in Sources */,
				0206483A23FA4160008441BB /* OrdersRootViewController.swift in Sources */,
				022BF7FD23B9D708000A1DFB /* InProgressViewController.swift in Sources */,
				D82DFB4A225F22D400EFE2CB /* UISearchBar+Appearance.swift in Sources */,
				7441E1D221503F77004E6ECE /* IntrinsicTableView.swift in Sources */,
				B517EA1D218B41F200730EC4 /* String+Woo.swift in Sources */,
				024DF31223742B18006658FE /* AztecItalicFormatBarCommand.swift in Sources */,
				D83F5933225B2EB900626E75 /* ManualTrackingViewController.swift in Sources */,
				B57C744A20F5649300EEFC87 /* EmptyStoresTableViewCell.swift in Sources */,
				B56DB3CA2049BFAA00D4AA8E /* AppDelegate.swift in Sources */,
				451750B224470CD5004FDA65 /* EnhancedTextView.swift in Sources */,
				02279586237A50C900787C63 /* AztecUnorderedListFormatBarCommand.swift in Sources */,
				B5A82EE7210263460053ADC8 /* UIViewController+Helpers.swift in Sources */,
				CE1F512B206985DF00C6C810 /* PaddedLabel.swift in Sources */,
				7421344A210A323C00C13890 /* WooAnalyticsStat.swift in Sources */,
				02404ED82314BF8A00FF1170 /* StatsV3ToV4BannerActionHandler.swift in Sources */,
				02A275BA23FE50AA005C560F /* ProductUIImageLoader.swift in Sources */,
				02305353237454C700487A64 /* AztecInsertMoreFormatBarCommand.swift in Sources */,
				B5D6DC54214802740003E48A /* SyncCoordinator.swift in Sources */,
				B57C5C9421B80E4700FF82B2 /* Data+Woo.swift in Sources */,
				CE22E3FB21714776005A6BEF /* TopLeftImageTableViewCell.swift in Sources */,
				B554E17B2152F27200F31188 /* UILabel+Appearance.swift in Sources */,
				020B2F8F23BD9F1F00BD79AD /* IntegerInputFormatter.swift in Sources */,
				7441EBC9226A71AA008BF83D /* TitleBodyTableViewCell.swift in Sources */,
				B541B21C2189F3D8008FE7C1 /* StringStyles.swift in Sources */,
				B58B4AB82108F14700076FDD /* NoticeNotificationInfo.swift in Sources */,
				CE24BCD8212F25D4001CD12E /* StorageOrder+Woo.swift in Sources */,
				02820F3422C257B700DE0D37 /* UITableView+HeaderFooterHelpers.swift in Sources */,
				D8C2A291231BD0FD00F503E9 /* DefaultReviewsDataSource.swift in Sources */,
				CE855366209BA6A700938BDC /* CustomerInfoTableViewCell.swift in Sources */,
				0286B27B23C7051F003D784B /* ProductImagesCollectionViewController.swift in Sources */,
				CE35F11B2343F3B1007B2A6B /* TwoColumnHeadlineFootnoteTableViewCell.swift in Sources */,
				D8C251DB230D288A00F49782 /* PushNotesManager.swift in Sources */,
				748D34E12148291E00E21A2F /* TopPerformerDataViewController.swift in Sources */,
				024EFA6923FCC10B00F36918 /* Product+Media.swift in Sources */,
				5795F23023E26B5300F6707C /* OrderSearchStarterViewModel.swift in Sources */,
				0202B68D23876BC100F3EBE0 /* ProductsTabProductViewModel+ProductVariation.swift in Sources */,
				B5A8532220BDBFAF00FAAB4D /* CircularImageView.swift in Sources */,
				CE1F51252064179A00C6C810 /* UILabel+Helpers.swift in Sources */,
				0219B03723964527007DCD5E /* PaginatedProductShippingClassListSelectorDataSource.swift in Sources */,
				024DF31923742C3F006658FE /* AztecFormatBarFactory.swift in Sources */,
				B5A56BF3219F46470065A902 /* UIButton+Animations.swift in Sources */,
				B54FBE552111F70700390F57 /* ResultsController+UIKit.swift in Sources */,
				CE2409F1215D12D30091F887 /* WooNavigationController.swift in Sources */,
				74F9E9CE214C036400A3F2D2 /* NoPeriodDataTableViewCell.swift in Sources */,
				B50911302049E27A007D25DC /* DashboardViewController.swift in Sources */,
				933A27372222354600C2143A /* Logging.swift in Sources */,
				0290E26F238E3CE400B5C466 /* ListSelectorViewController.swift in Sources */,
				B5D1AFB820BC510200DB0E8C /* UIImage+Woo.swift in Sources */,
				B5980A6121AC878900EBF596 /* UIDevice+Woo.swift in Sources */,
				02521E11243DC3C400DC7810 /* CancellableMedia.swift in Sources */,
				02404EDC2314CD3600FF1170 /* StatsV4ToV3BannerActionHandler.swift in Sources */,
				027B8BBA23FE0D0C0040944E /* ObservationToken.swift in Sources */,
				B517EA18218B232700730EC4 /* StringFormatter+Notes.swift in Sources */,
				CE583A072107849F00D73C1C /* SwitchTableViewCell.swift in Sources */,
				D8149F562251EE300006A245 /* UITextField+Helpers.swift in Sources */,
				D831E2E0230E0BA7000037D0 /* Logs.swift in Sources */,
				CECC759C23D61C1400486676 /* AggregateDataHelper.swift in Sources */,
				02B296A722FA6DB500FD7A4C /* Date+StartAndEnd.swift in Sources */,
				D81D9228222E7F0800FFA585 /* OrderStatusListViewController.swift in Sources */,
				CEE006082077D14C0079161F /* OrderDetailsViewController.swift in Sources */,
				B58B4AB62108F11C00076FDD /* Notice.swift in Sources */,
				CE4296B920A5E9E400B2AFBD /* CNContact+Helpers.swift in Sources */,
				02CA63DC23D1ADD100BBF148 /* DeviceMediaLibraryPicker.swift in Sources */,
				02404EDA2314C36300FF1170 /* StatsVersionStateCoordinator.swift in Sources */,
				CEE006052077D1280079161F /* SummaryTableViewCell.swift in Sources */,
				74A33D8021C3F234009E25DE /* LicensesViewController.swift in Sources */,
				CE1F51272064345B00C6C810 /* UIColor+Helpers.swift in Sources */,
				934CB123224EAB150005CCB9 /* main.swift in Sources */,
				02F4F50F237AFC1E00E13A9C /* ImageAndTitleAndTextTableViewCell.swift in Sources */,
				021E2A1C23AA0DD100B1DE07 /* ProductBackordersSettingListSelectorDataSource.swift in Sources */,
				5795F22E23E26A9E00F6707C /* OrderSearchStarterViewController.swift in Sources */,
				45F5A3C123DF206B007D40E5 /* ShippingInputFormatter.swift in Sources */,
				45C8B2582313FA570002FA77 /* CustomerNoteTableViewCell.swift in Sources */,
				7493BB8E2149852A003071A9 /* TopPerformersHeaderView.swift in Sources */,
				D88CA756237CE515005D2F44 /* UITabBar+Appearance.swift in Sources */,
				CE1EC8CA20B479F1009762BF /* TwoColumnLabelView.swift in Sources */,
				D83C12A022250BF0004CA04C /* OrderTrackingTableViewCell.swift in Sources */,
				CE21B3DD20FF9BC200A259D5 /* ProductListViewController.swift in Sources */,
				D83F5930225B269C00626E75 /* DatePickerTableViewCell.swift in Sources */,
				0272C00322EE9C3200D7CA2C /* AsyncDictionary.swift in Sources */,
				57C503E023E8D4D600EC0790 /* OrdersMasterViewModel.swift in Sources */,
				028BAC3D22F2DECE008BB4AF /* StoreStatsAndTopPerformersViewController.swift in Sources */,
				B59D1EDF219072CC009D1978 /* ProductReviewTableViewCell.swift in Sources */,
				020DD48A23229495005822B1 /* ProductsTabProductTableViewCell.swift in Sources */,
				74AAF6A5212A04A900C612B0 /* ChartMarker.swift in Sources */,
				CE32B11520BF8779006FBCF4 /* FulfillButtonTableViewCell.swift in Sources */,
				025FDD3223717D2900824006 /* EditorFactory.swift in Sources */,
				45D1CF4723BAC89A00945A36 /* ProductTaxStatusListSelectorDataSource.swift in Sources */,
				453DBF9023882814006762A5 /* ProductImagesFlowLayout.swift in Sources */,
				024DF30E23742A70006658FE /* AztecBoldFormatBarCommand.swift in Sources */,
				02396251239948470096F34C /* UIImage+TintColor.swift in Sources */,
				0290E275238E4F8100B5C466 /* PaginatedListSelectorViewController.swift in Sources */,
				020DD48F232392C9005822B1 /* UIViewController+AppReview.swift in Sources */,
				CE263DE8206ACE3E0015A693 /* MainTabBarController.swift in Sources */,
				CE14452E2188C11700A991D8 /* ZendeskManager.swift in Sources */,
				B5BE75DB213F1D1E00909A14 /* OverlayMessageView.swift in Sources */,
				02D4564C231D05E2008CF0A9 /* BetaFeaturesViewController.swift in Sources */,
				CE37C04422984E81008DCB39 /* PickListTableViewCell.swift in Sources */,
				020DD48D2322A617005822B1 /* ProductsTabProductViewModel.swift in Sources */,
				B5A56BF5219F5AB20065A902 /* NSNotificationName+Woo.swift in Sources */,
				029B0F57234197B80010C1F3 /* ProductSearchUICommand.swift in Sources */,
				B555530D21B57DC300449E71 /* UserNotificationsCenterAdapter.swift in Sources */,
				45C8B2662316AB460002FA77 /* BillingAddressTableViewCell.swift in Sources */,
				B541B2152189EEA1008FE7C1 /* Scanner+Helpers.swift in Sources */,
				025FDD3423717D4900824006 /* AztecEditorViewController.swift in Sources */,
				CE5F462723AAC8C0006B1A5C /* RefundDetailsViewModel.swift in Sources */,
				453DBF8E2387F34A006762A5 /* UICollectionViewCell+Helpers.swift in Sources */,
				45B9C63E23A8E50D007FC4C5 /* ProductPriceSettingsViewController.swift in Sources */,
				45B9C64123A9139A007FC4C5 /* Product+PriceSettingsViewModels.swift in Sources */,
				743EDD9F214B05350039071B /* TopEarnerStatsItem+Woo.swift in Sources */,
				B5BBD6DE21B1703700E3207E /* PushNotificationsManager.swift in Sources */,
				CE1EC8EC20B8A3FF009762BF /* LeftImageTableViewCell.swift in Sources */,
				02ADC7D02398C8EB008D4BED /* UIColor+SystemColors.swift in Sources */,
				CE16177A21B7192A00B82A47 /* AuthenticationConstants.swift in Sources */,
				023A059A24135F2600E3FC99 /* ReviewsViewController.swift in Sources */,
				B5C3876421C41B9F006CE970 /* UIApplication+Woo.swift in Sources */,
				D85136B9231CED5800DD0539 /* ReviewAge.swift in Sources */,
				028BAC4022F2EFA5008BB4AF /* StoreStatsAndTopPerformersPeriodViewController.swift in Sources */,
				74EC34A8225FE69C004BBC2E /* ProductDetailsViewController.swift in Sources */,
				B554E1792152F20000F31188 /* UINavigationBar+Appearance.swift in Sources */,
				B55401692170D5E10067DC90 /* ChartPlaceholderView.swift in Sources */,
				02E4FD7E2306A8180049610C /* StatsTimeRangeBarViewModel.swift in Sources */,
				021FAFCF23556D2B00B99241 /* UIView+SubviewsAxis.swift in Sources */,
				B5290ED9219B3FA900A6AF7F /* Date+Woo.swift in Sources */,
				CECC758C23D2227000486676 /* ProductDetailsCellViewModel.swift in Sources */,
				453227B723C4D6EC00D816B3 /* TimeZone+Woo.swift in Sources */,
				B57C744520F55BA600EEFC87 /* NSObject+Helpers.swift in Sources */,
				D817586022BB614A00289CFE /* OrderMessageComposer.swift in Sources */,
				0269576A23726304001BA0BF /* KeyboardFrameObserver.swift in Sources */,
				CEEC9B6421E7AB850055EEF0 /* AppRatingManager.swift in Sources */,
				020F41E623163C0100776C4D /* TopBannerView.swift in Sources */,
				02EEB5C42424AFAA00B8A701 /* TextFieldTableViewCell.swift in Sources */,
				B57C744E20F56E3800EEFC87 /* UITableViewCell+Helpers.swift in Sources */,
				02CA63DA23D1ADD100BBF148 /* CameraCaptureCoordinator.swift in Sources */,
				CEEC9B5C21E79B3E0055EEF0 /* FeatureFlag.swift in Sources */,
				457151AB243B6E8000EB2DFA /* ProductSlugViewController.swift in Sources */,
				02F49ADA23BF356E00FA0BFA /* TitleAndTextFieldTableViewCell.ViewModel+State.swift in Sources */,
				74036CC0211B882100E462C2 /* PeriodDataViewController.swift in Sources */,
				740382DB2267D94100A627F4 /* LargeImageTableViewCell.swift in Sources */,
				CE22709F2293052700C0626C /* WebviewHelper.swift in Sources */,
				744F00D221B582A9007EFA93 /* StarRatingView.swift in Sources */,
				02817B3B242B512E0050AD8B /* UIAlertController+SortProducts.swift in Sources */,
				0282DD96233C960C006A5FDB /* SearchResultCell.swift in Sources */,
				74AFF2EA211B9B1B0038153A /* StoreStatsViewController.swift in Sources */,
				029D444922F13F8A00DEFA8A /* DashboardUIFactory.swift in Sources */,
				D8C2A28F231BD00500F503E9 /* ReviewsViewModel.swift in Sources */,
				021AEF9E2407F55C00029D28 /* PHAssetImageLoader.swift in Sources */,
				020BE74D23B1F5EB007FE54C /* TitleAndTextFieldTableViewCell.swift in Sources */,
				D81F2D37225F0D160084BF9C /* EmptyListMessageWithActionView.swift in Sources */,
				B55BC1F121A878A30011A0C0 /* String+HTML.swift in Sources */,
				B56C721221B5B44000E5E85B /* PushNotificationsConfiguration.swift in Sources */,
				02279587237A50C900787C63 /* AztecHeaderFormatBarCommand.swift in Sources */,
				D8915DC12372C8AC00F63762 /* ColorStudio.swift in Sources */,
				CE021535215BE3AB00C19555 /* LoginNavigationController+Woo.swift in Sources */,
				F997174523DC068500592D8E /* XLPagerStrip+AccessibilityIdentifier.swift in Sources */,
				D8C2A28B231931D100F503E9 /* ReviewViewModel.swift in Sources */,
				B541B223218A29A6008FE7C1 /* NSParagraphStyle+Woo.swift in Sources */,
				B50BB4162141828F00AF0F3C /* FooterSpinnerView.swift in Sources */,
				02FE89C9231FB31400E85EF8 /* FeatureFlagService.swift in Sources */,
				B5980A6321AC879F00EBF596 /* Bundle+Woo.swift in Sources */,
				B59D1EE5219080B4009D1978 /* Note+Woo.swift in Sources */,
				02913E9523A774C500707A0C /* UnitInputFormatter.swift in Sources */,
				02F49ADC23BF3A0100FA0BFA /* ErrorSectionHeaderView.swift in Sources */,
				265BCA052430E611004E53EE /* ProductCategoryListViewController.swift in Sources */,
				CE4DA5CA21DEA78E00074607 /* NSDecimalNumber+Helpers.swift in Sources */,
				CE5F462A23AACA0A006B1A5C /* RefundDetailsDataSource.swift in Sources */,
				02162726237963AF000208D2 /* ProductFormViewController.swift in Sources */,
				4580BA7423F192D400B5F764 /* ProductSettingsViewController.swift in Sources */,
				020DD49123239DD6005822B1 /* PaginatedListViewControllerStateCoordinator.swift in Sources */,
				0202B6952387AD1B00F3EBE0 /* UITabBar+Order.swift in Sources */,
				024DF31423742B7A006658FE /* AztecUnderlineFormatBarCommand.swift in Sources */,
				CE32B10D20BEDE1C006FBCF4 /* TwoColumnSectionHeaderView.swift in Sources */,
				D8D15F85230A18AB00D48B3F /* Analytics.swift in Sources */,
				D8C62471227AE0030011A7D6 /* SiteCountry.swift in Sources */,
				B582F95920FFCEAA0060934A /* UITableViewHeaderFooterView+Helpers.swift in Sources */,
				02C0CD2C23B5BC9600F880B1 /* DefaultImageService.swift in Sources */,
				CE0F17CF22A8105800964A63 /* ReadMoreTableViewCell.swift in Sources */,
				CEEC9B5E21E79C330055EEF0 /* BuildConfiguration.swift in Sources */,
				D843D5D722485B19001BFA55 /* ShippingProvidersViewModel.swift in Sources */,
				02ADC7CC239762E0008D4BED /* PaginatedListSelectorViewProperties.swift in Sources */,
				CE1CCB4B20570B1F000EE3AC /* OrderTableViewCell.swift in Sources */,
				748AD087219F481B00023535 /* UIView+Animation.swift in Sources */,
				748D34DF214828DD00E21A2F /* TopPerformersViewController.swift in Sources */,
				B509FED321C05121000076A9 /* SupportManagerAdapter.swift in Sources */,
				B5AA7B3D20ED5D15004DA14F /* SessionManager.swift in Sources */,
				74C6FEA521C2F1FA009286B6 /* AboutViewController.swift in Sources */,
				B53B3F37219C75AC00DF1EB6 /* OrderLoaderViewController.swift in Sources */,
				CE1D5A59228A1C2C00DF3715 /* ProductReviewsTableViewCell.swift in Sources */,
				02E262C9238D0AD300B79588 /* ProductStockStatusListSelectorDataSource.swift in Sources */,
				CE2A9FC823C3D2D4002BEC1C /* RefundedProductsDataSource.swift in Sources */,
				CECC759523D6057E00486676 /* OrderItem+Woo.swift in Sources */,
				CE24BCCF212DE8A6001CD12E /* HeadlineLabelTableViewCell.swift in Sources */,
				B53B898D20D462A000EDB467 /* DefaultStoresManager.swift in Sources */,
				D88CA758237D1C27005D2F44 /* Ghost+Woo.swift in Sources */,
				B5D1AFC020BC67C200DB0E8C /* WooConstants.swift in Sources */,
				45C8B26123155CBC0002FA77 /* BillingInformationViewController.swift in Sources */,
				93FA787421CD7E9E00B663E5 /* CurrencySettings.swift in Sources */,
				74EC34A5225FE21F004BBC2E /* ProductLoaderViewController.swift in Sources */,
				CE8CCD43239AC06E009DBD22 /* RefundDetailsViewController.swift in Sources */,
				B560D68C2195BD1E0027BB7E /* NoteDetailsCommentTableViewCell.swift in Sources */,
				451C77712404518600413F73 /* ProductSettingsRows.swift in Sources */,
				743E272021AEF20100D6DC82 /* FancyAlertViewController+Upgrade.swift in Sources */,
				CEA16F3A20FD0C8C0061B4E1 /* WooAnalytics.swift in Sources */,
				023053492374528A00487A64 /* AztecBlockquoteFormatBarCommand.swift in Sources */,
				0282DD98233CA093006A5FDB /* OrderSearchUICommand.swift in Sources */,
				B541B21A2189F3A2008FE7C1 /* StringFormatter.swift in Sources */,
				D817586422BDD81600289CFE /* OrderDetailsDataSource.swift in Sources */,
				CE1F512920697F0100C6C810 /* UIFont+Helpers.swift in Sources */,
				45D1CF4523BAC2A500945A36 /* ProductTaxClassListSelectorDataSource.swift in Sources */,
				6856D31F941A33BAE66F394D /* KeyboardFrameAdjustmentProvider.swift in Sources */,
				6856DB2E741639716E149967 /* KeyboardStateProvider.swift in Sources */,
			);
			runOnlyForDeploymentPostprocessing = 0;
		};
		B56DB3D92049BFAA00D4AA8E /* Sources */ = {
			isa = PBXSourcesBuildPhase;
			buildActionMask = 2147483647;
			files = (
				45C8B2692316B2440002FA77 /* BillingAddressTableViewCellTests.swift in Sources */,
				02FE89C7231FAA4100E85EF8 /* MainTabBarControllerTests+ProductListFeatureFlag.swift in Sources */,
				B57C5C9F21B80E8300FF82B2 /* SampleError.swift in Sources */,
				02404EE42315151400FF1170 /* MockupStatsVersionStoresManager.swift in Sources */,
				B53B898920D450AF00EDB467 /* SessionManagerTests.swift in Sources */,
				7435E59021C0162C00216F0F /* OrderNoteWooTests.swift in Sources */,
				45F5A3C323DF31D2007D40E5 /* ShippingInputFormatterTests.swift in Sources */,
				02153211242376B5003F2BBD /* ProductPriceSettingsViewModelTests.swift in Sources */,
				45C8B25D231529410002FA77 /* CustomerInfoTableViewCellTests.swift in Sources */,
				D85B8336222FCDA1002168F3 /* StatusListTableViewCellTests.swift in Sources */,
				265D909D2446688C00D66F0F /* ProductCategoryViewModelBuilderTests.swift in Sources */,
				B555531321B57E8800449E71 /* MockupUserNotificationsCenterAdapter.swift in Sources */,
				D8C11A6022E2479800D4A88D /* OrderPaymentDetailsViewModelTests.swift in Sources */,
				D83F593D225B4B5000626E75 /* ManualTrackingViewControllerTests.swift in Sources */,
				CEEC9B6621E7C5200055EEF0 /* AppRatingManagerTests.swift in Sources */,
				263EB409242C58EA00F3A15F /* DefaultProductFormTableViewModel+EditProductsM3Tests.swift in Sources */,
				02BA23C022EE9DAF009539E7 /* AsyncDictionaryTests.swift in Sources */,
				B555531121B57E6F00449E71 /* MockupApplicationAdapter.swift in Sources */,
				021E2A2023AA274700B1DE07 /* ProductBackordersSettingListSelectorDataSourceTests.swift in Sources */,
				020BE76723B49FE9007FE54C /* AztecBoldFormatBarCommandTests.swift in Sources */,
				CE4DA5C821DD759400074607 /* CurrencyFormatterTests.swift in Sources */,
				B57C745120F56EE900EEFC87 /* UITableViewCellHelpersTests.swift in Sources */,
				D85136C9231E12B600DD0539 /* ReviewViewModelTests.swift in Sources */,
				D83A6A782379097A00419D48 /* MurielColorTests.swift in Sources */,
				020BE77723B4A9D9007FE54C /* AztecLinkFormatBarCommandTests.swift in Sources */,
				020BE77323B4A567007FE54C /* AztecInsertMoreFormatBarCommandTests.swift in Sources */,
				B53A569D21123EEB000776C9 /* MockupStorage.swift in Sources */,
				B57C5C9E21B80E8300FF82B2 /* SessionManager+Internal.swift in Sources */,
				F997174723DC070D00592D8E /* XLPagerStrip+AccessibilityIdentifierTests.swift in Sources */,
				B55BC1F321A8790F0011A0C0 /* StringHTMLTests.swift in Sources */,
				D85B833F2230F268002168F3 /* SummaryTableViewCellTests.swift in Sources */,
				02ADC7CE23978EAA008D4BED /* PaginatedProductShippingClassListSelectorDataSourceTests.swift in Sources */,
				45C8B25B231521510002FA77 /* CustomerNoteTableViewCellTests.swift in Sources */,
				B5980A6721AC91AA00EBF596 /* BundleWooTests.swift in Sources */,
				D88D5A3D230B5E85007B6E01 /* ServiceLocatorTests.swift in Sources */,
				02A275C223FE590A005C560F /* MockKingfisherImageDownloader.swift in Sources */,
				CEEC9B6021E79CAA0055EEF0 /* FeatureFlagTests.swift in Sources */,
				02279594237A60FD00787C63 /* AztecHeaderFormatBarCommandTests.swift in Sources */,
				D82DFB4C225F303200EFE2CB /* EmptyListMessageWithActionTests.swift in Sources */,
				020BE76923B4A268007FE54C /* AztecItalicFormatBarCommandTests.swift in Sources */,
				B53A569B21123E8E000776C9 /* MockupTableView.swift in Sources */,
				2611EE59243A473300A74490 /* ProductCategoryListViewModelTests.swift in Sources */,
				0247AAA223A3C5A6007F967E /* DecimalInputFormatterTests.swift in Sources */,
				B509FED521C052D1000076A9 /* MockupSupportManager.swift in Sources */,
				02691782232605B9002AFC20 /* PaginatedListViewControllerStateCoordinatorTests.swift in Sources */,
				0269576D23726401001BA0BF /* KeyboardFrameObserverTests.swift in Sources */,
				0215320D2423309B003F2BBD /* UIStackView+SubviewsTests.swift in Sources */,
				027B8BBD23FE0DE10040944E /* ProductImageActionHandlerTests.swift in Sources */,
				B5980A6521AC905C00EBF596 /* UIDeviceWooTests.swift in Sources */,
				746791632108D7C0007CF1DC /* WooAnalyticsTests.swift in Sources */,
				021FAFCD2355621E00B99241 /* UIView+SubviewsAxisTests.swift in Sources */,
				74F3015A2200EC0800931B9E /* NSDecimalNumberWooTests.swift in Sources */,
				020B2F9923BDF2E000BD79AD /* DefaultProductFormTableViewModelTests.swift in Sources */,
				45AE1B9C2417C10C00A9E8BD /* UserAgentTests.swift in Sources */,
				D85136CD231E15B800DD0539 /* MockReviews.swift in Sources */,
				D8053BCE231F98DA00CE60C2 /* ReviewAgeTests.swift in Sources */,
				020BE76D23B4A404007FE54C /* AztecStrikethroughFormatBarCommandTests.swift in Sources */,
				02404EE02314FE5900FF1170 /* DashboardUIFactoryTests.swift in Sources */,
				D8F82AC522AF903700B67E4B /* IconsTests.swift in Sources */,
				57F34AA12423D45A00E38AFB /* OrdersViewModelTests.swift in Sources */,
				02A275C623FE9EFC005C560F /* MockFeatureFlagService.swift in Sources */,
				B517EA1A218B2D2600730EC4 /* StringFormatterTests.swift in Sources */,
				02EA6BFC2435EC3500FFF90A /* MockImageDownloader.swift in Sources */,
				45B9C64523A945C0007FC4C5 /* PriceInputFormatterTests.swift in Sources */,
				453904F523BB8BD5007C4956 /* ProductTaxClassListSelectorDataSourceTests.swift in Sources */,
				746FC23D2200A62B00C3096C /* DateWooTests.swift in Sources */,
				021AEF9C2407B07300029D28 /* ProductImageStatus+HelpersTests.swift in Sources */,
				024A543622BA84DB00F4F38E /* DeveloperEmailCheckerTests.swift in Sources */,
				B541B2132189E7FD008FE7C1 /* ScannerWooTests.swift in Sources */,
				B57C5C9A21B80E7100FF82B2 /* DataWooTests.swift in Sources */,
				B53A56A42112483E000776C9 /* Constants.swift in Sources */,
				D89E0C31226EFB0900DF9DE6 /* EditableOrderTrackingTableViewCellTests.swift in Sources */,
				02B296A922FA6E0000FD7A4C /* DateStartAndEndTests.swift in Sources */,
				02B653AC2429F7BF00A9C839 /* MockTaxClassStoresManager.swift in Sources */,
				02404EE2231501E000FF1170 /* StatsVersionStateCoordinatorTests.swift in Sources */,
				D83F5939225B424B00626E75 /* AddManualTrackingViewModelTests.swift in Sources */,
				0257285C230ACC7E00A288C4 /* StoreStatsV4ChartAxisHelperTests.swift in Sources */,
				020BE76B23B4A380007FE54C /* AztecUnderlineFormatBarCommandTests.swift in Sources */,
				D83F5937225B402E00626E75 /* EditableValueOneTableViewCellTests.swift in Sources */,
				9379E1A6225537D0006A6BE4 /* TestingAppDelegate.swift in Sources */,
				453904F323BB88B5007C4956 /* ProductTaxStatusListSelectorDataSourceTests.swift in Sources */,
				B56C721421B5BBC000E5E85B /* MockupStoresManager.swift in Sources */,
				D8AB131E225DC25F002BB5D1 /* MockOrders.swift in Sources */,
				D85136D5231E40B500DD0539 /* ProductReviewTableViewCellTests.swift in Sources */,
				45FBDF2B238BF8A300127F77 /* ProductImageCollectionViewCellTests.swift in Sources */,
				02A275C423FE5B64005C560F /* MockPHAssetImageLoader.swift in Sources */,
				02691780232600A6002AFC20 /* ProductsTabProductViewModelTests.swift in Sources */,
				020BE77123B4A4C6007FE54C /* AztecHorizontalRulerFormatBarCommandTests.swift in Sources */,
				B5C6CE612190D28E00515926 /* NSAttributedStringHelperTests.swift in Sources */,
				CE50345A21B1F8F7007573C6 /* ZendeskManagerTests.swift in Sources */,
				D83F5935225B3CDD00626E75 /* DatePickerTableViewCellTests.swift in Sources */,
				02A275C823FEA102005C560F /* DefaultProductFormTableViewModel+EditProductsM2Tests.swift in Sources */,
				93FA787221CD2A1A00B663E5 /* CurrencySettingsTests.swift in Sources */,
				45FBDF2D238BF8BF00127F77 /* AddProductImageCollectionViewCellTests.swift in Sources */,
				CECC759923D6160000486676 /* AggregateDataHelperTests.swift in Sources */,
				020BE76F23B4A468007FE54C /* AztecBlockquoteFormatBarCommandTests.swift in Sources */,
				748C7784211E2D8400814F2C /* DoubleWooTests.swift in Sources */,
				02A275BE23FE57DC005C560F /* ProductUIImageLoaderTests.swift in Sources */,
				027B8BBF23FE0F850040944E /* MockMediaStoresManager.swift in Sources */,
				453770D12431FF4700AC718D /* ProductSettingsViewModelTests.swift in Sources */,
				020BE77523B4A7EC007FE54C /* AztecSourceCodeFormatBarCommandTests.swift in Sources */,
				B5718D6521B56B400026C9F0 /* PushNotificationsManagerTests.swift in Sources */,
				B53A56A22112470C000776C9 /* MockupStorage+Sample.swift in Sources */,
				D8A8C4F32268288F001C72BF /* AddManualCustomTrackingViewModelTests.swift in Sources */,
				45FBDF3C238D4EA800127F77 /* ExtendedAddProductImageCollectionViewCellTests.swift in Sources */,
				02279590237A5DC900787C63 /* AztecUnorderedListFormatBarCommandTests.swift in Sources */,
				B5F571AB21BEECB60010D1B8 /* NoteWooTests.swift in Sources */,
				B56BBD16214820A70053A32D /* SyncCoordinatorTests.swift in Sources */,
				02A275C023FE58F6005C560F /* MockImageCache.swift in Sources */,
				4524CDA1242D045C00B2F20A /* ProductStatusSettingListSelectorDataSourceTests.swift in Sources */,
				D8C11A6222E24C4A00D4A88D /* LedgerTableViewCellTests.swift in Sources */,
				D83A6A7A23792B2400419D48 /* UIColor+Muriel-Tests.swift in Sources */,
				B5DBF3C320E1484400B53AED /* StoresManagerTests.swift in Sources */,
				D88D5A3B230B5D63007B6E01 /* MockupAnalyticsProvider.swift in Sources */,
				B53A569721123D3B000776C9 /* ResultsControllerUIKitTests.swift in Sources */,
				022A45EE237BADA6001417F0 /* Product+ProductFormTests.swift in Sources */,
				B57C5C9921B80E7100FF82B2 /* DictionaryWooTests.swift in Sources */,
				0290E27E238E5B5C00B5C466 /* ProductStockStatusListSelectorDataSourceTests.swift in Sources */,
				020B2F9123BDD71500BD79AD /* IntegerInputFormatterTests.swift in Sources */,
				D816DDBC22265DA300903E59 /* OrderTrackingTableViewCellTests.swift in Sources */,
				D85136DD231E613900DD0539 /* ReviewsViewModelTests.swift in Sources */,
				D85B833D2230DC9D002168F3 /* StringWooTests.swift in Sources */,
				D8736B5122EB69E300A14A29 /* OrderDetailsViewModelTests.swift in Sources */,
				02C0CD2E23B5E3AE00F880B1 /* DefaultImageServiceTests.swift in Sources */,
				02E4FD812306AA890049610C /* StatsTimeRangeBarViewModelTests.swift in Sources */,
				45FBDF34238D33F100127F77 /* MockProduct.swift in Sources */,
				6856D2A5C2076F5BF14F2C11 /* KeyboardStateProviderTests.swift in Sources */,
				6856D806DE7DB61522D54044 /* NSMutableAttributedStringHelperTests.swift in Sources */,
			);
			runOnlyForDeploymentPostprocessing = 0;
		};
		CCDC49C623FFFFF4003166BA /* Sources */ = {
			isa = PBXSourcesBuildPhase;
			buildActionMask = 2147483647;
			files = (
				CCDC49DA2400011F003166BA /* MyStoreScreen.swift in Sources */,
				CCDC49DB2400011F003166BA /* OrdersScreen.swift in Sources */,
				F93E8E5C24087FE10057FF21 /* SingleProductScreen.swift in Sources */,
				F93E8E5A24087FE10057FF21 /* ProductsScreen.swift in Sources */,
				CCDC49DC2400011F003166BA /* SingleOrderScreen.swift in Sources */,
				F93E8E5424087FDA0057FF21 /* BetaFeaturesScreen.swift in Sources */,
				F93E8E5624087FDA0057FF21 /* SettingsScreen.swift in Sources */,
				CCDC49DD2400011F003166BA /* OrderSearchScreen.swift in Sources */,
				CCDC49DE2400011F003166BA /* ReviewsScreen.swift in Sources */,
				CCDC49DF2400011F003166BA /* SingleReviewScreen.swift in Sources */,
				CCDC49E02400011F003166BA /* LinkOrPasswordScreen.swift in Sources */,
				CCDC49E12400011F003166BA /* LoginCheckMagicLinkScreen.swift in Sources */,
				CCDC49E22400011F003166BA /* LoginEmailScreen.swift in Sources */,
				CCDC49E32400011F003166BA /* LoginEpilogueScreen.swift in Sources */,
				CCDC49E42400011F003166BA /* LoginPasswordScreen.swift in Sources */,
				CCDC49E52400011F003166BA /* LoginSiteAddressScreen.swift in Sources */,
				CCDC49E62400011F003166BA /* LoginUsernamePasswordScreen.swift in Sources */,
				CCDC49E72400011F003166BA /* WelcomeScreen.swift in Sources */,
				CCDC49E92400011F003166BA /* BaseScreen.swift in Sources */,
				CCDC49EA2400011F003166BA /* PeriodStatsTable.swift in Sources */,
				CCDC49EB2400011F003166BA /* TabNavComponent.swift in Sources */,
				CCDC49ED24000533003166BA /* TestCredentials.swift in Sources */,
				CCDC49D724000095003166BA /* XCTest+Extensions.swift in Sources */,
				CCDC49CD23FFFFF4003166BA /* LoginTests.swift in Sources */,
			);
			runOnlyForDeploymentPostprocessing = 0;
		};
		F99716FE23DBB97500592D8E /* Sources */ = {
			isa = PBXSourcesBuildPhase;
			buildActionMask = 2147483647;
			files = (
				F997173723DBF02400592D8E /* SingleOrderScreen.swift in Sources */,
				F997172623DBCD6100592D8E /* LinkOrPasswordScreen.swift in Sources */,
				F997174B23DC10B300592D8E /* SnapshotHelper.swift in Sources */,
				F93E8E5524087FDA0057FF21 /* SettingsScreen.swift in Sources */,
				F997172323DBCD6100592D8E /* LoginPasswordScreen.swift in Sources */,
				CCDC49F324007BD3003166BA /* XCTest+Extensions.swift in Sources */,
				F997172C23DBCD8F00592D8E /* BaseScreen.swift in Sources */,
				F997172923DBCD6100592D8E /* WelcomeScreen.swift in Sources */,
				F997173F23DBFFEF00592D8E /* ReviewsScreen.swift in Sources */,
				F997172223DBCD6100592D8E /* LoginUsernamePasswordScreen.swift in Sources */,
				F997172823DBCD6100592D8E /* LoginCheckMagicLinkScreen.swift in Sources */,
				CCFC00B523E9BD1500157A78 /* ScreenshotCredentials.swift in Sources */,
				F997173023DBCEB200592D8E /* TabNavComponent.swift in Sources */,
				F93E8E5B24087FE10057FF21 /* SingleProductScreen.swift in Sources */,
				F997170523DBB97500592D8E /* WooCommerceScreenshots.swift in Sources */,
				F93E8E5924087FE10057FF21 /* ProductsScreen.swift in Sources */,
				F93E8E5324087FDA0057FF21 /* BetaFeaturesScreen.swift in Sources */,
				F997174923DC0A7800592D8E /* PeriodStatsTable.swift in Sources */,
				F997172E23DBCDE900592D8E /* MyStoreScreen.swift in Sources */,
				F997172423DBCD6100592D8E /* LoginEmailScreen.swift in Sources */,
				F997172A23DBCD6100592D8E /* LoginSiteAddressScreen.swift in Sources */,
				F997173523DBEB1900592D8E /* OrdersScreen.swift in Sources */,
				F997172523DBCD6100592D8E /* LoginEpilogueScreen.swift in Sources */,
				F997174223DC006F00592D8E /* SingleReviewScreen.swift in Sources */,
				F997173D23DBFBBF00592D8E /* OrderSearchScreen.swift in Sources */,
				F9F01DDC23E214D800418BE8 /* ApiCredentials.swift in Sources */,
			);
			runOnlyForDeploymentPostprocessing = 0;
		};
/* End PBXSourcesBuildPhase section */

/* Begin PBXTargetDependency section */
		B55D4C1520B6131400D7A50F /* PBXTargetDependency */ = {
			isa = PBXTargetDependency;
			target = B55D4C0F20B612F300D7A50F /* GenerateCredentials */;
			targetProxy = B55D4C1420B6131400D7A50F /* PBXContainerItemProxy */;
		};
		B56DB3DF2049BFAA00D4AA8E /* PBXTargetDependency */ = {
			isa = PBXTargetDependency;
			target = B56DB3C52049BFAA00D4AA8E /* WooCommerce */;
			targetProxy = B56DB3DE2049BFAA00D4AA8E /* PBXContainerItemProxy */;
		};
		CCDC49D023FFFFF4003166BA /* PBXTargetDependency */ = {
			isa = PBXTargetDependency;
			target = B56DB3C52049BFAA00D4AA8E /* WooCommerce */;
			targetProxy = CCDC49CF23FFFFF4003166BA /* PBXContainerItemProxy */;
		};
		F997170823DBB97500592D8E /* PBXTargetDependency */ = {
			isa = PBXTargetDependency;
			target = B56DB3C52049BFAA00D4AA8E /* WooCommerce */;
			targetProxy = F997170723DBB97500592D8E /* PBXContainerItemProxy */;
		};
		F9F01DE023E2151B00418BE8 /* PBXTargetDependency */ = {
			isa = PBXTargetDependency;
			target = B55D4C0F20B612F300D7A50F /* GenerateCredentials */;
			targetProxy = F9F01DDF23E2151B00418BE8 /* PBXContainerItemProxy */;
		};
/* End PBXTargetDependency section */

/* Begin PBXVariantGroup section */
		B56DB3CD2049BFAA00D4AA8E /* Main.storyboard */ = {
			isa = PBXVariantGroup;
			children = (
				B56DB3CE2049BFAA00D4AA8E /* Base */,
			);
			name = Main.storyboard;
			sourceTree = "<group>";
		};
		B56DB3D52049BFAA00D4AA8E /* LaunchScreen.storyboard */ = {
			isa = PBXVariantGroup;
			children = (
				B56DB3D62049BFAA00D4AA8E /* Base */,
			);
			name = LaunchScreen.storyboard;
			sourceTree = "<group>";
		};
		B573B19D219DC2690081C78C /* Localizable.strings */ = {
			isa = PBXVariantGroup;
			children = (
				B573B19E219DC2690081C78C /* en */,
				B573B19F219DC2690081C78C /* es */,
				B573B1A1219DC28E0081C78C /* de */,
				B573B1A2219DC2950081C78C /* ar */,
				B573B1A3219DC2A20081C78C /* fr */,
				B573B1A4219DC2A20081C78C /* he */,
				B573B1A5219DC2A20081C78C /* id */,
				B573B1A6219DC2B20081C78C /* nl */,
				B573B1A7219DC2B30081C78C /* sv */,
				B573B1A8219DC2B30081C78C /* ja */,
				B573B1A9219DC2B30081C78C /* pt-BR */,
				B573B1AA219DC2B30081C78C /* ko */,
				B573B1AB219DC2B40081C78C /* ru */,
				B573B1AC219DC2B40081C78C /* tr */,
				B573B1AD219DC2B40081C78C /* it */,
				B573B1AE219DC2BC0081C78C /* zh-Hans */,
				B573B1AF219DC2BD0081C78C /* zh-Hant */,
			);
			name = Localizable.strings;
			sourceTree = "<group>";
		};
/* End PBXVariantGroup section */

/* Begin XCBuildConfiguration section */
		1A9690332359CF720061E383 /* Release-Alpha */ = {
			isa = XCBuildConfiguration;
			baseConfigurationReference = 8CA4F6DE220B257000A47B5D /* WooCommerce.release.xcconfig */;
			buildSettings = {
				ALWAYS_SEARCH_USER_PATHS = NO;
				CLANG_ANALYZER_LOCALIZABILITY_NONLOCALIZED = YES;
				CLANG_ANALYZER_NONNULL = YES;
				CLANG_ANALYZER_NUMBER_OBJECT_CONVERSION = YES_AGGRESSIVE;
				CLANG_CXX_LANGUAGE_STANDARD = "gnu++14";
				CLANG_CXX_LIBRARY = "libc++";
				CLANG_ENABLE_MODULES = YES;
				CLANG_ENABLE_OBJC_ARC = YES;
				CLANG_WARN_BLOCK_CAPTURE_AUTORELEASING = YES;
				CLANG_WARN_BOOL_CONVERSION = YES;
				CLANG_WARN_COMMA = YES;
				CLANG_WARN_CONSTANT_CONVERSION = YES;
				CLANG_WARN_DEPRECATED_OBJC_IMPLEMENTATIONS = YES;
				CLANG_WARN_DIRECT_OBJC_ISA_USAGE = YES_ERROR;
				CLANG_WARN_DOCUMENTATION_COMMENTS = YES;
				CLANG_WARN_EMPTY_BODY = YES;
				CLANG_WARN_ENUM_CONVERSION = YES;
				CLANG_WARN_INFINITE_RECURSION = YES;
				CLANG_WARN_INT_CONVERSION = YES;
				CLANG_WARN_NON_LITERAL_NULL_CONVERSION = YES;
				CLANG_WARN_OBJC_IMPLICIT_RETAIN_SELF = YES;
				CLANG_WARN_OBJC_LITERAL_CONVERSION = YES;
				CLANG_WARN_OBJC_ROOT_CLASS = YES_ERROR;
				CLANG_WARN_RANGE_LOOP_ANALYSIS = YES;
				CLANG_WARN_STRICT_PROTOTYPES = YES;
				CLANG_WARN_SUSPICIOUS_MOVE = YES;
				CLANG_WARN_UNGUARDED_AVAILABILITY = YES_AGGRESSIVE;
				CLANG_WARN_UNREACHABLE_CODE = YES;
				CLANG_WARN__DUPLICATE_METHOD_MATCH = YES;
				CODE_SIGN_IDENTITY = "iPhone Developer";
				COPY_PHASE_STRIP = NO;
				DEBUG_INFORMATION_FORMAT = "dwarf-with-dsym";
				ENABLE_NS_ASSERTIONS = NO;
				ENABLE_STRICT_OBJC_MSGSEND = YES;
				GCC_C_LANGUAGE_STANDARD = gnu11;
				GCC_NO_COMMON_BLOCKS = YES;
				GCC_PREPROCESSOR_DEFINITIONS = "ALPHA=1";
				GCC_WARN_64_TO_32_BIT_CONVERSION = YES;
				GCC_WARN_ABOUT_RETURN_TYPE = YES_ERROR;
				GCC_WARN_UNDECLARED_SELECTOR = YES;
				GCC_WARN_UNINITIALIZED_AUTOS = YES_AGGRESSIVE;
				GCC_WARN_UNUSED_FUNCTION = YES;
				GCC_WARN_UNUSED_VARIABLE = YES;
				IPHONEOS_DEPLOYMENT_TARGET = 12.0;
				MTL_ENABLE_DEBUG_INFO = NO;
				SDKROOT = iphoneos;
				SWIFT_ACTIVE_COMPILATION_CONDITIONS = ALPHA;
				SWIFT_OBJC_BRIDGING_HEADER = "Classes/System/WooCommerce-Bridging-Header.h";
				SWIFT_OPTIMIZATION_LEVEL = "-Owholemodule";
				VALIDATE_PRODUCT = YES;
				VALID_ARCHS = "$(ARCHS_STANDARD_64_BIT)";
			};
			name = "Release-Alpha";
		};
		1A9690342359CF720061E383 /* Release-Alpha */ = {
			isa = XCBuildConfiguration;
			baseConfigurationReference = 25D00C97936D2C6589F8ECE9 /* Pods-WooCommerce.release-alpha.xcconfig */;
			buildSettings = {
				ASSETCATALOG_COMPILER_APPICON_NAME = AppIcon;
				CODE_SIGN_ENTITLEMENTS = "Resources/Woo-Release.entitlements";
				CODE_SIGN_IDENTITY = "iPhone Distribution";
				CODE_SIGN_STYLE = Manual;
				DEVELOPMENT_TEAM = 99KV9Z6BKV;
				ENABLE_BITCODE = NO;
				INFOPLIST_FILE = "$(SRCROOT)/Resources/Info.plist";
				INFOPLIST_PREFIX_HEADER = DerivedSources/InfoPlist.h;
				INFOPLIST_PREPROCESS = YES;
				IPHONEOS_DEPLOYMENT_TARGET = 11.0;
				LD_RUNPATH_SEARCH_PATHS = "$(inherited) @executable_path/Frameworks";
				OTHER_SWIFT_FLAGS = "$(inherited)";
				PRODUCT_BUNDLE_IDENTIFIER = com.automattic.alpha.woocommerce;
				PRODUCT_NAME = "$(TARGET_NAME)";
				PROVISIONING_PROFILE_SPECIFIER = "match InHouse com.automattic.alpha.woocommerce";
				SECRETS_PATH = "$(SRCROOT)/../.configure-files/woo_app_credentials.json";
				SWIFT_VERSION = 5.0;
				TARGETED_DEVICE_FAMILY = "1,2";
				USER_HEADER_SEARCH_PATHS = "";
			};
			name = "Release-Alpha";
		};
		1A9690352359CF720061E383 /* Release-Alpha */ = {
			isa = XCBuildConfiguration;
			baseConfigurationReference = 2719B6FD1E6FE78A76B6AC74 /* Pods-WooCommerceTests.release-alpha.xcconfig */;
			buildSettings = {
				ALWAYS_EMBED_SWIFT_STANDARD_LIBRARIES = "$(inherited)";
				BUNDLE_LOADER = "$(TEST_HOST)";
				CLANG_ENABLE_MODULES = "$(inherited)";
				CODE_SIGN_STYLE = Automatic;
				DEVELOPMENT_TEAM = PZYM8XX95Q;
				INFOPLIST_FILE = WooCommerceTests/Info.plist;
				LD_RUNPATH_SEARCH_PATHS = "$(inherited) @executable_path/Frameworks @loader_path/Frameworks";
				PRODUCT_BUNDLE_IDENTIFIER = com.woocommerce.WooCommerceTests;
				PRODUCT_NAME = "$(TARGET_NAME)";
				SWIFT_VERSION = 5.0;
				TARGETED_DEVICE_FAMILY = "1,2";
				TEST_HOST = "$(BUILT_PRODUCTS_DIR)/WooCommerce.app/WooCommerce";
				VALID_ARCHS = "$(inherited)";
			};
			name = "Release-Alpha";
		};
		1A9690362359CF720061E383 /* Release-Alpha */ = {
			isa = XCBuildConfiguration;
			buildSettings = {
				CODE_SIGN_STYLE = Automatic;
				INFOPLIST_PREFIX_HEADER = InfoPlist.h;
				PRODUCT_NAME = "$(TARGET_NAME)";
				SECRETS_PATH = "$(SRCROOT)/../.configure-files/woo_app_credentials.json";
				VALID_ARCHS = "$(inherited)";
			};
			name = "Release-Alpha";
		};
		B55D4C1120B612F300D7A50F /* Debug */ = {
			isa = XCBuildConfiguration;
			buildSettings = {
				CODE_SIGN_STYLE = Automatic;
				INFOPLIST_PREFIX_HEADER = InfoPlist.h;
				PRODUCT_NAME = "$(TARGET_NAME)";
				SECRETS_PATH = "$(SRCROOT)/../.configure-files/woo_app_credentials.json";
				VALID_ARCHS = "$(inherited)";
			};
			name = Debug;
		};
		B55D4C1220B612F300D7A50F /* Release */ = {
			isa = XCBuildConfiguration;
			buildSettings = {
				CODE_SIGN_STYLE = Automatic;
				INFOPLIST_PREFIX_HEADER = InfoPlist.h;
				PRODUCT_NAME = "$(TARGET_NAME)";
				SECRETS_PATH = "$(SRCROOT)/../.configure-files/woo_app_credentials.json";
				VALID_ARCHS = "$(inherited)";
			};
			name = Release;
		};
		B56DB3E42049BFAA00D4AA8E /* Debug */ = {
			isa = XCBuildConfiguration;
			baseConfigurationReference = 8CA4F6DD220B257000A47B5D /* WooCommerce.debug.xcconfig */;
			buildSettings = {
				ALWAYS_SEARCH_USER_PATHS = NO;
				CLANG_ANALYZER_LOCALIZABILITY_NONLOCALIZED = YES;
				CLANG_ANALYZER_NONNULL = YES;
				CLANG_ANALYZER_NUMBER_OBJECT_CONVERSION = YES_AGGRESSIVE;
				CLANG_CXX_LANGUAGE_STANDARD = "gnu++14";
				CLANG_CXX_LIBRARY = "libc++";
				CLANG_ENABLE_MODULES = YES;
				CLANG_ENABLE_OBJC_ARC = YES;
				CLANG_WARN_BLOCK_CAPTURE_AUTORELEASING = YES;
				CLANG_WARN_BOOL_CONVERSION = YES;
				CLANG_WARN_COMMA = YES;
				CLANG_WARN_CONSTANT_CONVERSION = YES;
				CLANG_WARN_DEPRECATED_OBJC_IMPLEMENTATIONS = YES;
				CLANG_WARN_DIRECT_OBJC_ISA_USAGE = YES_ERROR;
				CLANG_WARN_DOCUMENTATION_COMMENTS = YES;
				CLANG_WARN_EMPTY_BODY = YES;
				CLANG_WARN_ENUM_CONVERSION = YES;
				CLANG_WARN_INFINITE_RECURSION = YES;
				CLANG_WARN_INT_CONVERSION = YES;
				CLANG_WARN_NON_LITERAL_NULL_CONVERSION = YES;
				CLANG_WARN_OBJC_IMPLICIT_RETAIN_SELF = YES;
				CLANG_WARN_OBJC_LITERAL_CONVERSION = YES;
				CLANG_WARN_OBJC_ROOT_CLASS = YES_ERROR;
				CLANG_WARN_RANGE_LOOP_ANALYSIS = YES;
				CLANG_WARN_STRICT_PROTOTYPES = YES;
				CLANG_WARN_SUSPICIOUS_MOVE = YES;
				CLANG_WARN_UNGUARDED_AVAILABILITY = YES_AGGRESSIVE;
				CLANG_WARN_UNREACHABLE_CODE = YES;
				CLANG_WARN__DUPLICATE_METHOD_MATCH = YES;
				CODE_SIGN_IDENTITY = "iPhone Developer";
				COPY_PHASE_STRIP = NO;
				DEBUG_INFORMATION_FORMAT = dwarf;
				ENABLE_STRICT_OBJC_MSGSEND = YES;
				ENABLE_TESTABILITY = YES;
				GCC_C_LANGUAGE_STANDARD = gnu11;
				GCC_DYNAMIC_NO_PIC = NO;
				GCC_NO_COMMON_BLOCKS = YES;
				GCC_OPTIMIZATION_LEVEL = 0;
				GCC_PREPROCESSOR_DEFINITIONS = (
					"DEBUG=1",
					"$(inherited)",
				);
				GCC_WARN_64_TO_32_BIT_CONVERSION = YES;
				GCC_WARN_ABOUT_RETURN_TYPE = YES_ERROR;
				GCC_WARN_UNDECLARED_SELECTOR = YES;
				GCC_WARN_UNINITIALIZED_AUTOS = YES_AGGRESSIVE;
				GCC_WARN_UNUSED_FUNCTION = YES;
				GCC_WARN_UNUSED_VARIABLE = YES;
				IPHONEOS_DEPLOYMENT_TARGET = 12.0;
				MTL_ENABLE_DEBUG_INFO = YES;
				ONLY_ACTIVE_ARCH = YES;
				SDKROOT = iphoneos;
				SWIFT_ACTIVE_COMPILATION_CONDITIONS = DEBUG;
				SWIFT_OBJC_BRIDGING_HEADER = "Classes/System/WooCommerce-Bridging-Header.h";
				SWIFT_OPTIMIZATION_LEVEL = "-Onone";
				VALID_ARCHS = "$(ARCHS_STANDARD_64_BIT)";
			};
			name = Debug;
		};
		B56DB3E52049BFAA00D4AA8E /* Release */ = {
			isa = XCBuildConfiguration;
			baseConfigurationReference = 8CA4F6DE220B257000A47B5D /* WooCommerce.release.xcconfig */;
			buildSettings = {
				ALWAYS_SEARCH_USER_PATHS = NO;
				CLANG_ANALYZER_LOCALIZABILITY_NONLOCALIZED = YES;
				CLANG_ANALYZER_NONNULL = YES;
				CLANG_ANALYZER_NUMBER_OBJECT_CONVERSION = YES_AGGRESSIVE;
				CLANG_CXX_LANGUAGE_STANDARD = "gnu++14";
				CLANG_CXX_LIBRARY = "libc++";
				CLANG_ENABLE_MODULES = YES;
				CLANG_ENABLE_OBJC_ARC = YES;
				CLANG_WARN_BLOCK_CAPTURE_AUTORELEASING = YES;
				CLANG_WARN_BOOL_CONVERSION = YES;
				CLANG_WARN_COMMA = YES;
				CLANG_WARN_CONSTANT_CONVERSION = YES;
				CLANG_WARN_DEPRECATED_OBJC_IMPLEMENTATIONS = YES;
				CLANG_WARN_DIRECT_OBJC_ISA_USAGE = YES_ERROR;
				CLANG_WARN_DOCUMENTATION_COMMENTS = YES;
				CLANG_WARN_EMPTY_BODY = YES;
				CLANG_WARN_ENUM_CONVERSION = YES;
				CLANG_WARN_INFINITE_RECURSION = YES;
				CLANG_WARN_INT_CONVERSION = YES;
				CLANG_WARN_NON_LITERAL_NULL_CONVERSION = YES;
				CLANG_WARN_OBJC_IMPLICIT_RETAIN_SELF = YES;
				CLANG_WARN_OBJC_LITERAL_CONVERSION = YES;
				CLANG_WARN_OBJC_ROOT_CLASS = YES_ERROR;
				CLANG_WARN_RANGE_LOOP_ANALYSIS = YES;
				CLANG_WARN_STRICT_PROTOTYPES = YES;
				CLANG_WARN_SUSPICIOUS_MOVE = YES;
				CLANG_WARN_UNGUARDED_AVAILABILITY = YES_AGGRESSIVE;
				CLANG_WARN_UNREACHABLE_CODE = YES;
				CLANG_WARN__DUPLICATE_METHOD_MATCH = YES;
				CODE_SIGN_IDENTITY = "iPhone Developer";
				COPY_PHASE_STRIP = NO;
				DEBUG_INFORMATION_FORMAT = "dwarf-with-dsym";
				ENABLE_NS_ASSERTIONS = NO;
				ENABLE_STRICT_OBJC_MSGSEND = YES;
				GCC_C_LANGUAGE_STANDARD = gnu11;
				GCC_NO_COMMON_BLOCKS = YES;
				GCC_WARN_64_TO_32_BIT_CONVERSION = YES;
				GCC_WARN_ABOUT_RETURN_TYPE = YES_ERROR;
				GCC_WARN_UNDECLARED_SELECTOR = YES;
				GCC_WARN_UNINITIALIZED_AUTOS = YES_AGGRESSIVE;
				GCC_WARN_UNUSED_FUNCTION = YES;
				GCC_WARN_UNUSED_VARIABLE = YES;
				IPHONEOS_DEPLOYMENT_TARGET = 12.0;
				MTL_ENABLE_DEBUG_INFO = NO;
				SDKROOT = iphoneos;
				SWIFT_OBJC_BRIDGING_HEADER = "Classes/System/WooCommerce-Bridging-Header.h";
				SWIFT_OPTIMIZATION_LEVEL = "-Owholemodule";
				VALIDATE_PRODUCT = YES;
				VALID_ARCHS = "$(ARCHS_STANDARD_64_BIT)";
			};
			name = Release;
		};
		B56DB3E72049BFAA00D4AA8E /* Debug */ = {
			isa = XCBuildConfiguration;
			baseConfigurationReference = 90AC1C0B391E04A837BDC64E /* Pods-WooCommerce.debug.xcconfig */;
			buildSettings = {
				ASSETCATALOG_COMPILER_APPICON_NAME = AppIcon;
				CODE_SIGN_ENTITLEMENTS = "Resources/Woo-Debug.entitlements";
				CODE_SIGN_STYLE = Manual;
				DEVELOPMENT_TEAM = PZYM8XX95Q;
				ENABLE_BITCODE = NO;
				INFOPLIST_FILE = "$(SRCROOT)/Resources/Info.plist";
				INFOPLIST_PREFIX_HEADER = DerivedSources/InfoPlist.h;
				INFOPLIST_PREPROCESS = YES;
				IPHONEOS_DEPLOYMENT_TARGET = 11.0;
				LD_RUNPATH_SEARCH_PATHS = "$(inherited) @executable_path/Frameworks";
				OTHER_SWIFT_FLAGS = "$(inherited)";
				PRODUCT_BUNDLE_IDENTIFIER = com.automattic.woocommerce;
				PRODUCT_NAME = "$(TARGET_NAME)";
				PROVISIONING_PROFILE = "";
				PROVISIONING_PROFILE_SPECIFIER = "WooCommerce Development";
				SECRETS_PATH = "$(SRCROOT)/../.configure-files/woo_app_credentials.json";
				SWIFT_VERSION = 5.0;
				TARGETED_DEVICE_FAMILY = "1,2";
				USER_HEADER_SEARCH_PATHS = "";
			};
			name = Debug;
		};
		B56DB3E82049BFAA00D4AA8E /* Release */ = {
			isa = XCBuildConfiguration;
			baseConfigurationReference = 33035144757869DE5E4DC88A /* Pods-WooCommerce.release.xcconfig */;
			buildSettings = {
				ASSETCATALOG_COMPILER_APPICON_NAME = AppIcon;
				CODE_SIGN_ENTITLEMENTS = "Resources/Woo-Release.entitlements";
				CODE_SIGN_IDENTITY = "iPhone Distribution";
				CODE_SIGN_STYLE = Manual;
				DEVELOPMENT_TEAM = PZYM8XX95Q;
				ENABLE_BITCODE = NO;
				INFOPLIST_FILE = "$(SRCROOT)/Resources/Info.plist";
				INFOPLIST_PREFIX_HEADER = DerivedSources/InfoPlist.h;
				INFOPLIST_PREPROCESS = YES;
				IPHONEOS_DEPLOYMENT_TARGET = 11.0;
				LD_RUNPATH_SEARCH_PATHS = "$(inherited) @executable_path/Frameworks";
				OTHER_SWIFT_FLAGS = "$(inherited)";
				PRODUCT_BUNDLE_IDENTIFIER = com.automattic.woocommerce;
				PRODUCT_NAME = "$(TARGET_NAME)";
				PROVISIONING_PROFILE_SPECIFIER = "match AppStore com.automattic.woocommerce";
				SECRETS_PATH = "$(SRCROOT)/../.configure-files/woo_app_credentials.json";
				SWIFT_VERSION = 5.0;
				TARGETED_DEVICE_FAMILY = "1,2";
				USER_HEADER_SEARCH_PATHS = "";
			};
			name = Release;
		};
		B56DB3EA2049BFAA00D4AA8E /* Debug */ = {
			isa = XCBuildConfiguration;
			baseConfigurationReference = 9D2992FEF3D1246B8CCC2EBB /* Pods-WooCommerceTests.debug.xcconfig */;
			buildSettings = {
				ALWAYS_EMBED_SWIFT_STANDARD_LIBRARIES = "$(inherited)";
				BUNDLE_LOADER = "$(TEST_HOST)";
				CLANG_ENABLE_MODULES = "$(inherited)";
				CODE_SIGN_STYLE = Automatic;
				DEVELOPMENT_TEAM = PZYM8XX95Q;
				INFOPLIST_FILE = WooCommerceTests/Info.plist;
				LD_RUNPATH_SEARCH_PATHS = "$(inherited) @executable_path/Frameworks @loader_path/Frameworks";
				PRODUCT_BUNDLE_IDENTIFIER = com.woocommerce.WooCommerceTests;
				PRODUCT_NAME = "$(TARGET_NAME)";
				SWIFT_OPTIMIZATION_LEVEL = "-Onone";
				SWIFT_VERSION = 5.0;
				TARGETED_DEVICE_FAMILY = "1,2";
				TEST_HOST = "$(BUILT_PRODUCTS_DIR)/WooCommerce.app/WooCommerce";
				VALID_ARCHS = "$(inherited)";
			};
			name = Debug;
		};
		B56DB3EB2049BFAA00D4AA8E /* Release */ = {
			isa = XCBuildConfiguration;
			baseConfigurationReference = 8A659E65308A3D9DD79A95F9 /* Pods-WooCommerceTests.release.xcconfig */;
			buildSettings = {
				ALWAYS_EMBED_SWIFT_STANDARD_LIBRARIES = "$(inherited)";
				BUNDLE_LOADER = "$(TEST_HOST)";
				CLANG_ENABLE_MODULES = "$(inherited)";
				CODE_SIGN_STYLE = Automatic;
				DEVELOPMENT_TEAM = PZYM8XX95Q;
				INFOPLIST_FILE = WooCommerceTests/Info.plist;
				LD_RUNPATH_SEARCH_PATHS = "$(inherited) @executable_path/Frameworks @loader_path/Frameworks";
				PRODUCT_BUNDLE_IDENTIFIER = com.woocommerce.WooCommerceTests;
				PRODUCT_NAME = "$(TARGET_NAME)";
				SWIFT_VERSION = 5.0;
				TARGETED_DEVICE_FAMILY = "1,2";
				TEST_HOST = "$(BUILT_PRODUCTS_DIR)/WooCommerce.app/WooCommerce";
				VALID_ARCHS = "$(inherited)";
			};
			name = Release;
		};
		CCDC49D123FFFFF4003166BA /* Debug */ = {
			isa = XCBuildConfiguration;
			buildSettings = {
				CLANG_ENABLE_OBJC_WEAK = YES;
				CODE_SIGN_STYLE = Automatic;
				DEVELOPMENT_TEAM = PZYM8XX95Q;
				INFOPLIST_FILE = WooCommerceUITests/Info.plist;
				IPHONEOS_DEPLOYMENT_TARGET = 11.0;
				LD_RUNPATH_SEARCH_PATHS = "$(inherited) @executable_path/Frameworks @loader_path/Frameworks";
				MTL_ENABLE_DEBUG_INFO = INCLUDE_SOURCE;
				MTL_FAST_MATH = YES;
				PRODUCT_BUNDLE_IDENTIFIER = com.automattic.WooCommerceUITests;
				PRODUCT_NAME = "$(TARGET_NAME)";
				SWIFT_VERSION = 5.0;
				TARGETED_DEVICE_FAMILY = "1,2";
				TEST_TARGET_NAME = WooCommerce;
			};
			name = Debug;
		};
		CCDC49D223FFFFF4003166BA /* Release */ = {
			isa = XCBuildConfiguration;
			buildSettings = {
				CLANG_ENABLE_OBJC_WEAK = YES;
				CODE_SIGN_STYLE = Automatic;
				DEVELOPMENT_TEAM = PZYM8XX95Q;
				INFOPLIST_FILE = WooCommerceUITests/Info.plist;
				IPHONEOS_DEPLOYMENT_TARGET = 11.0;
				LD_RUNPATH_SEARCH_PATHS = "$(inherited) @executable_path/Frameworks @loader_path/Frameworks";
				MTL_FAST_MATH = YES;
				PRODUCT_BUNDLE_IDENTIFIER = com.automattic.WooCommerceUITests;
				PRODUCT_NAME = "$(TARGET_NAME)";
				SWIFT_VERSION = 5.0;
				TARGETED_DEVICE_FAMILY = "1,2";
				TEST_TARGET_NAME = WooCommerce;
			};
			name = Release;
		};
		CCDC49D323FFFFF4003166BA /* Release-Alpha */ = {
			isa = XCBuildConfiguration;
			buildSettings = {
				CLANG_ENABLE_OBJC_WEAK = YES;
				CODE_SIGN_STYLE = Automatic;
				DEVELOPMENT_TEAM = PZYM8XX95Q;
				INFOPLIST_FILE = WooCommerceUITests/Info.plist;
				IPHONEOS_DEPLOYMENT_TARGET = 11.0;
				LD_RUNPATH_SEARCH_PATHS = "$(inherited) @executable_path/Frameworks @loader_path/Frameworks";
				MTL_FAST_MATH = YES;
				PRODUCT_BUNDLE_IDENTIFIER = com.automattic.WooCommerceUITests;
				PRODUCT_NAME = "$(TARGET_NAME)";
				SWIFT_VERSION = 5.0;
				TARGETED_DEVICE_FAMILY = "1,2";
				TEST_TARGET_NAME = WooCommerce;
			};
			name = "Release-Alpha";
		};
		F997170923DBB97500592D8E /* Debug */ = {
			isa = XCBuildConfiguration;
			buildSettings = {
				CLANG_ENABLE_OBJC_WEAK = YES;
				CODE_SIGN_STYLE = Automatic;
				DEVELOPMENT_TEAM = PZYM8XX95Q;
				INFOPLIST_FILE = WooCommerceScreenshots/Info.plist;
				IPHONEOS_DEPLOYMENT_TARGET = 11.0;
				LD_RUNPATH_SEARCH_PATHS = "$(inherited) @executable_path/Frameworks @loader_path/Frameworks";
				MTL_ENABLE_DEBUG_INFO = INCLUDE_SOURCE;
				MTL_FAST_MATH = YES;
				PRODUCT_BUNDLE_IDENTIFIER = com.automattic.WooCommerceScreenshots;
				PRODUCT_NAME = "$(TARGET_NAME)";
				SWIFT_VERSION = 5.0;
				TARGETED_DEVICE_FAMILY = "1,2";
				TEST_TARGET_NAME = WooCommerce;
				WIREMOCK_HOST = localhost;
				WIREMOCK_PORT = 8282;
			};
			name = Debug;
		};
		F997170A23DBB97500592D8E /* Release */ = {
			isa = XCBuildConfiguration;
			buildSettings = {
				CLANG_ENABLE_OBJC_WEAK = YES;
				CODE_SIGN_STYLE = Automatic;
				DEVELOPMENT_TEAM = PZYM8XX95Q;
				INFOPLIST_FILE = WooCommerceScreenshots/Info.plist;
				IPHONEOS_DEPLOYMENT_TARGET = 11.0;
				LD_RUNPATH_SEARCH_PATHS = "$(inherited) @executable_path/Frameworks @loader_path/Frameworks";
				MTL_FAST_MATH = YES;
				PRODUCT_BUNDLE_IDENTIFIER = com.automattic.WooCommerceScreenshots;
				PRODUCT_NAME = "$(TARGET_NAME)";
				SWIFT_VERSION = 5.0;
				TARGETED_DEVICE_FAMILY = "1,2";
				TEST_TARGET_NAME = WooCommerce;
				WIREMOCK_HOST = localhost;
				WIREMOCK_PORT = 8282;
			};
			name = Release;
		};
		F997170B23DBB97500592D8E /* Release-Alpha */ = {
			isa = XCBuildConfiguration;
			buildSettings = {
				CLANG_ENABLE_OBJC_WEAK = YES;
				CODE_SIGN_STYLE = Automatic;
				DEVELOPMENT_TEAM = PZYM8XX95Q;
				INFOPLIST_FILE = WooCommerceScreenshots/Info.plist;
				IPHONEOS_DEPLOYMENT_TARGET = 11.0;
				LD_RUNPATH_SEARCH_PATHS = "$(inherited) @executable_path/Frameworks @loader_path/Frameworks";
				MTL_FAST_MATH = YES;
				PRODUCT_BUNDLE_IDENTIFIER = com.automattic.WooCommerceScreenshots;
				PRODUCT_NAME = "$(TARGET_NAME)";
				SWIFT_VERSION = 5.0;
				TARGETED_DEVICE_FAMILY = "1,2";
				TEST_TARGET_NAME = WooCommerce;
				WIREMOCK_HOST = localhost;
				WIREMOCK_PORT = 8282;
			};
			name = "Release-Alpha";
		};
/* End XCBuildConfiguration section */

/* Begin XCConfigurationList section */
		B55D4C1020B612F300D7A50F /* Build configuration list for PBXAggregateTarget "GenerateCredentials" */ = {
			isa = XCConfigurationList;
			buildConfigurations = (
				B55D4C1120B612F300D7A50F /* Debug */,
				B55D4C1220B612F300D7A50F /* Release */,
				1A9690362359CF720061E383 /* Release-Alpha */,
			);
			defaultConfigurationIsVisible = 0;
			defaultConfigurationName = Release;
		};
		B56DB3C12049BFAA00D4AA8E /* Build configuration list for PBXProject "WooCommerce" */ = {
			isa = XCConfigurationList;
			buildConfigurations = (
				B56DB3E42049BFAA00D4AA8E /* Debug */,
				B56DB3E52049BFAA00D4AA8E /* Release */,
				1A9690332359CF720061E383 /* Release-Alpha */,
			);
			defaultConfigurationIsVisible = 0;
			defaultConfigurationName = Release;
		};
		B56DB3E62049BFAA00D4AA8E /* Build configuration list for PBXNativeTarget "WooCommerce" */ = {
			isa = XCConfigurationList;
			buildConfigurations = (
				B56DB3E72049BFAA00D4AA8E /* Debug */,
				B56DB3E82049BFAA00D4AA8E /* Release */,
				1A9690342359CF720061E383 /* Release-Alpha */,
			);
			defaultConfigurationIsVisible = 0;
			defaultConfigurationName = Release;
		};
		B56DB3E92049BFAA00D4AA8E /* Build configuration list for PBXNativeTarget "WooCommerceTests" */ = {
			isa = XCConfigurationList;
			buildConfigurations = (
				B56DB3EA2049BFAA00D4AA8E /* Debug */,
				B56DB3EB2049BFAA00D4AA8E /* Release */,
				1A9690352359CF720061E383 /* Release-Alpha */,
			);
			defaultConfigurationIsVisible = 0;
			defaultConfigurationName = Release;
		};
		CCDC49D423FFFFF4003166BA /* Build configuration list for PBXNativeTarget "WooCommerceUITests" */ = {
			isa = XCConfigurationList;
			buildConfigurations = (
				CCDC49D123FFFFF4003166BA /* Debug */,
				CCDC49D223FFFFF4003166BA /* Release */,
				CCDC49D323FFFFF4003166BA /* Release-Alpha */,
			);
			defaultConfigurationIsVisible = 0;
			defaultConfigurationName = Release;
		};
		F997170C23DBB97500592D8E /* Build configuration list for PBXNativeTarget "WooCommerceScreenshots" */ = {
			isa = XCConfigurationList;
			buildConfigurations = (
				F997170923DBB97500592D8E /* Debug */,
				F997170A23DBB97500592D8E /* Release */,
				F997170B23DBB97500592D8E /* Release-Alpha */,
			);
			defaultConfigurationIsVisible = 0;
			defaultConfigurationName = Release;
		};
/* End XCConfigurationList section */
	};
	rootObject = B56DB3BE2049BFAA00D4AA8E /* Project object */;
}<|MERGE_RESOLUTION|>--- conflicted
+++ resolved
@@ -230,13 +230,10 @@
 		265BCA092430E6E0004E53EE /* ProductCategoryListViewModel.swift in Sources */ = {isa = PBXBuildFile; fileRef = 265BCA082430E6E0004E53EE /* ProductCategoryListViewModel.swift */; };
 		265BCA0C2430E741004E53EE /* ProductCategoryTableViewCell.swift in Sources */ = {isa = PBXBuildFile; fileRef = 265BCA0B2430E741004E53EE /* ProductCategoryTableViewCell.swift */; };
 		265BCA0E2430E771004E53EE /* ProductCategoryTableViewCell.xib in Resources */ = {isa = PBXBuildFile; fileRef = 265BCA0D2430E771004E53EE /* ProductCategoryTableViewCell.xib */; };
-<<<<<<< HEAD
 		265D909B2446657B00D66F0F /* ProductCategoryViewModelBuilder.swift in Sources */ = {isa = PBXBuildFile; fileRef = 265D909A2446657A00D66F0F /* ProductCategoryViewModelBuilder.swift */; };
 		265D909D2446688C00D66F0F /* ProductCategoryViewModelBuilderTests.swift in Sources */ = {isa = PBXBuildFile; fileRef = 267CFE1824435A5500AF3A13 /* ProductCategoryViewModelBuilderTests.swift */; };
 		267CFE1C2443A54200AF3A13 /* ProductCategoryCellViewModel.swift in Sources */ = {isa = PBXBuildFile; fileRef = 267CFE1A2443740900AF3A13 /* ProductCategoryCellViewModel.swift */; };
-=======
 		451750B224470CD5004FDA65 /* EnhancedTextView.swift in Sources */ = {isa = PBXBuildFile; fileRef = 451750B124470CD5004FDA65 /* EnhancedTextView.swift */; };
->>>>>>> 31d925a6
 		451A04E62386CE8700E368C9 /* ProductImagesHeaderTableViewCell.swift in Sources */ = {isa = PBXBuildFile; fileRef = 451A04E42386CE8700E368C9 /* ProductImagesHeaderTableViewCell.swift */; };
 		451A04E72386CE8700E368C9 /* ProductImagesHeaderTableViewCell.xib in Resources */ = {isa = PBXBuildFile; fileRef = 451A04E52386CE8700E368C9 /* ProductImagesHeaderTableViewCell.xib */; };
 		451A04EA2386D28300E368C9 /* ProductImagesViewModel.swift in Sources */ = {isa = PBXBuildFile; fileRef = 451A04E92386D28300E368C9 /* ProductImagesViewModel.swift */; };

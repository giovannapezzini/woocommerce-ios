// !$*UTF8*$!
{
	archiveVersion = 1;
	classes = {
	};
	objectVersion = 48;
	objects = {

/* Begin PBXAggregateTarget section */
		B55D4C0F20B612F300D7A50F /* GenerateCredentials */ = {
			isa = PBXAggregateTarget;
			buildConfigurationList = B55D4C1020B612F300D7A50F /* Build configuration list for PBXAggregateTarget "GenerateCredentials" */;
			buildPhases = (
				B55D4C1320B612FE00D7A50F /* ShellScript */,
			);
			dependencies = (
			);
			name = GenerateCredentials;
			productName = GenerateInfoPlist;
		};
/* End PBXAggregateTarget section */

/* Begin PBXBuildFile section */
		020DD48A23229495005822B1 /* ProductsTabProductTableViewCell.swift in Sources */ = {isa = PBXBuildFile; fileRef = 020DD48923229495005822B1 /* ProductsTabProductTableViewCell.swift */; };
		020DD48D2322A617005822B1 /* ProductsTabProductViewModel.swift in Sources */ = {isa = PBXBuildFile; fileRef = 020DD48C2322A617005822B1 /* ProductsTabProductViewModel.swift */; };
		020DD48F232392C9005822B1 /* UIViewController+AppReview.swift in Sources */ = {isa = PBXBuildFile; fileRef = 020DD48E232392C9005822B1 /* UIViewController+AppReview.swift */; };
		020DD49123239DD6005822B1 /* ProductsViewControllerStateCoordinator.swift in Sources */ = {isa = PBXBuildFile; fileRef = 020DD49023239DD6005822B1 /* ProductsViewControllerStateCoordinator.swift */; };
		020F41E523163C0100776C4D /* TopBannerViewModel.swift in Sources */ = {isa = PBXBuildFile; fileRef = 020F41E323163C0100776C4D /* TopBannerViewModel.swift */; };
		020F41E623163C0100776C4D /* TopBannerView.swift in Sources */ = {isa = PBXBuildFile; fileRef = 020F41E423163C0100776C4D /* TopBannerView.swift */; };
		020F41E823176F8E00776C4D /* TopBannerPresenter.swift in Sources */ = {isa = PBXBuildFile; fileRef = 020F41E723176F8E00776C4D /* TopBannerPresenter.swift */; };
		0216271E2375044D000208D2 /* AztecFormatBar+Update.swift in Sources */ = {isa = PBXBuildFile; fileRef = 0216271D2375044D000208D2 /* AztecFormatBar+Update.swift */; };
		02162726237963AF000208D2 /* ProductFormViewController.swift in Sources */ = {isa = PBXBuildFile; fileRef = 02162724237963AF000208D2 /* ProductFormViewController.swift */; };
		02162727237963AF000208D2 /* ProductFormViewController.xib in Resources */ = {isa = PBXBuildFile; fileRef = 02162725237963AF000208D2 /* ProductFormViewController.xib */; };
		02162729237965E8000208D2 /* ProductFormTableViewModel.swift in Sources */ = {isa = PBXBuildFile; fileRef = 02162728237965E8000208D2 /* ProductFormTableViewModel.swift */; };
		0216272B2379662C000208D2 /* DefaultProductFormTableViewModel.swift in Sources */ = {isa = PBXBuildFile; fileRef = 0216272A2379662C000208D2 /* DefaultProductFormTableViewModel.swift */; };
		021FAFCD2355621E00B99241 /* UIView+SubviewsAxisTests.swift in Sources */ = {isa = PBXBuildFile; fileRef = 021FAFCC2355621E00B99241 /* UIView+SubviewsAxisTests.swift */; };
		021FAFCF23556D2B00B99241 /* UIView+SubviewsAxis.swift in Sources */ = {isa = PBXBuildFile; fileRef = 021FAFCE23556D2B00B99241 /* UIView+SubviewsAxis.swift */; };
		02279586237A50C900787C63 /* AztecUnorderedListFormatBarCommand.swift in Sources */ = {isa = PBXBuildFile; fileRef = 02279583237A50C900787C63 /* AztecUnorderedListFormatBarCommand.swift */; };
		02279587237A50C900787C63 /* AztecHeaderFormatBarCommand.swift in Sources */ = {isa = PBXBuildFile; fileRef = 02279584237A50C900787C63 /* AztecHeaderFormatBarCommand.swift */; };
		0227958D237A51F300787C63 /* OptionsTableViewController+Styles.swift in Sources */ = {isa = PBXBuildFile; fileRef = 0227958C237A51F300787C63 /* OptionsTableViewController+Styles.swift */; };
		02279590237A5DC900787C63 /* AztecUnorderedListFormatBarCommandTests.swift in Sources */ = {isa = PBXBuildFile; fileRef = 0227958F237A5DC900787C63 /* AztecUnorderedListFormatBarCommandTests.swift */; };
		02279594237A60FD00787C63 /* AztecHeaderFormatBarCommandTests.swift in Sources */ = {isa = PBXBuildFile; fileRef = 02279593237A60FD00787C63 /* AztecHeaderFormatBarCommandTests.swift */; };
		022A45EE237BADA6001417F0 /* Product+ProductFormTests.swift in Sources */ = {isa = PBXBuildFile; fileRef = 022A45ED237BADA6001417F0 /* Product+ProductFormTests.swift */; };
		023053492374528A00487A64 /* AztecBlockquoteFormatBarCommand.swift in Sources */ = {isa = PBXBuildFile; fileRef = 023053482374528A00487A64 /* AztecBlockquoteFormatBarCommand.swift */; };
		02305352237454C700487A64 /* AztecHorizontalRulerFormatBarCommand.swift in Sources */ = {isa = PBXBuildFile; fileRef = 0230534F237454C700487A64 /* AztecHorizontalRulerFormatBarCommand.swift */; };
		02305353237454C700487A64 /* AztecInsertMoreFormatBarCommand.swift in Sources */ = {isa = PBXBuildFile; fileRef = 02305350237454C700487A64 /* AztecInsertMoreFormatBarCommand.swift */; };
		0230535B2374FB6800487A64 /* AztecSourceCodeFormatBarCommand.swift in Sources */ = {isa = PBXBuildFile; fileRef = 0230535A2374FB6800487A64 /* AztecSourceCodeFormatBarCommand.swift */; };
		02404ED82314BF8A00FF1170 /* StatsV3ToV4BannerActionHandler.swift in Sources */ = {isa = PBXBuildFile; fileRef = 02404ED72314BF8A00FF1170 /* StatsV3ToV4BannerActionHandler.swift */; };
		02404EDA2314C36300FF1170 /* StatsVersionStateCoordinator.swift in Sources */ = {isa = PBXBuildFile; fileRef = 02404ED92314C36200FF1170 /* StatsVersionStateCoordinator.swift */; };
		02404EDC2314CD3600FF1170 /* StatsV4ToV3BannerActionHandler.swift in Sources */ = {isa = PBXBuildFile; fileRef = 02404EDB2314CD3600FF1170 /* StatsV4ToV3BannerActionHandler.swift */; };
		02404EE02314FE5900FF1170 /* DashboardUIFactoryTests.swift in Sources */ = {isa = PBXBuildFile; fileRef = 02404EDF2314FE5900FF1170 /* DashboardUIFactoryTests.swift */; };
		02404EE2231501E000FF1170 /* StatsVersionStateCoordinatorTests.swift in Sources */ = {isa = PBXBuildFile; fileRef = 02404EE1231501E000FF1170 /* StatsVersionStateCoordinatorTests.swift */; };
		02404EE42315151400FF1170 /* MockupStatsVersionStoresManager.swift in Sources */ = {isa = PBXBuildFile; fileRef = 02404EE32315151400FF1170 /* MockupStatsVersionStoresManager.swift */; };
		0240B3AC230A910C000A866C /* StoreStatsV4ChartAxisHelper.swift in Sources */ = {isa = PBXBuildFile; fileRef = 0240B3AB230A910C000A866C /* StoreStatsV4ChartAxisHelper.swift */; };
		02482A8B237BE8C7007E73ED /* LinkSettingsViewController.swift in Sources */ = {isa = PBXBuildFile; fileRef = 02482A89237BE8C7007E73ED /* LinkSettingsViewController.swift */; };
		02482A8C237BE8C7007E73ED /* LinkSettingsViewController.xib in Resources */ = {isa = PBXBuildFile; fileRef = 02482A8A237BE8C7007E73ED /* LinkSettingsViewController.xib */; };
		02482A8E237BEAE9007E73ED /* AztecLinkFormatBarCommand.swift in Sources */ = {isa = PBXBuildFile; fileRef = 02482A8D237BEAE9007E73ED /* AztecLinkFormatBarCommand.swift */; };
		024A543422BA6F8F00F4F38E /* DeveloperEmailChecker.swift in Sources */ = {isa = PBXBuildFile; fileRef = 024A543322BA6F8F00F4F38E /* DeveloperEmailChecker.swift */; };
		024A543622BA84DB00F4F38E /* DeveloperEmailCheckerTests.swift in Sources */ = {isa = PBXBuildFile; fileRef = 024A543522BA84DB00F4F38E /* DeveloperEmailCheckerTests.swift */; };
		024DF3052372ADCD006658FE /* KeyboardScrollable.swift in Sources */ = {isa = PBXBuildFile; fileRef = 024DF3042372ADCD006658FE /* KeyboardScrollable.swift */; };
		024DF3072372C18D006658FE /* AztecUIConfigurator.swift in Sources */ = {isa = PBXBuildFile; fileRef = 024DF3062372C18D006658FE /* AztecUIConfigurator.swift */; };
		024DF3092372CA00006658FE /* EditorViewProperties.swift in Sources */ = {isa = PBXBuildFile; fileRef = 024DF3082372CA00006658FE /* EditorViewProperties.swift */; };
		024DF30B23742297006658FE /* AztecFormatBarCommand.swift in Sources */ = {isa = PBXBuildFile; fileRef = 024DF30A23742297006658FE /* AztecFormatBarCommand.swift */; };
		024DF30E23742A70006658FE /* AztecBoldFormatBarCommand.swift in Sources */ = {isa = PBXBuildFile; fileRef = 024DF30D23742A70006658FE /* AztecBoldFormatBarCommand.swift */; };
		024DF31223742B18006658FE /* AztecItalicFormatBarCommand.swift in Sources */ = {isa = PBXBuildFile; fileRef = 024DF31123742B18006658FE /* AztecItalicFormatBarCommand.swift */; };
		024DF31423742B7A006658FE /* AztecUnderlineFormatBarCommand.swift in Sources */ = {isa = PBXBuildFile; fileRef = 024DF31323742B7A006658FE /* AztecUnderlineFormatBarCommand.swift */; };
		024DF31623742BB6006658FE /* AztecStrikethroughFormatBarCommand.swift in Sources */ = {isa = PBXBuildFile; fileRef = 024DF31523742BB6006658FE /* AztecStrikethroughFormatBarCommand.swift */; };
		024DF31923742C3F006658FE /* AztecFormatBarFactory.swift in Sources */ = {isa = PBXBuildFile; fileRef = 024DF31823742C3F006658FE /* AztecFormatBarFactory.swift */; };
		024DF31B23742E1C006658FE /* FormatBarItemViewProperties.swift in Sources */ = {isa = PBXBuildFile; fileRef = 024DF31A23742E1C006658FE /* FormatBarItemViewProperties.swift */; };
		024DF31E23743045006658FE /* TextList+AztecFormatting.swift in Sources */ = {isa = PBXBuildFile; fileRef = 024DF31C23743045006658FE /* TextList+AztecFormatting.swift */; };
		024DF31F23743045006658FE /* Header+AztecFormatting.swift in Sources */ = {isa = PBXBuildFile; fileRef = 024DF31D23743045006658FE /* Header+AztecFormatting.swift */; };
		024DF32123744798006658FE /* AztecFormatBarCommandCoordinator.swift in Sources */ = {isa = PBXBuildFile; fileRef = 024DF32023744798006658FE /* AztecFormatBarCommandCoordinator.swift */; };
		0257285C230ACC7E00A288C4 /* StoreStatsV4ChartAxisHelperTests.swift in Sources */ = {isa = PBXBuildFile; fileRef = 0257285B230ACC7E00A288C4 /* StoreStatsV4ChartAxisHelperTests.swift */; };
		025B1748237A92D800C780B4 /* ProductFormSection+ReusableTableRow.swift in Sources */ = {isa = PBXBuildFile; fileRef = 025B1747237A92D800C780B4 /* ProductFormSection+ReusableTableRow.swift */; };
		025B174A237AA49D00C780B4 /* Product+ProductForm.swift in Sources */ = {isa = PBXBuildFile; fileRef = 025B1749237AA49D00C780B4 /* Product+ProductForm.swift */; };
		025FDD3223717D2900824006 /* EditorFactory.swift in Sources */ = {isa = PBXBuildFile; fileRef = 025FDD3123717D2900824006 /* EditorFactory.swift */; };
		025FDD3423717D4900824006 /* AztecEditorViewController.swift in Sources */ = {isa = PBXBuildFile; fileRef = 025FDD3323717D4900824006 /* AztecEditorViewController.swift */; };
		0260F40123224E8100EDA10A /* ProductsViewController.swift in Sources */ = {isa = PBXBuildFile; fileRef = 0260F40023224E8100EDA10A /* ProductsViewController.swift */; };
		02691780232600A6002AFC20 /* ProductsTabProductViewModelTests.swift in Sources */ = {isa = PBXBuildFile; fileRef = 0269177F232600A6002AFC20 /* ProductsTabProductViewModelTests.swift */; };
		02691782232605B9002AFC20 /* ProductsViewControllerStateCoordinatorTests.swift in Sources */ = {isa = PBXBuildFile; fileRef = 02691781232605B9002AFC20 /* ProductsViewControllerStateCoordinatorTests.swift */; };
		0269576A23726304001BA0BF /* KeyboardFrameObserver.swift in Sources */ = {isa = PBXBuildFile; fileRef = 0269576923726304001BA0BF /* KeyboardFrameObserver.swift */; };
		0269576D23726401001BA0BF /* KeyboardFrameObserverTests.swift in Sources */ = {isa = PBXBuildFile; fileRef = 0269576C23726401001BA0BF /* KeyboardFrameObserverTests.swift */; };
		02695770237281A9001BA0BF /* AztecTextViewAttachmentHandler.swift in Sources */ = {isa = PBXBuildFile; fileRef = 0269576F237281A9001BA0BF /* AztecTextViewAttachmentHandler.swift */; };
		0272C00322EE9C3200D7CA2C /* AsyncDictionary.swift in Sources */ = {isa = PBXBuildFile; fileRef = 0272C00222EE9C3200D7CA2C /* AsyncDictionary.swift */; };
		0274C25423162FB200EF1E40 /* DashboardTopBannerFactory.swift in Sources */ = {isa = PBXBuildFile; fileRef = 0274C25323162FB200EF1E40 /* DashboardTopBannerFactory.swift */; };
		02820F3422C257B700DE0D37 /* UITableView+FooterHelpers.swift in Sources */ = {isa = PBXBuildFile; fileRef = 02820F3322C257B700DE0D37 /* UITableView+FooterHelpers.swift */; };
		028296EC237D28B600E84012 /* TextViewViewController.swift in Sources */ = {isa = PBXBuildFile; fileRef = 028296EA237D28B600E84012 /* TextViewViewController.swift */; };
		028296ED237D28B600E84012 /* TextViewViewController.xib in Resources */ = {isa = PBXBuildFile; fileRef = 028296EB237D28B600E84012 /* TextViewViewController.xib */; };
		0282DD94233C9465006A5FDB /* SearchUICommand.swift in Sources */ = {isa = PBXBuildFile; fileRef = 0282DD93233C9465006A5FDB /* SearchUICommand.swift */; };
		0282DD96233C960C006A5FDB /* SearchResultCell.swift in Sources */ = {isa = PBXBuildFile; fileRef = 0282DD95233C960C006A5FDB /* SearchResultCell.swift */; };
		0282DD98233CA093006A5FDB /* OrderSearchUICommand.swift in Sources */ = {isa = PBXBuildFile; fileRef = 0282DD97233CA093006A5FDB /* OrderSearchUICommand.swift */; };
		0282DD9A233CA32D006A5FDB /* OrderSearchCellViewModel.swift in Sources */ = {isa = PBXBuildFile; fileRef = 0282DD99233CA32D006A5FDB /* OrderSearchCellViewModel.swift */; };
		0285BF7022FBD91C003A2525 /* TopPerformersSectionHeaderView.swift in Sources */ = {isa = PBXBuildFile; fileRef = 0285BF6F22FBD91C003A2525 /* TopPerformersSectionHeaderView.swift */; };
		028BAC3D22F2DECE008BB4AF /* StoreStatsAndTopPerformersViewController.swift in Sources */ = {isa = PBXBuildFile; fileRef = 028BAC3C22F2DECE008BB4AF /* StoreStatsAndTopPerformersViewController.swift */; };
		028BAC4022F2EFA5008BB4AF /* StoreStatsAndTopPerformersPeriodViewController.swift in Sources */ = {isa = PBXBuildFile; fileRef = 028BAC3F22F2EFA5008BB4AF /* StoreStatsAndTopPerformersPeriodViewController.swift */; };
		028BAC4222F30B05008BB4AF /* StoreStatsV4PeriodViewController.swift in Sources */ = {isa = PBXBuildFile; fileRef = 028BAC4122F30B05008BB4AF /* StoreStatsV4PeriodViewController.swift */; };
		028BAC4522F3AE5C008BB4AF /* StoreStatsV4PeriodViewController.xib in Resources */ = {isa = PBXBuildFile; fileRef = 028BAC4422F3AE5C008BB4AF /* StoreStatsV4PeriodViewController.xib */; };
		028BAC4722F3B550008BB4AF /* StatsTimeRangeV4+UI.swift in Sources */ = {isa = PBXBuildFile; fileRef = 028BAC4622F3B550008BB4AF /* StatsTimeRangeV4+UI.swift */; };
		029B0F57234197B80010C1F3 /* ProductSearchUICommand.swift in Sources */ = {isa = PBXBuildFile; fileRef = 029B0F56234197B80010C1F3 /* ProductSearchUICommand.swift */; };
		029D444922F13F8A00DEFA8A /* DashboardUIFactory.swift in Sources */ = {isa = PBXBuildFile; fileRef = 029D444822F13F8A00DEFA8A /* DashboardUIFactory.swift */; };
		029D444E22F141CD00DEFA8A /* DashboardStatsV3ViewController.swift in Sources */ = {isa = PBXBuildFile; fileRef = 029D444D22F141CD00DEFA8A /* DashboardStatsV3ViewController.swift */; };
		02B296A722FA6DB500FD7A4C /* Date+StartAndEnd.swift in Sources */ = {isa = PBXBuildFile; fileRef = 02B296A622FA6DB500FD7A4C /* Date+StartAndEnd.swift */; };
		02B296A922FA6E0000FD7A4C /* DateStartAndEndTests.swift in Sources */ = {isa = PBXBuildFile; fileRef = 02B296A822FA6E0000FD7A4C /* DateStartAndEndTests.swift */; };
		02BA23C022EE9DAF009539E7 /* AsyncDictionaryTests.swift in Sources */ = {isa = PBXBuildFile; fileRef = 02BA23BF22EE9DAF009539E7 /* AsyncDictionaryTests.swift */; };
		02D45647231CB1FB008CF0A9 /* UIImage+Dot.swift in Sources */ = {isa = PBXBuildFile; fileRef = 02D45646231CB1FB008CF0A9 /* UIImage+Dot.swift */; };
		02D4564C231D05E2008CF0A9 /* BetaFeaturesViewController.swift in Sources */ = {isa = PBXBuildFile; fileRef = 02D4564B231D05E1008CF0A9 /* BetaFeaturesViewController.swift */; };
		02E4FD7A230688BA0049610C /* OrderStatsV4Interval+Chart.swift in Sources */ = {isa = PBXBuildFile; fileRef = 02E4FD79230688BA0049610C /* OrderStatsV4Interval+Chart.swift */; };
		02E4FD7C2306A04C0049610C /* StatsTimeRangeBarView.swift in Sources */ = {isa = PBXBuildFile; fileRef = 02E4FD7B2306A04C0049610C /* StatsTimeRangeBarView.swift */; };
		02E4FD7E2306A8180049610C /* StatsTimeRangeBarViewModel.swift in Sources */ = {isa = PBXBuildFile; fileRef = 02E4FD7D2306A8180049610C /* StatsTimeRangeBarViewModel.swift */; };
		02E4FD812306AA890049610C /* StatsTimeRangeBarViewModelTests.swift in Sources */ = {isa = PBXBuildFile; fileRef = 02E4FD802306AA890049610C /* StatsTimeRangeBarViewModelTests.swift */; };
		02F4F50B237AEB8A00E13A9C /* ProductFormTableViewDataSource.swift in Sources */ = {isa = PBXBuildFile; fileRef = 02F4F50A237AEB8A00E13A9C /* ProductFormTableViewDataSource.swift */; };
		02F4F50F237AFC1E00E13A9C /* ImageAndTitleAndTextTableViewCell.swift in Sources */ = {isa = PBXBuildFile; fileRef = 02F4F50D237AFC1E00E13A9C /* ImageAndTitleAndTextTableViewCell.swift */; };
		02F4F510237AFC1E00E13A9C /* ImageAndTitleAndTextTableViewCell.xib in Resources */ = {isa = PBXBuildFile; fileRef = 02F4F50E237AFC1E00E13A9C /* ImageAndTitleAndTextTableViewCell.xib */; };
		02FE89C7231FAA4100E85EF8 /* MainTabBarControllerTests+ProductListFeatureFlag.swift in Sources */ = {isa = PBXBuildFile; fileRef = 02FE89C6231FAA4100E85EF8 /* MainTabBarControllerTests+ProductListFeatureFlag.swift */; };
		02FE89C9231FB31400E85EF8 /* FeatureFlagService.swift in Sources */ = {isa = PBXBuildFile; fileRef = 02FE89C8231FB31400E85EF8 /* FeatureFlagService.swift */; };
		02FE89CB231FB36600E85EF8 /* DefaultFeatureFlagService.swift in Sources */ = {isa = PBXBuildFile; fileRef = 02FE89CA231FB36600E85EF8 /* DefaultFeatureFlagService.swift */; };
		45AE582C230D9D35001901E3 /* OrderNoteHeaderTableViewCell.swift in Sources */ = {isa = PBXBuildFile; fileRef = 45AE582A230D9D35001901E3 /* OrderNoteHeaderTableViewCell.swift */; };
		45AE582D230D9D35001901E3 /* OrderNoteHeaderTableViewCell.xib in Resources */ = {isa = PBXBuildFile; fileRef = 45AE582B230D9D35001901E3 /* OrderNoteHeaderTableViewCell.xib */; };
		45C8B2582313FA570002FA77 /* CustomerNoteTableViewCell.swift in Sources */ = {isa = PBXBuildFile; fileRef = 45C8B2562313FA570002FA77 /* CustomerNoteTableViewCell.swift */; };
		45C8B2592313FA570002FA77 /* CustomerNoteTableViewCell.xib in Resources */ = {isa = PBXBuildFile; fileRef = 45C8B2572313FA570002FA77 /* CustomerNoteTableViewCell.xib */; };
		45C8B25B231521510002FA77 /* CustomerNoteTableViewCellTests.swift in Sources */ = {isa = PBXBuildFile; fileRef = 45C8B25A231521510002FA77 /* CustomerNoteTableViewCellTests.swift */; };
		45C8B25D231529410002FA77 /* CustomerInfoTableViewCellTests.swift in Sources */ = {isa = PBXBuildFile; fileRef = 45C8B25C231529410002FA77 /* CustomerInfoTableViewCellTests.swift */; };
		45C8B26123155CBC0002FA77 /* BillingInformationViewController.swift in Sources */ = {isa = PBXBuildFile; fileRef = 45C8B25F23155CBC0002FA77 /* BillingInformationViewController.swift */; };
		45C8B26223155CBC0002FA77 /* BillingInformationViewController.xib in Resources */ = {isa = PBXBuildFile; fileRef = 45C8B26023155CBC0002FA77 /* BillingInformationViewController.xib */; };
		45C8B2662316AB460002FA77 /* BillingAddressTableViewCell.swift in Sources */ = {isa = PBXBuildFile; fileRef = 45C8B2642316AB460002FA77 /* BillingAddressTableViewCell.swift */; };
		45C8B2672316AB460002FA77 /* BillingAddressTableViewCell.xib in Resources */ = {isa = PBXBuildFile; fileRef = 45C8B2652316AB460002FA77 /* BillingAddressTableViewCell.xib */; };
		45C8B2692316B2440002FA77 /* BillingAddressTableViewCellTests.swift in Sources */ = {isa = PBXBuildFile; fileRef = 45C8B2682316B2440002FA77 /* BillingAddressTableViewCellTests.swift */; };
		74036CC0211B882100E462C2 /* PeriodDataViewController.swift in Sources */ = {isa = PBXBuildFile; fileRef = 74036CBF211B882100E462C2 /* PeriodDataViewController.swift */; };
		740382DB2267D94100A627F4 /* LargeImageTableViewCell.swift in Sources */ = {isa = PBXBuildFile; fileRef = 740382D92267D94100A627F4 /* LargeImageTableViewCell.swift */; };
		740382DC2267D94100A627F4 /* LargeImageTableViewCell.xib in Resources */ = {isa = PBXBuildFile; fileRef = 740382DA2267D94100A627F4 /* LargeImageTableViewCell.xib */; };
		740987B321B87760000E4C80 /* FancyAnimatedButton+Woo.swift in Sources */ = {isa = PBXBuildFile; fileRef = 740987B221B87760000E4C80 /* FancyAnimatedButton+Woo.swift */; };
		740ADFE521C33688009EE5A9 /* licenses.html in Resources */ = {isa = PBXBuildFile; fileRef = 740ADFE421C33688009EE5A9 /* licenses.html */; };
		7421344A210A323C00C13890 /* WooAnalyticsStat.swift in Sources */ = {isa = PBXBuildFile; fileRef = 74213449210A323C00C13890 /* WooAnalyticsStat.swift */; };
		74334F36214AB130006D6AC5 /* ProductTableViewCell.swift in Sources */ = {isa = PBXBuildFile; fileRef = 74334F34214AB12F006D6AC5 /* ProductTableViewCell.swift */; };
		74334F37214AB130006D6AC5 /* ProductTableViewCell.xib in Resources */ = {isa = PBXBuildFile; fileRef = 74334F35214AB12F006D6AC5 /* ProductTableViewCell.xib */; };
		7435E58E21C0151B00216F0F /* OrderNote+Woo.swift in Sources */ = {isa = PBXBuildFile; fileRef = 7435E58D21C0151B00216F0F /* OrderNote+Woo.swift */; };
		7435E59021C0162C00216F0F /* OrderNoteWooTests.swift in Sources */ = {isa = PBXBuildFile; fileRef = 7435E58F21C0162C00216F0F /* OrderNoteWooTests.swift */; };
		743E272021AEF20100D6DC82 /* FancyAlertViewController+Upgrade.swift in Sources */ = {isa = PBXBuildFile; fileRef = 743E271F21AEF20100D6DC82 /* FancyAlertViewController+Upgrade.swift */; };
		743EDD9F214B05350039071B /* TopEarnerStatsItem+Woo.swift in Sources */ = {isa = PBXBuildFile; fileRef = 743EDD9E214B05350039071B /* TopEarnerStatsItem+Woo.swift */; };
		7441E1D221503F77004E6ECE /* IntrinsicTableView.swift in Sources */ = {isa = PBXBuildFile; fileRef = 7441E1D121503F77004E6ECE /* IntrinsicTableView.swift */; };
		7441EBC9226A71AA008BF83D /* TitleBodyTableViewCell.swift in Sources */ = {isa = PBXBuildFile; fileRef = 7441EBC7226A71AA008BF83D /* TitleBodyTableViewCell.swift */; };
		7441EBCA226A71AA008BF83D /* TitleBodyTableViewCell.xib in Resources */ = {isa = PBXBuildFile; fileRef = 7441EBC8226A71AA008BF83D /* TitleBodyTableViewCell.xib */; };
		74460D4022289B7600D7316A /* Coordinator.swift in Sources */ = {isa = PBXBuildFile; fileRef = 74460D3F22289B7600D7316A /* Coordinator.swift */; };
		74460D4222289C7A00D7316A /* StorePickerCoordinator.swift in Sources */ = {isa = PBXBuildFile; fileRef = 74460D4122289C7A00D7316A /* StorePickerCoordinator.swift */; };
		744F00D221B582A9007EFA93 /* StarRatingView.swift in Sources */ = {isa = PBXBuildFile; fileRef = 744F00D121B582A9007EFA93 /* StarRatingView.swift */; };
		7459A6C621B0680300F83A78 /* RequirementsChecker.swift in Sources */ = {isa = PBXBuildFile; fileRef = 7459A6C521B0680300F83A78 /* RequirementsChecker.swift */; };
		746791632108D7C0007CF1DC /* WooAnalyticsTests.swift in Sources */ = {isa = PBXBuildFile; fileRef = 746791622108D7C0007CF1DC /* WooAnalyticsTests.swift */; };
		746FC23D2200A62B00C3096C /* DateWooTests.swift in Sources */ = {isa = PBXBuildFile; fileRef = 746FC23C2200A62B00C3096C /* DateWooTests.swift */; };
		747AA0892107CEC60047A89B /* AnalyticsProvider.swift in Sources */ = {isa = PBXBuildFile; fileRef = 747AA0882107CEC60047A89B /* AnalyticsProvider.swift */; };
		747AA08B2107CF8D0047A89B /* TracksProvider.swift in Sources */ = {isa = PBXBuildFile; fileRef = 747AA08A2107CF8D0047A89B /* TracksProvider.swift */; };
		748AD087219F481B00023535 /* UIView+Animation.swift in Sources */ = {isa = PBXBuildFile; fileRef = 748AD086219F481B00023535 /* UIView+Animation.swift */; };
		748C7780211E18A600814F2C /* OrderStats+Woo.swift in Sources */ = {isa = PBXBuildFile; fileRef = 748C777F211E18A600814F2C /* OrderStats+Woo.swift */; };
		748C7782211E294000814F2C /* Double+Woo.swift in Sources */ = {isa = PBXBuildFile; fileRef = 748C7781211E294000814F2C /* Double+Woo.swift */; };
		748C7784211E2D8400814F2C /* DoubleWooTests.swift in Sources */ = {isa = PBXBuildFile; fileRef = 748C7783211E2D8400814F2C /* DoubleWooTests.swift */; };
		748D34DE214828DD00E21A2F /* TopPerformerDataViewController.xib in Resources */ = {isa = PBXBuildFile; fileRef = 748D34DC214828DC00E21A2F /* TopPerformerDataViewController.xib */; };
		748D34DF214828DD00E21A2F /* TopPerformersViewController.swift in Sources */ = {isa = PBXBuildFile; fileRef = 748D34DD214828DC00E21A2F /* TopPerformersViewController.swift */; };
		748D34E12148291E00E21A2F /* TopPerformerDataViewController.swift in Sources */ = {isa = PBXBuildFile; fileRef = 748D34E02148291E00E21A2F /* TopPerformerDataViewController.swift */; };
		7493BB8E2149852A003071A9 /* TopPerformersHeaderView.swift in Sources */ = {isa = PBXBuildFile; fileRef = 7493BB8C2149852A003071A9 /* TopPerformersHeaderView.swift */; };
		7493BB8F2149852A003071A9 /* TopPerformersHeaderView.xib in Resources */ = {isa = PBXBuildFile; fileRef = 7493BB8D2149852A003071A9 /* TopPerformersHeaderView.xib */; };
		74A33D8021C3F234009E25DE /* LicensesViewController.swift in Sources */ = {isa = PBXBuildFile; fileRef = 74A33D7F21C3F233009E25DE /* LicensesViewController.swift */; };
		74A95B5821C403EA00FEE953 /* pure-min.css in Resources */ = {isa = PBXBuildFile; fileRef = 74A95B5721C403EA00FEE953 /* pure-min.css */; };
		74AAF6A5212A04A900C612B0 /* ChartMarker.swift in Sources */ = {isa = PBXBuildFile; fileRef = 74AAF6A4212A04A900C612B0 /* ChartMarker.swift */; };
		74AFF2EA211B9B1B0038153A /* StoreStatsViewController.swift in Sources */ = {isa = PBXBuildFile; fileRef = 74AFF2E9211B9B1B0038153A /* StoreStatsViewController.swift */; };
		74B5713621CD7604008F9B8E /* SharingHelper.swift in Sources */ = {isa = PBXBuildFile; fileRef = 74B5713521CD7604008F9B8E /* SharingHelper.swift */; };
		74C6FEA521C2F1FA009286B6 /* AboutViewController.swift in Sources */ = {isa = PBXBuildFile; fileRef = 74C6FEA421C2F1FA009286B6 /* AboutViewController.swift */; };
		74D0A5302139CF1300E2919F /* String+Helpers.swift in Sources */ = {isa = PBXBuildFile; fileRef = 74D0A52F2139CF1300E2919F /* String+Helpers.swift */; };
		74E0F441211C9AE600A79CCE /* PeriodDataViewController.xib in Resources */ = {isa = PBXBuildFile; fileRef = 74E0F440211C9AE600A79CCE /* PeriodDataViewController.xib */; };
		74EC34A5225FE21F004BBC2E /* ProductLoaderViewController.swift in Sources */ = {isa = PBXBuildFile; fileRef = 74EC34A4225FE21F004BBC2E /* ProductLoaderViewController.swift */; };
		74EC34A8225FE69C004BBC2E /* ProductDetailsViewController.swift in Sources */ = {isa = PBXBuildFile; fileRef = 74EC34A6225FE69C004BBC2E /* ProductDetailsViewController.swift */; };
		74EC34A9225FE69C004BBC2E /* ProductDetailsViewController.xib in Resources */ = {isa = PBXBuildFile; fileRef = 74EC34A7225FE69C004BBC2E /* ProductDetailsViewController.xib */; };
		74F3015A2200EC0800931B9E /* NSDecimalNumberWooTests.swift in Sources */ = {isa = PBXBuildFile; fileRef = 74F301592200EC0800931B9E /* NSDecimalNumberWooTests.swift */; };
		74F9E9CD214C036400A3F2D2 /* NoPeriodDataTableViewCell.xib in Resources */ = {isa = PBXBuildFile; fileRef = 74F9E9CB214C036400A3F2D2 /* NoPeriodDataTableViewCell.xib */; };
		74F9E9CE214C036400A3F2D2 /* NoPeriodDataTableViewCell.swift in Sources */ = {isa = PBXBuildFile; fileRef = 74F9E9CC214C036400A3F2D2 /* NoPeriodDataTableViewCell.swift */; };
		86DBBB0BDEA3488E2BEBB314 /* Pods_WooCommerce.framework in Frameworks */ = {isa = PBXBuildFile; fileRef = BABE5E07DD787ECA6D2A76DE /* Pods_WooCommerce.framework */; };
		8CD41D4A21F8A7E300CF3C2B /* RELEASE-NOTES.txt in Resources */ = {isa = PBXBuildFile; fileRef = 8CD41D4921F8A7E300CF3C2B /* RELEASE-NOTES.txt */; };
		933A27372222354600C2143A /* Logging.swift in Sources */ = {isa = PBXBuildFile; fileRef = 933A27362222354600C2143A /* Logging.swift */; };
		934CB123224EAB150005CCB9 /* main.swift in Sources */ = {isa = PBXBuildFile; fileRef = 934CB122224EAB150005CCB9 /* main.swift */; };
		9379E1A32255365F006A6BE4 /* TestingMode.storyboard in Resources */ = {isa = PBXBuildFile; fileRef = 9379E1A22255365F006A6BE4 /* TestingMode.storyboard */; };
		9379E1A5225536AD006A6BE4 /* TestAssets.xcassets in Resources */ = {isa = PBXBuildFile; fileRef = 9379E1A4225536AD006A6BE4 /* TestAssets.xcassets */; };
		9379E1A6225537D0006A6BE4 /* TestingAppDelegate.swift in Sources */ = {isa = PBXBuildFile; fileRef = 934CB124224EAB540005CCB9 /* TestingAppDelegate.swift */; };
		93BCF01F20DC2CE200EBF7A1 /* bash_secrets.tpl in Resources */ = {isa = PBXBuildFile; fileRef = 93BCF01E20DC2CE200EBF7A1 /* bash_secrets.tpl */; };
		93FA787221CD2A1A00B663E5 /* CurrencySettingsTests.swift in Sources */ = {isa = PBXBuildFile; fileRef = 93FA787121CD2A1A00B663E5 /* CurrencySettingsTests.swift */; };
		93FA787421CD7E9E00B663E5 /* CurrencySettings.swift in Sources */ = {isa = PBXBuildFile; fileRef = 93FA787321CD7E9E00B663E5 /* CurrencySettings.swift */; };
		B50911302049E27A007D25DC /* DashboardViewController.swift in Sources */ = {isa = PBXBuildFile; fileRef = B509112D2049E27A007D25DC /* DashboardViewController.swift */; };
		B50911312049E27A007D25DC /* OrdersViewController.swift in Sources */ = {isa = PBXBuildFile; fileRef = B509112E2049E27A007D25DC /* OrdersViewController.swift */; };
		B50911322049E27A007D25DC /* SettingsViewController.swift in Sources */ = {isa = PBXBuildFile; fileRef = B509112F2049E27A007D25DC /* SettingsViewController.swift */; };
		B509FED121C041DF000076A9 /* Locale+Woo.swift in Sources */ = {isa = PBXBuildFile; fileRef = B509FED021C041DF000076A9 /* Locale+Woo.swift */; };
		B509FED321C05121000076A9 /* SupportManagerAdapter.swift in Sources */ = {isa = PBXBuildFile; fileRef = B509FED221C05121000076A9 /* SupportManagerAdapter.swift */; };
		B509FED521C052D1000076A9 /* MockupSupportManager.swift in Sources */ = {isa = PBXBuildFile; fileRef = B509FED421C052D1000076A9 /* MockupSupportManager.swift */; };
		B50BB4162141828F00AF0F3C /* FooterSpinnerView.swift in Sources */ = {isa = PBXBuildFile; fileRef = B50BB4152141828F00AF0F3C /* FooterSpinnerView.swift */; };
		B511ED27218A660E005787DC /* StringDescriptor.swift in Sources */ = {isa = PBXBuildFile; fileRef = B511ED26218A660E005787DC /* StringDescriptor.swift */; };
		B517EA18218B232700730EC4 /* StringFormatter+Notes.swift in Sources */ = {isa = PBXBuildFile; fileRef = B517EA17218B232700730EC4 /* StringFormatter+Notes.swift */; };
		B517EA1A218B2D2600730EC4 /* StringFormatterTests.swift in Sources */ = {isa = PBXBuildFile; fileRef = B517EA19218B2D2600730EC4 /* StringFormatterTests.swift */; };
		B517EA1D218B41F200730EC4 /* String+Woo.swift in Sources */ = {isa = PBXBuildFile; fileRef = B517EA1C218B41F200730EC4 /* String+Woo.swift */; };
		B5290ED9219B3FA900A6AF7F /* Date+Woo.swift in Sources */ = {isa = PBXBuildFile; fileRef = B5290ED8219B3FA900A6AF7F /* Date+Woo.swift */; };
		B53A569721123D3B000776C9 /* ResultsControllerUIKitTests.swift in Sources */ = {isa = PBXBuildFile; fileRef = B53A569621123D3B000776C9 /* ResultsControllerUIKitTests.swift */; };
		B53A569B21123E8E000776C9 /* MockupTableView.swift in Sources */ = {isa = PBXBuildFile; fileRef = B53A569A21123E8E000776C9 /* MockupTableView.swift */; };
		B53A569D21123EEB000776C9 /* MockupStorage.swift in Sources */ = {isa = PBXBuildFile; fileRef = B53A569C21123EEB000776C9 /* MockupStorage.swift */; };
		B53A56A22112470C000776C9 /* MockupStorage+Sample.swift in Sources */ = {isa = PBXBuildFile; fileRef = B53A56A12112470C000776C9 /* MockupStorage+Sample.swift */; };
		B53A56A42112483E000776C9 /* Constants.swift in Sources */ = {isa = PBXBuildFile; fileRef = B53A56A32112483D000776C9 /* Constants.swift */; };
		B53B3F37219C75AC00DF1EB6 /* OrderLoaderViewController.swift in Sources */ = {isa = PBXBuildFile; fileRef = B53B3F36219C75AC00DF1EB6 /* OrderLoaderViewController.swift */; };
		B53B3F39219C817800DF1EB6 /* UIStoryboard+Woo.swift in Sources */ = {isa = PBXBuildFile; fileRef = B53B3F38219C817800DF1EB6 /* UIStoryboard+Woo.swift */; };
		B53B898920D450AF00EDB467 /* SessionManagerTests.swift in Sources */ = {isa = PBXBuildFile; fileRef = B53B898820D450AF00EDB467 /* SessionManagerTests.swift */; };
		B53B898D20D462A000EDB467 /* DefaultStoresManager.swift in Sources */ = {isa = PBXBuildFile; fileRef = B53B898C20D462A000EDB467 /* DefaultStoresManager.swift */; };
		B541B2132189E7FD008FE7C1 /* ScannerWooTests.swift in Sources */ = {isa = PBXBuildFile; fileRef = B541B2122189E7FD008FE7C1 /* ScannerWooTests.swift */; };
		B541B2152189EEA1008FE7C1 /* Scanner+Helpers.swift in Sources */ = {isa = PBXBuildFile; fileRef = B541B2142189EEA1008FE7C1 /* Scanner+Helpers.swift */; };
		B541B2172189EED4008FE7C1 /* NSMutableAttributedString+Helpers.swift in Sources */ = {isa = PBXBuildFile; fileRef = B541B2162189EED4008FE7C1 /* NSMutableAttributedString+Helpers.swift */; };
		B541B21A2189F3A2008FE7C1 /* StringFormatter.swift in Sources */ = {isa = PBXBuildFile; fileRef = B541B2192189F3A2008FE7C1 /* StringFormatter.swift */; };
		B541B21C2189F3D8008FE7C1 /* StringStyles.swift in Sources */ = {isa = PBXBuildFile; fileRef = B541B21B2189F3D8008FE7C1 /* StringStyles.swift */; };
		B541B220218A007C008FE7C1 /* NSMutableParagraphStyle+Helpers.swift in Sources */ = {isa = PBXBuildFile; fileRef = B541B21F218A007C008FE7C1 /* NSMutableParagraphStyle+Helpers.swift */; };
		B541B223218A29A6008FE7C1 /* NSParagraphStyle+Woo.swift in Sources */ = {isa = PBXBuildFile; fileRef = B541B222218A29A6008FE7C1 /* NSParagraphStyle+Woo.swift */; };
		B541B226218A412C008FE7C1 /* UIFont+Woo.swift in Sources */ = {isa = PBXBuildFile; fileRef = B541B225218A412C008FE7C1 /* UIFont+Woo.swift */; };
		B54FBE552111F70700390F57 /* ResultsController+UIKit.swift in Sources */ = {isa = PBXBuildFile; fileRef = B54FBE542111F70700390F57 /* ResultsController+UIKit.swift */; };
		B55401692170D5E10067DC90 /* ChartPlaceholderView.swift in Sources */ = {isa = PBXBuildFile; fileRef = B55401682170D5E10067DC90 /* ChartPlaceholderView.swift */; };
		B554016B2170D6010067DC90 /* ChartPlaceholderView.xib in Resources */ = {isa = PBXBuildFile; fileRef = B554016A2170D6010067DC90 /* ChartPlaceholderView.xib */; };
		B554E1792152F20000F31188 /* UINavigationBar+Appearance.swift in Sources */ = {isa = PBXBuildFile; fileRef = B554E1782152F20000F31188 /* UINavigationBar+Appearance.swift */; };
		B554E17B2152F27200F31188 /* UILabel+Appearance.swift in Sources */ = {isa = PBXBuildFile; fileRef = B554E17A2152F27200F31188 /* UILabel+Appearance.swift */; };
		B555530D21B57DC300449E71 /* UserNotificationsCenterAdapter.swift in Sources */ = {isa = PBXBuildFile; fileRef = B555530C21B57DC300449E71 /* UserNotificationsCenterAdapter.swift */; };
		B555530F21B57DE700449E71 /* ApplicationAdapter.swift in Sources */ = {isa = PBXBuildFile; fileRef = B555530E21B57DE700449E71 /* ApplicationAdapter.swift */; };
		B555531121B57E6F00449E71 /* MockupApplicationAdapter.swift in Sources */ = {isa = PBXBuildFile; fileRef = B555531021B57E6F00449E71 /* MockupApplicationAdapter.swift */; };
		B555531321B57E8800449E71 /* MockupUserNotificationsCenterAdapter.swift in Sources */ = {isa = PBXBuildFile; fileRef = B555531221B57E8800449E71 /* MockupUserNotificationsCenterAdapter.swift */; };
		B557652B20F681E800185843 /* StoreTableViewCell.swift in Sources */ = {isa = PBXBuildFile; fileRef = B557652A20F681E800185843 /* StoreTableViewCell.swift */; };
		B557652D20F6827900185843 /* StoreTableViewCell.xib in Resources */ = {isa = PBXBuildFile; fileRef = B557652C20F6827900185843 /* StoreTableViewCell.xib */; };
		B559EBAF20A0BF8F00836CD4 /* README.md in Resources */ = {isa = PBXBuildFile; fileRef = B559EBAD20A0BF8E00836CD4 /* README.md */; };
		B559EBB020A0BF8F00836CD4 /* LICENSE in Resources */ = {isa = PBXBuildFile; fileRef = B559EBAE20A0BF8F00836CD4 /* LICENSE */; };
		B55BC1F121A878A30011A0C0 /* String+HTML.swift in Sources */ = {isa = PBXBuildFile; fileRef = B55BC1F021A878A30011A0C0 /* String+HTML.swift */; };
		B55BC1F321A8790F0011A0C0 /* StringHTMLTests.swift in Sources */ = {isa = PBXBuildFile; fileRef = B55BC1F221A8790F0011A0C0 /* StringHTMLTests.swift */; };
		B55D4BFD20B5CDE700D7A50F /* replace_secrets.rb in Resources */ = {isa = PBXBuildFile; fileRef = B55D4BFB20B5CDE600D7A50F /* replace_secrets.rb */; };
		B55D4C0620B6027200D7A50F /* AuthenticationManager.swift in Sources */ = {isa = PBXBuildFile; fileRef = B55D4C0520B6027100D7A50F /* AuthenticationManager.swift */; };
		B55D4C2720B717C000D7A50F /* UserAgent.swift in Sources */ = {isa = PBXBuildFile; fileRef = B55D4C2620B717C000D7A50F /* UserAgent.swift */; };
		B560D6862195BCA90027BB7E /* NoteDetailsHeaderTableViewCell.swift in Sources */ = {isa = PBXBuildFile; fileRef = B560D6852195BCA90027BB7E /* NoteDetailsHeaderTableViewCell.swift */; };
		B560D6882195BCC70027BB7E /* NoteDetailsHeaderTableViewCell.xib in Resources */ = {isa = PBXBuildFile; fileRef = B560D6872195BCC70027BB7E /* NoteDetailsHeaderTableViewCell.xib */; };
		B560D68A2195BD100027BB7E /* NoteDetailsCommentTableViewCell.xib in Resources */ = {isa = PBXBuildFile; fileRef = B560D6892195BD100027BB7E /* NoteDetailsCommentTableViewCell.xib */; };
		B560D68C2195BD1E0027BB7E /* NoteDetailsCommentTableViewCell.swift in Sources */ = {isa = PBXBuildFile; fileRef = B560D68B2195BD1D0027BB7E /* NoteDetailsCommentTableViewCell.swift */; };
		B56BBD16214820A70053A32D /* SyncCoordinatorTests.swift in Sources */ = {isa = PBXBuildFile; fileRef = B56BBD15214820A70053A32D /* SyncCoordinatorTests.swift */; };
		B56C721221B5B44000E5E85B /* PushNotificationsConfiguration.swift in Sources */ = {isa = PBXBuildFile; fileRef = B56C721121B5B44000E5E85B /* PushNotificationsConfiguration.swift */; };
		B56C721421B5BBC000E5E85B /* MockupStoresManager.swift in Sources */ = {isa = PBXBuildFile; fileRef = B56C721321B5BBC000E5E85B /* MockupStoresManager.swift */; };
		B56DB3CA2049BFAA00D4AA8E /* AppDelegate.swift in Sources */ = {isa = PBXBuildFile; fileRef = B56DB3C92049BFAA00D4AA8E /* AppDelegate.swift */; };
		B56DB3CF2049BFAA00D4AA8E /* Main.storyboard in Resources */ = {isa = PBXBuildFile; fileRef = B56DB3CD2049BFAA00D4AA8E /* Main.storyboard */; };
		B56DB3D42049BFAA00D4AA8E /* Assets.xcassets in Resources */ = {isa = PBXBuildFile; fileRef = B56DB3D32049BFAA00D4AA8E /* Assets.xcassets */; };
		B56DB3D72049BFAA00D4AA8E /* LaunchScreen.storyboard in Resources */ = {isa = PBXBuildFile; fileRef = B56DB3D52049BFAA00D4AA8E /* LaunchScreen.storyboard */; };
		B5718D6521B56B400026C9F0 /* PushNotificationsManagerTests.swift in Sources */ = {isa = PBXBuildFile; fileRef = B5718D6421B56B3F0026C9F0 /* PushNotificationsManagerTests.swift */; };
		B573B1A0219DC2690081C78C /* Localizable.strings in Resources */ = {isa = PBXBuildFile; fileRef = B573B19D219DC2690081C78C /* Localizable.strings */; };
		B57B678A2107546E00AF8905 /* Address+Woo.swift in Sources */ = {isa = PBXBuildFile; fileRef = B57B67892107546E00AF8905 /* Address+Woo.swift */; };
		B57B678E21078C5400AF8905 /* OrderItemViewModel.swift in Sources */ = {isa = PBXBuildFile; fileRef = B57B678D21078C5400AF8905 /* OrderItemViewModel.swift */; };
		B57C5C9221B80E3C00FF82B2 /* APNSDevice+Woo.swift in Sources */ = {isa = PBXBuildFile; fileRef = B57C5C9121B80E3B00FF82B2 /* APNSDevice+Woo.swift */; };
		B57C5C9421B80E4700FF82B2 /* Data+Woo.swift in Sources */ = {isa = PBXBuildFile; fileRef = B57C5C9321B80E4700FF82B2 /* Data+Woo.swift */; };
		B57C5C9621B80E5500FF82B2 /* Dictionary+Woo.swift in Sources */ = {isa = PBXBuildFile; fileRef = B57C5C9521B80E5400FF82B2 /* Dictionary+Woo.swift */; };
		B57C5C9921B80E7100FF82B2 /* DictionaryWooTests.swift in Sources */ = {isa = PBXBuildFile; fileRef = B57C5C9721B80E7100FF82B2 /* DictionaryWooTests.swift */; };
		B57C5C9A21B80E7100FF82B2 /* DataWooTests.swift in Sources */ = {isa = PBXBuildFile; fileRef = B57C5C9821B80E7100FF82B2 /* DataWooTests.swift */; };
		B57C5C9E21B80E8300FF82B2 /* SessionManager+Internal.swift in Sources */ = {isa = PBXBuildFile; fileRef = B57C5C9C21B80E8200FF82B2 /* SessionManager+Internal.swift */; };
		B57C5C9F21B80E8300FF82B2 /* SampleError.swift in Sources */ = {isa = PBXBuildFile; fileRef = B57C5C9D21B80E8200FF82B2 /* SampleError.swift */; };
		B57C743D20F5493300EEFC87 /* AccountHeaderView.swift in Sources */ = {isa = PBXBuildFile; fileRef = B57C743C20F5493300EEFC87 /* AccountHeaderView.swift */; };
		B57C744320F54F1C00EEFC87 /* AccountHeaderView.xib in Resources */ = {isa = PBXBuildFile; fileRef = B57C744220F54F1C00EEFC87 /* AccountHeaderView.xib */; };
		B57C744520F55BA600EEFC87 /* NSObject+Helpers.swift in Sources */ = {isa = PBXBuildFile; fileRef = B57C744420F55BA600EEFC87 /* NSObject+Helpers.swift */; };
		B57C744720F55BC800EEFC87 /* UIView+Helpers.swift in Sources */ = {isa = PBXBuildFile; fileRef = B57C744620F55BC800EEFC87 /* UIView+Helpers.swift */; };
		B57C744A20F5649300EEFC87 /* EmptyStoresTableViewCell.swift in Sources */ = {isa = PBXBuildFile; fileRef = B57C744920F5649300EEFC87 /* EmptyStoresTableViewCell.swift */; };
		B57C744C20F564B400EEFC87 /* EmptyStoresTableViewCell.xib in Resources */ = {isa = PBXBuildFile; fileRef = B57C744B20F564B400EEFC87 /* EmptyStoresTableViewCell.xib */; };
		B57C744E20F56E3800EEFC87 /* UITableViewCell+Helpers.swift in Sources */ = {isa = PBXBuildFile; fileRef = B57C744D20F56E3800EEFC87 /* UITableViewCell+Helpers.swift */; };
		B57C745120F56EE900EEFC87 /* UITableViewCellHelpersTests.swift in Sources */ = {isa = PBXBuildFile; fileRef = B57C745020F56EE900EEFC87 /* UITableViewCellHelpersTests.swift */; };
		B582F95920FFCEAA0060934A /* UITableViewHeaderFooterView+Helpers.swift in Sources */ = {isa = PBXBuildFile; fileRef = B582F95820FFCEAA0060934A /* UITableViewHeaderFooterView+Helpers.swift */; };
		B586906621A5F4B1001F1EFC /* UINavigationController+Woo.swift in Sources */ = {isa = PBXBuildFile; fileRef = B586906521A5F4B1001F1EFC /* UINavigationController+Woo.swift */; };
		B58B4AB22108F01700076FDD /* NoticeView.swift in Sources */ = {isa = PBXBuildFile; fileRef = B58B4AAF2108F01400076FDD /* NoticeView.swift */; };
		B58B4AB32108F01700076FDD /* DefaultNoticePresenter.swift in Sources */ = {isa = PBXBuildFile; fileRef = B58B4AB02108F01600076FDD /* DefaultNoticePresenter.swift */; };
		B58B4AB62108F11C00076FDD /* Notice.swift in Sources */ = {isa = PBXBuildFile; fileRef = B58B4AB52108F11C00076FDD /* Notice.swift */; };
		B58B4AB82108F14700076FDD /* NoticeNotificationInfo.swift in Sources */ = {isa = PBXBuildFile; fileRef = B58B4AB72108F14700076FDD /* NoticeNotificationInfo.swift */; };
		B58B4AC02108FF6100076FDD /* Array+Helpers.swift in Sources */ = {isa = PBXBuildFile; fileRef = B58B4ABF2108FF6100076FDD /* Array+Helpers.swift */; };
		B5980A6121AC878900EBF596 /* UIDevice+Woo.swift in Sources */ = {isa = PBXBuildFile; fileRef = B5980A6021AC878900EBF596 /* UIDevice+Woo.swift */; };
		B5980A6321AC879F00EBF596 /* Bundle+Woo.swift in Sources */ = {isa = PBXBuildFile; fileRef = B5980A6221AC879F00EBF596 /* Bundle+Woo.swift */; };
		B5980A6521AC905C00EBF596 /* UIDeviceWooTests.swift in Sources */ = {isa = PBXBuildFile; fileRef = B5980A6421AC905C00EBF596 /* UIDeviceWooTests.swift */; };
		B5980A6721AC91AA00EBF596 /* BundleWooTests.swift in Sources */ = {isa = PBXBuildFile; fileRef = B5980A6621AC91AA00EBF596 /* BundleWooTests.swift */; };
		B59C09D92188CBB100AB41D6 /* Array+Notes.swift in Sources */ = {isa = PBXBuildFile; fileRef = B59C09D82188CBB100AB41D6 /* Array+Notes.swift */; };
		B59C09DC2188D70200AB41D6 /* Notifications.storyboard in Resources */ = {isa = PBXBuildFile; fileRef = B59C09DB2188D70200AB41D6 /* Notifications.storyboard */; };
		B59D1EDF219072CC009D1978 /* ProductReviewTableViewCell.swift in Sources */ = {isa = PBXBuildFile; fileRef = B59D1EDE219072CC009D1978 /* ProductReviewTableViewCell.swift */; };
		B59D1EE121907304009D1978 /* ProductReviewTableViewCell.xib in Resources */ = {isa = PBXBuildFile; fileRef = B59D1EE021907304009D1978 /* ProductReviewTableViewCell.xib */; };
		B59D1EE321907C7B009D1978 /* NSAttributedString+Helpers.swift in Sources */ = {isa = PBXBuildFile; fileRef = B59D1EE221907C7B009D1978 /* NSAttributedString+Helpers.swift */; };
		B59D1EE5219080B4009D1978 /* Note+Woo.swift in Sources */ = {isa = PBXBuildFile; fileRef = B59D1EE4219080B4009D1978 /* Note+Woo.swift */; };
		B59D1EE821908A08009D1978 /* Noticons.ttf in Resources */ = {isa = PBXBuildFile; fileRef = B59D1EE6219089A3009D1978 /* Noticons.ttf */; };
		B59D1EEA2190AE96009D1978 /* StorageNote+Woo.swift in Sources */ = {isa = PBXBuildFile; fileRef = B59D1EE92190AE96009D1978 /* StorageNote+Woo.swift */; };
		B59D1EEC2190B08B009D1978 /* Age.swift in Sources */ = {isa = PBXBuildFile; fileRef = B59D1EEB2190B08B009D1978 /* Age.swift */; };
		B59D49CD219B587E006BF0AD /* UILabel+OrderStatus.swift in Sources */ = {isa = PBXBuildFile; fileRef = B59D49CC219B587E006BF0AD /* UILabel+OrderStatus.swift */; };
		B5A56BF0219F2CE90065A902 /* VerticalButton.swift in Sources */ = {isa = PBXBuildFile; fileRef = B5A56BEF219F2CE90065A902 /* VerticalButton.swift */; };
		B5A56BF3219F46470065A902 /* UIButton+Animations.swift in Sources */ = {isa = PBXBuildFile; fileRef = B5A56BF2219F46470065A902 /* UIButton+Animations.swift */; };
		B5A56BF5219F5AB20065A902 /* NSNotificationName+Woo.swift in Sources */ = {isa = PBXBuildFile; fileRef = B5A56BF4219F5AB20065A902 /* NSNotificationName+Woo.swift */; };
		B5A82EE221025C450053ADC8 /* FulfillViewController.swift in Sources */ = {isa = PBXBuildFile; fileRef = B5A82EE121025C450053ADC8 /* FulfillViewController.swift */; };
		B5A82EE521025E550053ADC8 /* FulfillViewController.xib in Resources */ = {isa = PBXBuildFile; fileRef = B5A82EE421025E550053ADC8 /* FulfillViewController.xib */; };
		B5A82EE7210263460053ADC8 /* UIViewController+Helpers.swift in Sources */ = {isa = PBXBuildFile; fileRef = B5A82EE6210263460053ADC8 /* UIViewController+Helpers.swift */; };
		B5A8532220BDBFAF00FAAB4D /* CircularImageView.swift in Sources */ = {isa = PBXBuildFile; fileRef = B5A8532120BDBFAE00FAAB4D /* CircularImageView.swift */; };
		B5A8F8A920B84D3F00D211DE /* ApiCredentials.swift in Sources */ = {isa = PBXBuildFile; fileRef = B5A8F8A720B84D3F00D211DE /* ApiCredentials.swift */; };
		B5A8F8AD20B88D9900D211DE /* LoginPrologueViewController.swift in Sources */ = {isa = PBXBuildFile; fileRef = B5A8F8AC20B88D9900D211DE /* LoginPrologueViewController.swift */; };
		B5A8F8AF20B88DCC00D211DE /* LoginPrologueViewController.xib in Resources */ = {isa = PBXBuildFile; fileRef = B5A8F8AE20B88DCC00D211DE /* LoginPrologueViewController.xib */; };
		B5AA7B3D20ED5D15004DA14F /* SessionManager.swift in Sources */ = {isa = PBXBuildFile; fileRef = B5AA7B3C20ED5D15004DA14F /* SessionManager.swift */; };
		B5AA7B3F20ED81C2004DA14F /* UserDefaults+Woo.swift in Sources */ = {isa = PBXBuildFile; fileRef = B5AA7B3E20ED81C2004DA14F /* UserDefaults+Woo.swift */; };
		B5BBD6DE21B1703700E3207E /* PushNotificationsManager.swift in Sources */ = {isa = PBXBuildFile; fileRef = B5BBD6DD21B1703600E3207E /* PushNotificationsManager.swift */; };
		B5BE75DB213F1D1E00909A14 /* OverlayMessageView.swift in Sources */ = {isa = PBXBuildFile; fileRef = B5BE75DA213F1D1E00909A14 /* OverlayMessageView.swift */; };
		B5BE75DD213F1D3D00909A14 /* OverlayMessageView.xib in Resources */ = {isa = PBXBuildFile; fileRef = B5BE75DC213F1D3D00909A14 /* OverlayMessageView.xib */; };
		B5C3876421C41B9F006CE970 /* UIApplication+Woo.swift in Sources */ = {isa = PBXBuildFile; fileRef = B5C3876321C41B9F006CE970 /* UIApplication+Woo.swift */; };
		B5C3B5E320D189E60072CB9D /* Networking.framework in Frameworks */ = {isa = PBXBuildFile; fileRef = B5C3B5E220D189E60072CB9D /* Networking.framework */; };
		B5C3B5E520D189EA0072CB9D /* Storage.framework in Frameworks */ = {isa = PBXBuildFile; fileRef = B5C3B5E420D189EA0072CB9D /* Storage.framework */; };
		B5C3B5E720D189ED0072CB9D /* Yosemite.framework in Frameworks */ = {isa = PBXBuildFile; fileRef = B5C3B5E620D189ED0072CB9D /* Yosemite.framework */; };
		B5C3B5E820D189F30072CB9D /* Networking.framework in Embed Frameworks */ = {isa = PBXBuildFile; fileRef = B5C3B5E220D189E60072CB9D /* Networking.framework */; settings = {ATTRIBUTES = (CodeSignOnCopy, RemoveHeadersOnCopy, ); }; };
		B5C3B5E920D189F70072CB9D /* Yosemite.framework in Embed Frameworks */ = {isa = PBXBuildFile; fileRef = B5C3B5E620D189ED0072CB9D /* Yosemite.framework */; settings = {ATTRIBUTES = (CodeSignOnCopy, RemoveHeadersOnCopy, ); }; };
		B5C3B5EA20D189FC0072CB9D /* Storage.framework in Embed Frameworks */ = {isa = PBXBuildFile; fileRef = B5C3B5E420D189EA0072CB9D /* Storage.framework */; settings = {ATTRIBUTES = (CodeSignOnCopy, RemoveHeadersOnCopy, ); }; };
		B5C6CE612190D28E00515926 /* NSAttributedStringHelperTests.swift in Sources */ = {isa = PBXBuildFile; fileRef = B5C6CE602190D28E00515926 /* NSAttributedStringHelperTests.swift */; };
		B5D1AFB420BC445A00DB0E8C /* Images.xcassets in Resources */ = {isa = PBXBuildFile; fileRef = B5D1AFB320BC445900DB0E8C /* Images.xcassets */; };
		B5D1AFB820BC510200DB0E8C /* UIImage+Woo.swift in Sources */ = {isa = PBXBuildFile; fileRef = B5D1AFB720BC510200DB0E8C /* UIImage+Woo.swift */; };
		B5D1AFC020BC67C200DB0E8C /* WooConstants.swift in Sources */ = {isa = PBXBuildFile; fileRef = B5D1AFBF20BC67C200DB0E8C /* WooConstants.swift */; };
		B5D1AFC620BC7B7300DB0E8C /* StorePickerViewController.swift in Sources */ = {isa = PBXBuildFile; fileRef = B5D1AFC520BC7B7300DB0E8C /* StorePickerViewController.swift */; };
		B5D1AFC820BC7B9600DB0E8C /* StorePickerViewController.xib in Resources */ = {isa = PBXBuildFile; fileRef = B5D1AFC720BC7B9600DB0E8C /* StorePickerViewController.xib */; };
		B5D6DC54214802740003E48A /* SyncCoordinator.swift in Sources */ = {isa = PBXBuildFile; fileRef = B5D6DC53214802740003E48A /* SyncCoordinator.swift */; };
		B5DB01B52114AB2D00A4F797 /* CrashLogging.swift in Sources */ = {isa = PBXBuildFile; fileRef = B5DB01B42114AB2D00A4F797 /* CrashLogging.swift */; };
		B5DBF3C320E1484400B53AED /* StoresManagerTests.swift in Sources */ = {isa = PBXBuildFile; fileRef = B5DBF3C220E1484400B53AED /* StoresManagerTests.swift */; };
		B5DBF3C520E148E000B53AED /* DeauthenticatedState.swift in Sources */ = {isa = PBXBuildFile; fileRef = B5DBF3C420E148E000B53AED /* DeauthenticatedState.swift */; };
		B5DBF3CB20E149CC00B53AED /* AuthenticatedState.swift in Sources */ = {isa = PBXBuildFile; fileRef = B5DBF3CA20E149CC00B53AED /* AuthenticatedState.swift */; };
		B5F04D952194F2A300501EE1 /* NoteDetailsRow.swift in Sources */ = {isa = PBXBuildFile; fileRef = B5F04D942194F2A300501EE1 /* NoteDetailsRow.swift */; };
		B5F355EF21CD500200A7077A /* SearchViewController.swift in Sources */ = {isa = PBXBuildFile; fileRef = B5F355EE21CD500200A7077A /* SearchViewController.swift */; };
		B5F355F121CD504400A7077A /* SearchViewController.xib in Resources */ = {isa = PBXBuildFile; fileRef = B5F355F021CD504400A7077A /* SearchViewController.xib */; };
		B5F571A421BEC90D0010D1B8 /* NoteDetailsHeaderPlainTableViewCell.swift in Sources */ = {isa = PBXBuildFile; fileRef = B5F571A321BEC90D0010D1B8 /* NoteDetailsHeaderPlainTableViewCell.swift */; };
		B5F571A621BEC92A0010D1B8 /* NoteDetailsHeaderPlainTableViewCell.xib in Resources */ = {isa = PBXBuildFile; fileRef = B5F571A521BEC92A0010D1B8 /* NoteDetailsHeaderPlainTableViewCell.xib */; };
		B5F571A921BEECA50010D1B8 /* Responses in Resources */ = {isa = PBXBuildFile; fileRef = B5F571A821BEECA50010D1B8 /* Responses */; };
		B5F571AB21BEECB60010D1B8 /* NoteWooTests.swift in Sources */ = {isa = PBXBuildFile; fileRef = B5F571AA21BEECB60010D1B8 /* NoteWooTests.swift */; };
		B5F571B021BF149D0010D1B8 /* o.caf in Resources */ = {isa = PBXBuildFile; fileRef = B5F571AF21BF149D0010D1B8 /* o.caf */; };
		B5F8B7E02194759100DAB7E2 /* ReviewDetailsViewController.swift in Sources */ = {isa = PBXBuildFile; fileRef = B5F8B7DF2194759100DAB7E2 /* ReviewDetailsViewController.swift */; };
		B5F8B7E5219478FA00DAB7E2 /* ReviewDetailsViewController.xib in Resources */ = {isa = PBXBuildFile; fileRef = B5F8B7E4219478FA00DAB7E2 /* ReviewDetailsViewController.xib */; };
		B5FD110E21D3CB8500560344 /* OrderTableViewCell.xib in Resources */ = {isa = PBXBuildFile; fileRef = B5FD110D21D3CB8500560344 /* OrderTableViewCell.xib */; };
		B5FD111221D3CE7700560344 /* NewNoteViewController.xib in Resources */ = {isa = PBXBuildFile; fileRef = B5FD111121D3CE7700560344 /* NewNoteViewController.xib */; };
		B5FD111621D3F13700560344 /* BordersView.swift in Sources */ = {isa = PBXBuildFile; fileRef = B5FD111521D3F13700560344 /* BordersView.swift */; };
		B873E8F8E103966D2182EE67 /* Pods_WooCommerceTests.framework in Frameworks */ = {isa = PBXBuildFile; fileRef = 6DC4526F9A7357761197EBF0 /* Pods_WooCommerceTests.framework */; };
		CE021535215BE3AB00C19555 /* LoginNavigationController+Woo.swift in Sources */ = {isa = PBXBuildFile; fileRef = CE021534215BE3AB00C19555 /* LoginNavigationController+Woo.swift */; };
		CE0F17CF22A8105800964A63 /* ReadMoreTableViewCell.swift in Sources */ = {isa = PBXBuildFile; fileRef = CE0F17CD22A8105800964A63 /* ReadMoreTableViewCell.swift */; };
		CE0F17D022A8105800964A63 /* ReadMoreTableViewCell.xib in Resources */ = {isa = PBXBuildFile; fileRef = CE0F17CE22A8105800964A63 /* ReadMoreTableViewCell.xib */; };
		CE0F17D222A8308900964A63 /* FancyAlertController+PurchaseNote.swift in Sources */ = {isa = PBXBuildFile; fileRef = CE0F17D122A8308900964A63 /* FancyAlertController+PurchaseNote.swift */; };
		CE14452E2188C11700A991D8 /* ZendeskManager.swift in Sources */ = {isa = PBXBuildFile; fileRef = CE14452D2188C11700A991D8 /* ZendeskManager.swift */; };
		CE15524A21FFB10100EAA690 /* ApplicationLogViewController.swift in Sources */ = {isa = PBXBuildFile; fileRef = CE15524921FFB10100EAA690 /* ApplicationLogViewController.swift */; };
		CE16177A21B7192A00B82A47 /* AuthenticationConstants.swift in Sources */ = {isa = PBXBuildFile; fileRef = CE16177921B7192A00B82A47 /* AuthenticationConstants.swift */; };
		CE1AFE622200B1BD00432745 /* ApplicationLogDetailViewController.swift in Sources */ = {isa = PBXBuildFile; fileRef = CE1AFE612200B1BD00432745 /* ApplicationLogDetailViewController.swift */; };
		CE1CCB402056F21C000EE3AC /* Style.swift in Sources */ = {isa = PBXBuildFile; fileRef = CE1CCB3F2056F21C000EE3AC /* Style.swift */; };
		CE1CCB4B20570B1F000EE3AC /* OrderTableViewCell.swift in Sources */ = {isa = PBXBuildFile; fileRef = CE1CCB4A20570B1F000EE3AC /* OrderTableViewCell.swift */; };
		CE1D5A55228A0AD200DF3715 /* TwoColumnTableViewCell.swift in Sources */ = {isa = PBXBuildFile; fileRef = CE1D5A53228A0AD200DF3715 /* TwoColumnTableViewCell.swift */; };
		CE1D5A56228A0AD200DF3715 /* TwoColumnTableViewCell.xib in Resources */ = {isa = PBXBuildFile; fileRef = CE1D5A54228A0AD200DF3715 /* TwoColumnTableViewCell.xib */; };
		CE1D5A59228A1C2C00DF3715 /* ProductReviewsTableViewCell.swift in Sources */ = {isa = PBXBuildFile; fileRef = CE1D5A57228A1C2C00DF3715 /* ProductReviewsTableViewCell.swift */; };
		CE1D5A5A228A1C2C00DF3715 /* ProductReviewsTableViewCell.xib in Resources */ = {isa = PBXBuildFile; fileRef = CE1D5A58228A1C2C00DF3715 /* ProductReviewsTableViewCell.xib */; };
		CE1EC8C520B46819009762BF /* PaymentTableViewCell.swift in Sources */ = {isa = PBXBuildFile; fileRef = CE1EC8C320B46819009762BF /* PaymentTableViewCell.swift */; };
		CE1EC8C620B46819009762BF /* PaymentTableViewCell.xib in Resources */ = {isa = PBXBuildFile; fileRef = CE1EC8C420B46819009762BF /* PaymentTableViewCell.xib */; };
		CE1EC8C820B478B6009762BF /* TwoColumnLabelView.xib in Resources */ = {isa = PBXBuildFile; fileRef = CE1EC8C720B478B6009762BF /* TwoColumnLabelView.xib */; };
		CE1EC8CA20B479F1009762BF /* TwoColumnLabelView.swift in Sources */ = {isa = PBXBuildFile; fileRef = CE1EC8C920B479F1009762BF /* TwoColumnLabelView.swift */; };
		CE1EC8EC20B8A3FF009762BF /* LeftImageTableViewCell.swift in Sources */ = {isa = PBXBuildFile; fileRef = CE1EC8EA20B8A3FF009762BF /* LeftImageTableViewCell.swift */; };
		CE1EC8F020B8A408009762BF /* OrderNoteTableViewCell.xib in Resources */ = {isa = PBXBuildFile; fileRef = CE1EC8EE20B8A408009762BF /* OrderNoteTableViewCell.xib */; };
		CE1EC8F120B8A408009762BF /* OrderNoteTableViewCell.swift in Sources */ = {isa = PBXBuildFile; fileRef = CE1EC8EF20B8A408009762BF /* OrderNoteTableViewCell.swift */; };
		CE1F51252064179A00C6C810 /* UILabel+Helpers.swift in Sources */ = {isa = PBXBuildFile; fileRef = CE1F51242064179A00C6C810 /* UILabel+Helpers.swift */; };
		CE1F51272064345B00C6C810 /* UIColor+Helpers.swift in Sources */ = {isa = PBXBuildFile; fileRef = CE1F51262064345B00C6C810 /* UIColor+Helpers.swift */; };
		CE1F512920697F0100C6C810 /* UIFont+Helpers.swift in Sources */ = {isa = PBXBuildFile; fileRef = CE1F512820697F0100C6C810 /* UIFont+Helpers.swift */; };
		CE1F512B206985DF00C6C810 /* PaddedLabel.swift in Sources */ = {isa = PBXBuildFile; fileRef = CE1F512A206985DF00C6C810 /* PaddedLabel.swift */; };
		CE21B3D720FE669A00A259D5 /* BasicTableViewCell.swift in Sources */ = {isa = PBXBuildFile; fileRef = CE21B3D520FE669A00A259D5 /* BasicTableViewCell.swift */; };
		CE21B3D820FE669A00A259D5 /* BasicTableViewCell.xib in Resources */ = {isa = PBXBuildFile; fileRef = CE21B3D620FE669A00A259D5 /* BasicTableViewCell.xib */; };
		CE21B3DD20FF9BC200A259D5 /* ProductListViewController.swift in Sources */ = {isa = PBXBuildFile; fileRef = CE21B3DC20FF9BC200A259D5 /* ProductListViewController.swift */; };
		CE21B3E020FFC59700A259D5 /* ProductDetailsTableViewCell.swift in Sources */ = {isa = PBXBuildFile; fileRef = CE21B3DE20FFC59700A259D5 /* ProductDetailsTableViewCell.swift */; };
		CE21B3E120FFC59700A259D5 /* ProductDetailsTableViewCell.xib in Resources */ = {isa = PBXBuildFile; fileRef = CE21B3DF20FFC59700A259D5 /* ProductDetailsTableViewCell.xib */; };
		CE22571B20E16FBC0037F478 /* LeftImageTableViewCell.xib in Resources */ = {isa = PBXBuildFile; fileRef = CE1EC8EB20B8A3FF009762BF /* LeftImageTableViewCell.xib */; };
		CE227097228F152400C0626C /* WooBasicTableViewCell.swift in Sources */ = {isa = PBXBuildFile; fileRef = CE227096228F152400C0626C /* WooBasicTableViewCell.swift */; };
		CE227099228F180B00C0626C /* WooBasicTableViewCell.xib in Resources */ = {isa = PBXBuildFile; fileRef = CE227098228F180B00C0626C /* WooBasicTableViewCell.xib */; };
		CE22709B228F362600C0626C /* ProductDetailsViewModel.swift in Sources */ = {isa = PBXBuildFile; fileRef = CE22709A228F362600C0626C /* ProductDetailsViewModel.swift */; };
		CE22709F2293052700C0626C /* WebviewHelper.swift in Sources */ = {isa = PBXBuildFile; fileRef = CE22709E2293052700C0626C /* WebviewHelper.swift */; };
		CE22E3F72170E23C005A6BEF /* PrivacySettingsViewController.swift in Sources */ = {isa = PBXBuildFile; fileRef = CE22E3F62170E23C005A6BEF /* PrivacySettingsViewController.swift */; };
		CE22E3FB21714776005A6BEF /* TopLeftImageTableViewCell.swift in Sources */ = {isa = PBXBuildFile; fileRef = CE22E3F921714776005A6BEF /* TopLeftImageTableViewCell.swift */; };
		CE22E3FC21714776005A6BEF /* TopLeftImageTableViewCell.xib in Resources */ = {isa = PBXBuildFile; fileRef = CE22E3FA21714776005A6BEF /* TopLeftImageTableViewCell.xib */; };
		CE2409F1215D12D30091F887 /* WooNavigationController.swift in Sources */ = {isa = PBXBuildFile; fileRef = CE2409F0215D12D30091F887 /* WooNavigationController.swift */; };
		CE24BCCF212DE8A6001CD12E /* HeadlineLabelTableViewCell.swift in Sources */ = {isa = PBXBuildFile; fileRef = CE24BCCD212DE8A6001CD12E /* HeadlineLabelTableViewCell.swift */; };
		CE24BCD0212DE8A6001CD12E /* HeadlineLabelTableViewCell.xib in Resources */ = {isa = PBXBuildFile; fileRef = CE24BCCE212DE8A6001CD12E /* HeadlineLabelTableViewCell.xib */; };
		CE24BCD8212F25D4001CD12E /* StorageOrder+Woo.swift in Sources */ = {isa = PBXBuildFile; fileRef = CE24BCD7212F25D4001CD12E /* StorageOrder+Woo.swift */; };
		CE263DE8206ACE3E0015A693 /* MainTabBarController.swift in Sources */ = {isa = PBXBuildFile; fileRef = CE263DE7206ACE3E0015A693 /* MainTabBarController.swift */; };
		CE27257C21924A8C002B22EB /* HelpAndSupportViewController.swift in Sources */ = {isa = PBXBuildFile; fileRef = CE27257B21924A8C002B22EB /* HelpAndSupportViewController.swift */; };
		CE27257F21925AE8002B22EB /* ValueOneTableViewCell.swift in Sources */ = {isa = PBXBuildFile; fileRef = CE27257D21925AE8002B22EB /* ValueOneTableViewCell.swift */; };
		CE27258021925AE8002B22EB /* ValueOneTableViewCell.xib in Resources */ = {isa = PBXBuildFile; fileRef = CE27257E21925AE8002B22EB /* ValueOneTableViewCell.xib */; };
		CE32B10B20BEDE05006FBCF4 /* TwoColumnSectionHeaderView.xib in Resources */ = {isa = PBXBuildFile; fileRef = CE32B10A20BEDE05006FBCF4 /* TwoColumnSectionHeaderView.xib */; };
		CE32B10D20BEDE1C006FBCF4 /* TwoColumnSectionHeaderView.swift in Sources */ = {isa = PBXBuildFile; fileRef = CE32B10C20BEDE1C006FBCF4 /* TwoColumnSectionHeaderView.swift */; };
		CE32B11520BF8779006FBCF4 /* FulfillButtonTableViewCell.swift in Sources */ = {isa = PBXBuildFile; fileRef = CE32B11320BF8779006FBCF4 /* FulfillButtonTableViewCell.swift */; };
		CE32B11620BF8779006FBCF4 /* FulfillButtonTableViewCell.xib in Resources */ = {isa = PBXBuildFile; fileRef = CE32B11420BF8779006FBCF4 /* FulfillButtonTableViewCell.xib */; };
		CE32B11A20BF8E32006FBCF4 /* UIButton+Helpers.swift in Sources */ = {isa = PBXBuildFile; fileRef = CE32B11920BF8E32006FBCF4 /* UIButton+Helpers.swift */; };
		CE35F11B2343F3B1007B2A6B /* TwoColumnHeadlineFootnoteTableViewCell.swift in Sources */ = {isa = PBXBuildFile; fileRef = CE35F1192343F3B1007B2A6B /* TwoColumnHeadlineFootnoteTableViewCell.swift */; };
		CE35F11C2343F3B1007B2A6B /* TwoColumnHeadlineFootnoteTableViewCell.xib in Resources */ = {isa = PBXBuildFile; fileRef = CE35F11A2343F3B1007B2A6B /* TwoColumnHeadlineFootnoteTableViewCell.xib */; };
		CE37C04422984E81008DCB39 /* PickListTableViewCell.swift in Sources */ = {isa = PBXBuildFile; fileRef = CE37C04222984E81008DCB39 /* PickListTableViewCell.swift */; };
		CE37C04522984E81008DCB39 /* PickListTableViewCell.xib in Resources */ = {isa = PBXBuildFile; fileRef = CE37C04322984E81008DCB39 /* PickListTableViewCell.xib */; };
		CE4296B920A5E9E400B2AFBD /* CNContact+Helpers.swift in Sources */ = {isa = PBXBuildFile; fileRef = CE4296B820A5E9E400B2AFBD /* CNContact+Helpers.swift */; };
		CE4DA5C621DD755E00074607 /* CurrencyFormatter.swift in Sources */ = {isa = PBXBuildFile; fileRef = CE4DA5C521DD755E00074607 /* CurrencyFormatter.swift */; };
		CE4DA5C821DD759400074607 /* CurrencyFormatterTests.swift in Sources */ = {isa = PBXBuildFile; fileRef = CE4DA5C721DD759400074607 /* CurrencyFormatterTests.swift */; };
		CE4DA5CA21DEA78E00074607 /* NSDecimalNumber+Helpers.swift in Sources */ = {isa = PBXBuildFile; fileRef = CE4DA5C921DEA78E00074607 /* NSDecimalNumber+Helpers.swift */; };
		CE4DDB7B20DD312400D32EC8 /* DateFormatter+Helpers.swift in Sources */ = {isa = PBXBuildFile; fileRef = CE4DDB7A20DD312400D32EC8 /* DateFormatter+Helpers.swift */; };
		CE50345A21B1F8F7007573C6 /* ZendeskManagerTests.swift in Sources */ = {isa = PBXBuildFile; fileRef = CE50345621B1F26C007573C6 /* ZendeskManagerTests.swift */; };
		CE583A0421076C0100D73C1C /* NewNoteViewController.swift in Sources */ = {isa = PBXBuildFile; fileRef = CE583A0321076C0100D73C1C /* NewNoteViewController.swift */; };
		CE583A072107849F00D73C1C /* SwitchTableViewCell.swift in Sources */ = {isa = PBXBuildFile; fileRef = CE583A052107849F00D73C1C /* SwitchTableViewCell.swift */; };
		CE583A082107849F00D73C1C /* SwitchTableViewCell.xib in Resources */ = {isa = PBXBuildFile; fileRef = CE583A062107849F00D73C1C /* SwitchTableViewCell.xib */; };
		CE583A0B2107937F00D73C1C /* TextViewTableViewCell.swift in Sources */ = {isa = PBXBuildFile; fileRef = CE583A092107937F00D73C1C /* TextViewTableViewCell.swift */; };
		CE583A0C2107937F00D73C1C /* TextViewTableViewCell.xib in Resources */ = {isa = PBXBuildFile; fileRef = CE583A0A2107937F00D73C1C /* TextViewTableViewCell.xib */; };
		CE85535D209B5BB700938BDC /* OrderDetailsViewModel.swift in Sources */ = {isa = PBXBuildFile; fileRef = CE85535C209B5BB700938BDC /* OrderDetailsViewModel.swift */; };
		CE855365209BA6A700938BDC /* CustomerInfoTableViewCell.xib in Resources */ = {isa = PBXBuildFile; fileRef = CE855361209BA6A700938BDC /* CustomerInfoTableViewCell.xib */; };
		CE855366209BA6A700938BDC /* CustomerInfoTableViewCell.swift in Sources */ = {isa = PBXBuildFile; fileRef = CE855362209BA6A700938BDC /* CustomerInfoTableViewCell.swift */; };
		CE85FD5320F677770080B73E /* Dashboard.storyboard in Resources */ = {isa = PBXBuildFile; fileRef = CE85FD5220F677770080B73E /* Dashboard.storyboard */; };
		CE85FD5A20F7A7640080B73E /* TableFooterView.swift in Sources */ = {isa = PBXBuildFile; fileRef = CE85FD5920F7A7640080B73E /* TableFooterView.swift */; };
		CE85FD5C20F7A7740080B73E /* TableFooterView.xib in Resources */ = {isa = PBXBuildFile; fileRef = CE85FD5B20F7A7740080B73E /* TableFooterView.xib */; };
		CEA16F3A20FD0C8C0061B4E1 /* WooAnalytics.swift in Sources */ = {isa = PBXBuildFile; fileRef = CEA16F3920FD0C8C0061B4E1 /* WooAnalytics.swift */; };
		CEE005F62076C4040079161F /* Orders.storyboard in Resources */ = {isa = PBXBuildFile; fileRef = CEE005F52076C4040079161F /* Orders.storyboard */; };
		CEE006052077D1280079161F /* SummaryTableViewCell.swift in Sources */ = {isa = PBXBuildFile; fileRef = CEE006032077D1280079161F /* SummaryTableViewCell.swift */; };
		CEE006062077D1280079161F /* SummaryTableViewCell.xib in Resources */ = {isa = PBXBuildFile; fileRef = CEE006042077D1280079161F /* SummaryTableViewCell.xib */; };
		CEE006082077D14C0079161F /* OrderDetailsViewController.swift in Sources */ = {isa = PBXBuildFile; fileRef = CEE006072077D14C0079161F /* OrderDetailsViewController.swift */; };
		CEEC9B5C21E79B3E0055EEF0 /* FeatureFlag.swift in Sources */ = {isa = PBXBuildFile; fileRef = CEEC9B5B21E79B3E0055EEF0 /* FeatureFlag.swift */; };
		CEEC9B5E21E79C330055EEF0 /* BuildConfiguration.swift in Sources */ = {isa = PBXBuildFile; fileRef = CEEC9B5D21E79C330055EEF0 /* BuildConfiguration.swift */; };
		CEEC9B6021E79CAA0055EEF0 /* FeatureFlagTests.swift in Sources */ = {isa = PBXBuildFile; fileRef = CEEC9B5F21E79CAA0055EEF0 /* FeatureFlagTests.swift */; };
		CEEC9B6421E7AB850055EEF0 /* AppRatingManager.swift in Sources */ = {isa = PBXBuildFile; fileRef = CEEC9B6221E79EE00055EEF0 /* AppRatingManager.swift */; };
		CEEC9B6621E7C5200055EEF0 /* AppRatingManagerTests.swift in Sources */ = {isa = PBXBuildFile; fileRef = CEEC9B6521E7C5200055EEF0 /* AppRatingManagerTests.swift */; };
		D8053BCE231F98DA00CE60C2 /* ReviewAgeTests.swift in Sources */ = {isa = PBXBuildFile; fileRef = D8053BCD231F98DA00CE60C2 /* ReviewAgeTests.swift */; };
		D8149F532251CFE60006A245 /* EditableOrderTrackingTableViewCell.swift in Sources */ = {isa = PBXBuildFile; fileRef = D8149F512251CFE50006A245 /* EditableOrderTrackingTableViewCell.swift */; };
		D8149F542251CFE60006A245 /* EditableOrderTrackingTableViewCell.xib in Resources */ = {isa = PBXBuildFile; fileRef = D8149F522251CFE50006A245 /* EditableOrderTrackingTableViewCell.xib */; };
		D8149F562251EE300006A245 /* UITextField+Helpers.swift in Sources */ = {isa = PBXBuildFile; fileRef = D8149F552251EE300006A245 /* UITextField+Helpers.swift */; };
		D816DDBC22265DA300903E59 /* OrderTrackingTableViewCellTests.swift in Sources */ = {isa = PBXBuildFile; fileRef = D816DDBB22265DA300903E59 /* OrderTrackingTableViewCellTests.swift */; };
		D817585E22BB5E8700289CFE /* OrderEmailComposer.swift in Sources */ = {isa = PBXBuildFile; fileRef = D817585D22BB5E8700289CFE /* OrderEmailComposer.swift */; };
		D817586022BB614A00289CFE /* OrderMessageComposer.swift in Sources */ = {isa = PBXBuildFile; fileRef = D817585F22BB614A00289CFE /* OrderMessageComposer.swift */; };
		D817586222BB64C300289CFE /* OrderDetailsNotices.swift in Sources */ = {isa = PBXBuildFile; fileRef = D817586122BB64C300289CFE /* OrderDetailsNotices.swift */; };
		D817586422BDD81600289CFE /* OrderDetailsDataSource.swift in Sources */ = {isa = PBXBuildFile; fileRef = D817586322BDD81600289CFE /* OrderDetailsDataSource.swift */; };
		D81D9228222E7F0800FFA585 /* OrderStatusListViewController.swift in Sources */ = {isa = PBXBuildFile; fileRef = D81D9226222E7F0800FFA585 /* OrderStatusListViewController.swift */; };
		D81D9229222E7F0800FFA585 /* OrderStatusListViewController.xib in Resources */ = {isa = PBXBuildFile; fileRef = D81D9227222E7F0800FFA585 /* OrderStatusListViewController.xib */; };
		D81F2D35225F0CF70084BF9C /* EmptyListMessageWithActionView.xib in Resources */ = {isa = PBXBuildFile; fileRef = D81F2D34225F0CF70084BF9C /* EmptyListMessageWithActionView.xib */; };
		D81F2D37225F0D160084BF9C /* EmptyListMessageWithActionView.swift in Sources */ = {isa = PBXBuildFile; fileRef = D81F2D36225F0D160084BF9C /* EmptyListMessageWithActionView.swift */; };
		D82DFB4A225F22D400EFE2CB /* UISearchBar+Appearance.swift in Sources */ = {isa = PBXBuildFile; fileRef = D82DFB49225F22D400EFE2CB /* UISearchBar+Appearance.swift */; };
		D82DFB4C225F303200EFE2CB /* EmptyListMessageWithActionTests.swift in Sources */ = {isa = PBXBuildFile; fileRef = D82DFB4B225F303200EFE2CB /* EmptyListMessageWithActionTests.swift */; };
		D831E2DC230E0558000037D0 /* Authentication.swift in Sources */ = {isa = PBXBuildFile; fileRef = D831E2DB230E0558000037D0 /* Authentication.swift */; };
		D831E2E0230E0BA7000037D0 /* Logs.swift in Sources */ = {isa = PBXBuildFile; fileRef = D831E2DF230E0BA7000037D0 /* Logs.swift */; };
		D83A6A782379097A00419D48 /* MurielColorTests.swift in Sources */ = {isa = PBXBuildFile; fileRef = D83A6A772379097A00419D48 /* MurielColorTests.swift */; };
		D83A6A7A23792B2400419D48 /* UIColor+Muriel-Tests.swift in Sources */ = {isa = PBXBuildFile; fileRef = D83A6A7923792B2400419D48 /* UIColor+Muriel-Tests.swift */; };
		D83C129F22250BF0004CA04C /* OrderTrackingTableViewCell.xib in Resources */ = {isa = PBXBuildFile; fileRef = D83C129D22250BEF004CA04C /* OrderTrackingTableViewCell.xib */; };
		D83C12A022250BF0004CA04C /* OrderTrackingTableViewCell.swift in Sources */ = {isa = PBXBuildFile; fileRef = D83C129E22250BEF004CA04C /* OrderTrackingTableViewCell.swift */; };
		D83F5930225B269C00626E75 /* DatePickerTableViewCell.swift in Sources */ = {isa = PBXBuildFile; fileRef = D83F592E225B269C00626E75 /* DatePickerTableViewCell.swift */; };
		D83F5931225B269C00626E75 /* DatePickerTableViewCell.xib in Resources */ = {isa = PBXBuildFile; fileRef = D83F592F225B269C00626E75 /* DatePickerTableViewCell.xib */; };
		D83F5933225B2EB900626E75 /* ManualTrackingViewController.swift in Sources */ = {isa = PBXBuildFile; fileRef = D83F5932225B2EB800626E75 /* ManualTrackingViewController.swift */; };
		D83F5935225B3CDD00626E75 /* DatePickerTableViewCellTests.swift in Sources */ = {isa = PBXBuildFile; fileRef = D83F5934225B3CDD00626E75 /* DatePickerTableViewCellTests.swift */; };
		D83F5937225B402E00626E75 /* EditableValueOneTableViewCellTests.swift in Sources */ = {isa = PBXBuildFile; fileRef = D83F5936225B402E00626E75 /* EditableValueOneTableViewCellTests.swift */; };
		D83F5939225B424B00626E75 /* AddManualTrackingViewModelTests.swift in Sources */ = {isa = PBXBuildFile; fileRef = D83F5938225B424B00626E75 /* AddManualTrackingViewModelTests.swift */; };
		D83F593D225B4B5000626E75 /* ManualTrackingViewControllerTests.swift in Sources */ = {isa = PBXBuildFile; fileRef = D83F593C225B4B5000626E75 /* ManualTrackingViewControllerTests.swift */; };
		D843D5C822434A08001BFA55 /* ManualTrackingViewController.xib in Resources */ = {isa = PBXBuildFile; fileRef = D843D5C622434A08001BFA55 /* ManualTrackingViewController.xib */; };
		D843D5CB22437E59001BFA55 /* TitleAndEditableValueTableViewCell.swift in Sources */ = {isa = PBXBuildFile; fileRef = D843D5C922437E59001BFA55 /* TitleAndEditableValueTableViewCell.swift */; };
		D843D5CC22437E59001BFA55 /* TitleAndEditableValueTableViewCell.xib in Resources */ = {isa = PBXBuildFile; fileRef = D843D5CA22437E59001BFA55 /* TitleAndEditableValueTableViewCell.xib */; };
		D843D5D322485009001BFA55 /* ShipmentProvidersViewController.swift in Sources */ = {isa = PBXBuildFile; fileRef = D843D5D122485009001BFA55 /* ShipmentProvidersViewController.swift */; };
		D843D5D422485009001BFA55 /* ShipmentProvidersViewController.xib in Resources */ = {isa = PBXBuildFile; fileRef = D843D5D222485009001BFA55 /* ShipmentProvidersViewController.xib */; };
		D843D5D722485B19001BFA55 /* ShippingProvidersViewModel.swift in Sources */ = {isa = PBXBuildFile; fileRef = D843D5D622485B19001BFA55 /* ShippingProvidersViewModel.swift */; };
		D843D5D92248EE91001BFA55 /* ManualTrackingViewModel.swift in Sources */ = {isa = PBXBuildFile; fileRef = D843D5D82248EE90001BFA55 /* ManualTrackingViewModel.swift */; };
		D85136B9231CED5800DD0539 /* ReviewAge.swift in Sources */ = {isa = PBXBuildFile; fileRef = D85136B8231CED5800DD0539 /* ReviewAge.swift */; };
		D85136BE231E064700DD0539 /* NoteTableViewCell.swift in Sources */ = {isa = PBXBuildFile; fileRef = D85136BC231E064600DD0539 /* NoteTableViewCell.swift */; };
		D85136BF231E064700DD0539 /* NoteTableViewCell.xib in Resources */ = {isa = PBXBuildFile; fileRef = D85136BD231E064700DD0539 /* NoteTableViewCell.xib */; };
		D85136C1231E09C300DD0539 /* ReviewsDataSource.swift in Sources */ = {isa = PBXBuildFile; fileRef = D85136C0231E09C300DD0539 /* ReviewsDataSource.swift */; };
		D85136C9231E12B600DD0539 /* ReviewViewModelTests.swift in Sources */ = {isa = PBXBuildFile; fileRef = D85136C8231E12B600DD0539 /* ReviewViewModelTests.swift */; };
		D85136CD231E15B800DD0539 /* MockReviews.swift in Sources */ = {isa = PBXBuildFile; fileRef = D85136CC231E15B700DD0539 /* MockReviews.swift */; };
		D85136D5231E40B500DD0539 /* ProductReviewTableViewCellTests.swift in Sources */ = {isa = PBXBuildFile; fileRef = D85136D4231E40B500DD0539 /* ProductReviewTableViewCellTests.swift */; };
		D85136DD231E613900DD0539 /* ReviewsViewModelTests.swift in Sources */ = {isa = PBXBuildFile; fileRef = D85136DC231E613900DD0539 /* ReviewsViewModelTests.swift */; };
		D85B8333222FABD1002168F3 /* StatusListTableViewCell.swift in Sources */ = {isa = PBXBuildFile; fileRef = D85B8331222FABD1002168F3 /* StatusListTableViewCell.swift */; };
		D85B8334222FABD1002168F3 /* StatusListTableViewCell.xib in Resources */ = {isa = PBXBuildFile; fileRef = D85B8332222FABD1002168F3 /* StatusListTableViewCell.xib */; };
		D85B8336222FCDA1002168F3 /* StatusListTableViewCellTests.swift in Sources */ = {isa = PBXBuildFile; fileRef = D85B8335222FCDA1002168F3 /* StatusListTableViewCellTests.swift */; };
		D85B833D2230DC9D002168F3 /* StringWooTests.swift in Sources */ = {isa = PBXBuildFile; fileRef = D85B833C2230DC9D002168F3 /* StringWooTests.swift */; };
		D85B833F2230F268002168F3 /* SummaryTableViewCellTests.swift in Sources */ = {isa = PBXBuildFile; fileRef = D85B833E2230F268002168F3 /* SummaryTableViewCellTests.swift */; };
		D8736B5122EB69E300A14A29 /* OrderDetailsViewModelTests.swift in Sources */ = {isa = PBXBuildFile; fileRef = D8736B5022EB69E300A14A29 /* OrderDetailsViewModelTests.swift */; };
		D8736B5322EF4F5900A14A29 /* NotificationsBadgeController.swift in Sources */ = {isa = PBXBuildFile; fileRef = D8736B5222EF4F5900A14A29 /* NotificationsBadgeController.swift */; };
		D8736B5722EF53A100A14A29 /* OrdersBadgeController.swift in Sources */ = {isa = PBXBuildFile; fileRef = D8736B5622EF53A100A14A29 /* OrdersBadgeController.swift */; };
		D8736B5A22F07D7100A14A29 /* MainTabViewModel.swift in Sources */ = {isa = PBXBuildFile; fileRef = D8736B5922F07D7100A14A29 /* MainTabViewModel.swift */; };
		D8736B7522F1FE1600A14A29 /* BadgeLabel.swift in Sources */ = {isa = PBXBuildFile; fileRef = D8736B7422F1FE1600A14A29 /* BadgeLabel.swift */; };
		D88D5A3B230B5D63007B6E01 /* MockupAnalyticsProvider.swift in Sources */ = {isa = PBXBuildFile; fileRef = 746791652108D87B007CF1DC /* MockupAnalyticsProvider.swift */; };
		D88D5A3D230B5E85007B6E01 /* ServiceLocatorTests.swift in Sources */ = {isa = PBXBuildFile; fileRef = D88D5A3C230B5E85007B6E01 /* ServiceLocatorTests.swift */; };
		D8915DBF23729CFB00F63762 /* ColorPalette.xcassets in Resources */ = {isa = PBXBuildFile; fileRef = D8915DBE23729CFB00F63762 /* ColorPalette.xcassets */; };
		D8915DC12372C8AC00F63762 /* ColorStudio.swift in Sources */ = {isa = PBXBuildFile; fileRef = D8915DC02372C8AC00F63762 /* ColorStudio.swift */; };
		D8915DC32372C9EF00F63762 /* UIColor+ColorStudio.swift in Sources */ = {isa = PBXBuildFile; fileRef = D8915DC22372C9EF00F63762 /* UIColor+ColorStudio.swift */; };
		D89E0C31226EFB0900DF9DE6 /* EditableOrderTrackingTableViewCellTests.swift in Sources */ = {isa = PBXBuildFile; fileRef = D89E0C30226EFB0900DF9DE6 /* EditableOrderTrackingTableViewCellTests.swift */; };
		D8A8C4F32268288F001C72BF /* AddManualCustomTrackingViewModelTests.swift in Sources */ = {isa = PBXBuildFile; fileRef = D8A8C4F22268288F001C72BF /* AddManualCustomTrackingViewModelTests.swift */; };
		D8AB131E225DC25F002BB5D1 /* MockOrders.swift in Sources */ = {isa = PBXBuildFile; fileRef = D8AB131D225DC25F002BB5D1 /* MockOrders.swift */; };
		D8C11A4E22DD235F00D4A88D /* OrderDetailsResultsControllers.swift in Sources */ = {isa = PBXBuildFile; fileRef = D8C11A4D22DD235F00D4A88D /* OrderDetailsResultsControllers.swift */; };
		D8C11A5E22E2440400D4A88D /* OrderPaymentDetailsViewModel.swift in Sources */ = {isa = PBXBuildFile; fileRef = D8C11A5D22E2440400D4A88D /* OrderPaymentDetailsViewModel.swift */; };
		D8C11A6022E2479800D4A88D /* OrderPaymentDetailsViewModelTests.swift in Sources */ = {isa = PBXBuildFile; fileRef = D8C11A5F22E2479800D4A88D /* OrderPaymentDetailsViewModelTests.swift */; };
		D8C11A6222E24C4A00D4A88D /* PaymentTableViewCellTests.swift in Sources */ = {isa = PBXBuildFile; fileRef = D8C11A6122E24C4A00D4A88D /* PaymentTableViewCellTests.swift */; };
		D8C251D2230CA90200F49782 /* StoresManager.swift in Sources */ = {isa = PBXBuildFile; fileRef = D8C251D1230CA90200F49782 /* StoresManager.swift */; };
		D8C251D9230D256F00F49782 /* NoticePresenter.swift in Sources */ = {isa = PBXBuildFile; fileRef = D8C251D8230D256F00F49782 /* NoticePresenter.swift */; };
		D8C251DB230D288A00F49782 /* PushNotesManager.swift in Sources */ = {isa = PBXBuildFile; fileRef = D8C251DA230D288A00F49782 /* PushNotesManager.swift */; };
		D8C2A28623189C6300F503E9 /* ReviewsViewController.swift in Sources */ = {isa = PBXBuildFile; fileRef = D8C2A28523189C6300F503E9 /* ReviewsViewController.swift */; };
		D8C2A28823190B2300F503E9 /* StorageProductReview+Woo.swift in Sources */ = {isa = PBXBuildFile; fileRef = D8C2A28723190B2300F503E9 /* StorageProductReview+Woo.swift */; };
		D8C2A28B231931D100F503E9 /* ReviewViewModel.swift in Sources */ = {isa = PBXBuildFile; fileRef = D8C2A28A231931D100F503E9 /* ReviewViewModel.swift */; };
		D8C2A28F231BD00500F503E9 /* ReviewsViewModel.swift in Sources */ = {isa = PBXBuildFile; fileRef = D8C2A28E231BD00500F503E9 /* ReviewsViewModel.swift */; };
		D8C2A291231BD0FD00F503E9 /* DefaultReviewsDataSource.swift in Sources */ = {isa = PBXBuildFile; fileRef = D8C2A290231BD0FD00F503E9 /* DefaultReviewsDataSource.swift */; };
		D8C62471227AE0030011A7D6 /* SiteCountry.swift in Sources */ = {isa = PBXBuildFile; fileRef = D8C62470227AE0030011A7D6 /* SiteCountry.swift */; };
		D8CD710F237A49DB007148B9 /* UIColor+SemanticColors.swift in Sources */ = {isa = PBXBuildFile; fileRef = D8CD710E237A49DB007148B9 /* UIColor+SemanticColors.swift */; };
		D8D15F83230A17A000D48B3F /* ServiceLocator.swift in Sources */ = {isa = PBXBuildFile; fileRef = D8D15F82230A17A000D48B3F /* ServiceLocator.swift */; };
		D8D15F85230A18AB00D48B3F /* Analytics.swift in Sources */ = {isa = PBXBuildFile; fileRef = D8D15F84230A18AB00D48B3F /* Analytics.swift */; };
		D8F82AC522AF903700B67E4B /* IconsTests.swift in Sources */ = {isa = PBXBuildFile; fileRef = D8F82AC422AF903700B67E4B /* IconsTests.swift */; };
/* End PBXBuildFile section */

/* Begin PBXContainerItemProxy section */
		B55D4C1420B6131400D7A50F /* PBXContainerItemProxy */ = {
			isa = PBXContainerItemProxy;
			containerPortal = B56DB3BE2049BFAA00D4AA8E /* Project object */;
			proxyType = 1;
			remoteGlobalIDString = B55D4C0F20B612F300D7A50F;
			remoteInfo = GenerateInfoPlist;
		};
		B56DB3DE2049BFAA00D4AA8E /* PBXContainerItemProxy */ = {
			isa = PBXContainerItemProxy;
			containerPortal = B56DB3BE2049BFAA00D4AA8E /* Project object */;
			proxyType = 1;
			remoteGlobalIDString = B56DB3C52049BFAA00D4AA8E;
			remoteInfo = WooCommerce;
		};
/* End PBXContainerItemProxy section */

/* Begin PBXCopyFilesBuildPhase section */
		B5650B1020A4CD7F009702D0 /* Embed Frameworks */ = {
			isa = PBXCopyFilesBuildPhase;
			buildActionMask = 2147483647;
			dstPath = "";
			dstSubfolderSpec = 10;
			files = (
				B5C3B5EA20D189FC0072CB9D /* Storage.framework in Embed Frameworks */,
				B5C3B5E920D189F70072CB9D /* Yosemite.framework in Embed Frameworks */,
				B5C3B5E820D189F30072CB9D /* Networking.framework in Embed Frameworks */,
			);
			name = "Embed Frameworks";
			runOnlyForDeploymentPostprocessing = 0;
		};
/* End PBXCopyFilesBuildPhase section */

/* Begin PBXFileReference section */
		020DD48923229495005822B1 /* ProductsTabProductTableViewCell.swift */ = {isa = PBXFileReference; lastKnownFileType = sourcecode.swift; path = ProductsTabProductTableViewCell.swift; sourceTree = "<group>"; };
		020DD48C2322A617005822B1 /* ProductsTabProductViewModel.swift */ = {isa = PBXFileReference; lastKnownFileType = sourcecode.swift; path = ProductsTabProductViewModel.swift; sourceTree = "<group>"; };
		020DD48E232392C9005822B1 /* UIViewController+AppReview.swift */ = {isa = PBXFileReference; lastKnownFileType = sourcecode.swift; path = "UIViewController+AppReview.swift"; sourceTree = "<group>"; };
		020DD49023239DD6005822B1 /* ProductsViewControllerStateCoordinator.swift */ = {isa = PBXFileReference; lastKnownFileType = sourcecode.swift; path = ProductsViewControllerStateCoordinator.swift; sourceTree = "<group>"; };
		020F41E323163C0100776C4D /* TopBannerViewModel.swift */ = {isa = PBXFileReference; fileEncoding = 4; lastKnownFileType = sourcecode.swift; path = TopBannerViewModel.swift; sourceTree = "<group>"; };
		020F41E423163C0100776C4D /* TopBannerView.swift */ = {isa = PBXFileReference; fileEncoding = 4; lastKnownFileType = sourcecode.swift; path = TopBannerView.swift; sourceTree = "<group>"; };
		020F41E723176F8E00776C4D /* TopBannerPresenter.swift */ = {isa = PBXFileReference; lastKnownFileType = sourcecode.swift; path = TopBannerPresenter.swift; sourceTree = "<group>"; };
		0216271D2375044D000208D2 /* AztecFormatBar+Update.swift */ = {isa = PBXFileReference; lastKnownFileType = sourcecode.swift; path = "AztecFormatBar+Update.swift"; sourceTree = "<group>"; };
		02162724237963AF000208D2 /* ProductFormViewController.swift */ = {isa = PBXFileReference; lastKnownFileType = sourcecode.swift; path = ProductFormViewController.swift; sourceTree = "<group>"; };
		02162725237963AF000208D2 /* ProductFormViewController.xib */ = {isa = PBXFileReference; lastKnownFileType = file.xib; path = ProductFormViewController.xib; sourceTree = "<group>"; };
		02162728237965E8000208D2 /* ProductFormTableViewModel.swift */ = {isa = PBXFileReference; lastKnownFileType = sourcecode.swift; path = ProductFormTableViewModel.swift; sourceTree = "<group>"; };
		0216272A2379662C000208D2 /* DefaultProductFormTableViewModel.swift */ = {isa = PBXFileReference; lastKnownFileType = sourcecode.swift; path = DefaultProductFormTableViewModel.swift; sourceTree = "<group>"; };
		021FAFCC2355621E00B99241 /* UIView+SubviewsAxisTests.swift */ = {isa = PBXFileReference; lastKnownFileType = sourcecode.swift; path = "UIView+SubviewsAxisTests.swift"; sourceTree = "<group>"; };
		021FAFCE23556D2B00B99241 /* UIView+SubviewsAxis.swift */ = {isa = PBXFileReference; lastKnownFileType = sourcecode.swift; path = "UIView+SubviewsAxis.swift"; sourceTree = "<group>"; };
		02279583237A50C900787C63 /* AztecUnorderedListFormatBarCommand.swift */ = {isa = PBXFileReference; fileEncoding = 4; lastKnownFileType = sourcecode.swift; path = AztecUnorderedListFormatBarCommand.swift; sourceTree = "<group>"; };
		02279584237A50C900787C63 /* AztecHeaderFormatBarCommand.swift */ = {isa = PBXFileReference; fileEncoding = 4; lastKnownFileType = sourcecode.swift; path = AztecHeaderFormatBarCommand.swift; sourceTree = "<group>"; };
		0227958C237A51F300787C63 /* OptionsTableViewController+Styles.swift */ = {isa = PBXFileReference; fileEncoding = 4; lastKnownFileType = sourcecode.swift; path = "OptionsTableViewController+Styles.swift"; sourceTree = "<group>"; };
		0227958F237A5DC900787C63 /* AztecUnorderedListFormatBarCommandTests.swift */ = {isa = PBXFileReference; lastKnownFileType = sourcecode.swift; path = AztecUnorderedListFormatBarCommandTests.swift; sourceTree = "<group>"; };
		02279593237A60FD00787C63 /* AztecHeaderFormatBarCommandTests.swift */ = {isa = PBXFileReference; lastKnownFileType = sourcecode.swift; path = AztecHeaderFormatBarCommandTests.swift; sourceTree = "<group>"; };
		022A45ED237BADA6001417F0 /* Product+ProductFormTests.swift */ = {isa = PBXFileReference; lastKnownFileType = sourcecode.swift; path = "Product+ProductFormTests.swift"; sourceTree = "<group>"; };
		023053482374528A00487A64 /* AztecBlockquoteFormatBarCommand.swift */ = {isa = PBXFileReference; lastKnownFileType = sourcecode.swift; path = AztecBlockquoteFormatBarCommand.swift; sourceTree = "<group>"; };
		0230534F237454C700487A64 /* AztecHorizontalRulerFormatBarCommand.swift */ = {isa = PBXFileReference; fileEncoding = 4; lastKnownFileType = sourcecode.swift; path = AztecHorizontalRulerFormatBarCommand.swift; sourceTree = "<group>"; };
		02305350237454C700487A64 /* AztecInsertMoreFormatBarCommand.swift */ = {isa = PBXFileReference; fileEncoding = 4; lastKnownFileType = sourcecode.swift; path = AztecInsertMoreFormatBarCommand.swift; sourceTree = "<group>"; };
		0230535A2374FB6800487A64 /* AztecSourceCodeFormatBarCommand.swift */ = {isa = PBXFileReference; lastKnownFileType = sourcecode.swift; path = AztecSourceCodeFormatBarCommand.swift; sourceTree = "<group>"; };
		02404ED72314BF8A00FF1170 /* StatsV3ToV4BannerActionHandler.swift */ = {isa = PBXFileReference; lastKnownFileType = sourcecode.swift; path = StatsV3ToV4BannerActionHandler.swift; sourceTree = "<group>"; };
		02404ED92314C36200FF1170 /* StatsVersionStateCoordinator.swift */ = {isa = PBXFileReference; fileEncoding = 4; lastKnownFileType = sourcecode.swift; path = StatsVersionStateCoordinator.swift; sourceTree = "<group>"; };
		02404EDB2314CD3600FF1170 /* StatsV4ToV3BannerActionHandler.swift */ = {isa = PBXFileReference; lastKnownFileType = sourcecode.swift; path = StatsV4ToV3BannerActionHandler.swift; sourceTree = "<group>"; };
		02404EDF2314FE5900FF1170 /* DashboardUIFactoryTests.swift */ = {isa = PBXFileReference; lastKnownFileType = sourcecode.swift; path = DashboardUIFactoryTests.swift; sourceTree = "<group>"; };
		02404EE1231501E000FF1170 /* StatsVersionStateCoordinatorTests.swift */ = {isa = PBXFileReference; lastKnownFileType = sourcecode.swift; path = StatsVersionStateCoordinatorTests.swift; sourceTree = "<group>"; };
		02404EE32315151400FF1170 /* MockupStatsVersionStoresManager.swift */ = {isa = PBXFileReference; lastKnownFileType = sourcecode.swift; path = MockupStatsVersionStoresManager.swift; sourceTree = "<group>"; };
		0240B3AB230A910C000A866C /* StoreStatsV4ChartAxisHelper.swift */ = {isa = PBXFileReference; lastKnownFileType = sourcecode.swift; path = StoreStatsV4ChartAxisHelper.swift; sourceTree = "<group>"; };
		02482A89237BE8C7007E73ED /* LinkSettingsViewController.swift */ = {isa = PBXFileReference; lastKnownFileType = sourcecode.swift; path = LinkSettingsViewController.swift; sourceTree = "<group>"; };
		02482A8A237BE8C7007E73ED /* LinkSettingsViewController.xib */ = {isa = PBXFileReference; lastKnownFileType = file.xib; path = LinkSettingsViewController.xib; sourceTree = "<group>"; };
		02482A8D237BEAE9007E73ED /* AztecLinkFormatBarCommand.swift */ = {isa = PBXFileReference; lastKnownFileType = sourcecode.swift; path = AztecLinkFormatBarCommand.swift; sourceTree = "<group>"; };
		024A543322BA6F8F00F4F38E /* DeveloperEmailChecker.swift */ = {isa = PBXFileReference; lastKnownFileType = sourcecode.swift; path = DeveloperEmailChecker.swift; sourceTree = "<group>"; };
		024A543522BA84DB00F4F38E /* DeveloperEmailCheckerTests.swift */ = {isa = PBXFileReference; lastKnownFileType = sourcecode.swift; path = DeveloperEmailCheckerTests.swift; sourceTree = "<group>"; };
		024DF3042372ADCD006658FE /* KeyboardScrollable.swift */ = {isa = PBXFileReference; lastKnownFileType = sourcecode.swift; path = KeyboardScrollable.swift; sourceTree = "<group>"; };
		024DF3062372C18D006658FE /* AztecUIConfigurator.swift */ = {isa = PBXFileReference; lastKnownFileType = sourcecode.swift; path = AztecUIConfigurator.swift; sourceTree = "<group>"; };
		024DF3082372CA00006658FE /* EditorViewProperties.swift */ = {isa = PBXFileReference; lastKnownFileType = sourcecode.swift; path = EditorViewProperties.swift; sourceTree = "<group>"; };
		024DF30A23742297006658FE /* AztecFormatBarCommand.swift */ = {isa = PBXFileReference; lastKnownFileType = sourcecode.swift; path = AztecFormatBarCommand.swift; sourceTree = "<group>"; };
		024DF30D23742A70006658FE /* AztecBoldFormatBarCommand.swift */ = {isa = PBXFileReference; lastKnownFileType = sourcecode.swift; path = AztecBoldFormatBarCommand.swift; sourceTree = "<group>"; };
		024DF31123742B18006658FE /* AztecItalicFormatBarCommand.swift */ = {isa = PBXFileReference; lastKnownFileType = sourcecode.swift; path = AztecItalicFormatBarCommand.swift; sourceTree = "<group>"; };
		024DF31323742B7A006658FE /* AztecUnderlineFormatBarCommand.swift */ = {isa = PBXFileReference; lastKnownFileType = sourcecode.swift; path = AztecUnderlineFormatBarCommand.swift; sourceTree = "<group>"; };
		024DF31523742BB6006658FE /* AztecStrikethroughFormatBarCommand.swift */ = {isa = PBXFileReference; lastKnownFileType = sourcecode.swift; path = AztecStrikethroughFormatBarCommand.swift; sourceTree = "<group>"; };
		024DF31823742C3F006658FE /* AztecFormatBarFactory.swift */ = {isa = PBXFileReference; lastKnownFileType = sourcecode.swift; path = AztecFormatBarFactory.swift; sourceTree = "<group>"; };
		024DF31A23742E1C006658FE /* FormatBarItemViewProperties.swift */ = {isa = PBXFileReference; lastKnownFileType = sourcecode.swift; path = FormatBarItemViewProperties.swift; sourceTree = "<group>"; };
		024DF31C23743045006658FE /* TextList+AztecFormatting.swift */ = {isa = PBXFileReference; fileEncoding = 4; lastKnownFileType = sourcecode.swift; path = "TextList+AztecFormatting.swift"; sourceTree = "<group>"; };
		024DF31D23743045006658FE /* Header+AztecFormatting.swift */ = {isa = PBXFileReference; fileEncoding = 4; lastKnownFileType = sourcecode.swift; path = "Header+AztecFormatting.swift"; sourceTree = "<group>"; };
		024DF32023744798006658FE /* AztecFormatBarCommandCoordinator.swift */ = {isa = PBXFileReference; lastKnownFileType = sourcecode.swift; path = AztecFormatBarCommandCoordinator.swift; sourceTree = "<group>"; };
		0257285B230ACC7E00A288C4 /* StoreStatsV4ChartAxisHelperTests.swift */ = {isa = PBXFileReference; lastKnownFileType = sourcecode.swift; path = StoreStatsV4ChartAxisHelperTests.swift; sourceTree = "<group>"; };
		025B1747237A92D800C780B4 /* ProductFormSection+ReusableTableRow.swift */ = {isa = PBXFileReference; lastKnownFileType = sourcecode.swift; path = "ProductFormSection+ReusableTableRow.swift"; sourceTree = "<group>"; };
		025B1749237AA49D00C780B4 /* Product+ProductForm.swift */ = {isa = PBXFileReference; lastKnownFileType = sourcecode.swift; path = "Product+ProductForm.swift"; sourceTree = "<group>"; };
		025FDD3123717D2900824006 /* EditorFactory.swift */ = {isa = PBXFileReference; lastKnownFileType = sourcecode.swift; path = EditorFactory.swift; sourceTree = "<group>"; };
		025FDD3323717D4900824006 /* AztecEditorViewController.swift */ = {isa = PBXFileReference; lastKnownFileType = sourcecode.swift; path = AztecEditorViewController.swift; sourceTree = "<group>"; };
		0260F40023224E8100EDA10A /* ProductsViewController.swift */ = {isa = PBXFileReference; lastKnownFileType = sourcecode.swift; path = ProductsViewController.swift; sourceTree = "<group>"; };
		0269177F232600A6002AFC20 /* ProductsTabProductViewModelTests.swift */ = {isa = PBXFileReference; lastKnownFileType = sourcecode.swift; path = ProductsTabProductViewModelTests.swift; sourceTree = "<group>"; };
		02691781232605B9002AFC20 /* ProductsViewControllerStateCoordinatorTests.swift */ = {isa = PBXFileReference; lastKnownFileType = sourcecode.swift; path = ProductsViewControllerStateCoordinatorTests.swift; sourceTree = "<group>"; };
		0269576923726304001BA0BF /* KeyboardFrameObserver.swift */ = {isa = PBXFileReference; lastKnownFileType = sourcecode.swift; path = KeyboardFrameObserver.swift; sourceTree = "<group>"; };
		0269576C23726401001BA0BF /* KeyboardFrameObserverTests.swift */ = {isa = PBXFileReference; lastKnownFileType = sourcecode.swift; path = KeyboardFrameObserverTests.swift; sourceTree = "<group>"; };
		0269576F237281A9001BA0BF /* AztecTextViewAttachmentHandler.swift */ = {isa = PBXFileReference; lastKnownFileType = sourcecode.swift; path = AztecTextViewAttachmentHandler.swift; sourceTree = "<group>"; };
		0272C00222EE9C3200D7CA2C /* AsyncDictionary.swift */ = {isa = PBXFileReference; lastKnownFileType = sourcecode.swift; path = AsyncDictionary.swift; sourceTree = "<group>"; };
		0274C25323162FB200EF1E40 /* DashboardTopBannerFactory.swift */ = {isa = PBXFileReference; lastKnownFileType = sourcecode.swift; path = DashboardTopBannerFactory.swift; sourceTree = "<group>"; };
		02820F3322C257B700DE0D37 /* UITableView+FooterHelpers.swift */ = {isa = PBXFileReference; lastKnownFileType = sourcecode.swift; path = "UITableView+FooterHelpers.swift"; sourceTree = "<group>"; };
		028296EA237D28B600E84012 /* TextViewViewController.swift */ = {isa = PBXFileReference; lastKnownFileType = sourcecode.swift; path = TextViewViewController.swift; sourceTree = "<group>"; };
		028296EB237D28B600E84012 /* TextViewViewController.xib */ = {isa = PBXFileReference; lastKnownFileType = file.xib; path = TextViewViewController.xib; sourceTree = "<group>"; };
		0282DD93233C9465006A5FDB /* SearchUICommand.swift */ = {isa = PBXFileReference; lastKnownFileType = sourcecode.swift; path = SearchUICommand.swift; sourceTree = "<group>"; };
		0282DD95233C960C006A5FDB /* SearchResultCell.swift */ = {isa = PBXFileReference; lastKnownFileType = sourcecode.swift; path = SearchResultCell.swift; sourceTree = "<group>"; };
		0282DD97233CA093006A5FDB /* OrderSearchUICommand.swift */ = {isa = PBXFileReference; lastKnownFileType = sourcecode.swift; path = OrderSearchUICommand.swift; sourceTree = "<group>"; };
		0282DD99233CA32D006A5FDB /* OrderSearchCellViewModel.swift */ = {isa = PBXFileReference; lastKnownFileType = sourcecode.swift; path = OrderSearchCellViewModel.swift; sourceTree = "<group>"; };
		0285BF6F22FBD91C003A2525 /* TopPerformersSectionHeaderView.swift */ = {isa = PBXFileReference; lastKnownFileType = sourcecode.swift; path = TopPerformersSectionHeaderView.swift; sourceTree = "<group>"; };
		028BAC3C22F2DECE008BB4AF /* StoreStatsAndTopPerformersViewController.swift */ = {isa = PBXFileReference; lastKnownFileType = sourcecode.swift; path = StoreStatsAndTopPerformersViewController.swift; sourceTree = "<group>"; };
		028BAC3F22F2EFA5008BB4AF /* StoreStatsAndTopPerformersPeriodViewController.swift */ = {isa = PBXFileReference; lastKnownFileType = sourcecode.swift; path = StoreStatsAndTopPerformersPeriodViewController.swift; sourceTree = "<group>"; };
		028BAC4122F30B05008BB4AF /* StoreStatsV4PeriodViewController.swift */ = {isa = PBXFileReference; lastKnownFileType = sourcecode.swift; path = StoreStatsV4PeriodViewController.swift; sourceTree = "<group>"; };
		028BAC4422F3AE5C008BB4AF /* StoreStatsV4PeriodViewController.xib */ = {isa = PBXFileReference; fileEncoding = 4; lastKnownFileType = file.xib; path = StoreStatsV4PeriodViewController.xib; sourceTree = "<group>"; };
		028BAC4622F3B550008BB4AF /* StatsTimeRangeV4+UI.swift */ = {isa = PBXFileReference; lastKnownFileType = sourcecode.swift; path = "StatsTimeRangeV4+UI.swift"; sourceTree = "<group>"; };
		029B0F56234197B80010C1F3 /* ProductSearchUICommand.swift */ = {isa = PBXFileReference; lastKnownFileType = sourcecode.swift; path = ProductSearchUICommand.swift; sourceTree = "<group>"; };
		029D444822F13F8A00DEFA8A /* DashboardUIFactory.swift */ = {isa = PBXFileReference; lastKnownFileType = sourcecode.swift; path = DashboardUIFactory.swift; sourceTree = "<group>"; };
		029D444D22F141CD00DEFA8A /* DashboardStatsV3ViewController.swift */ = {isa = PBXFileReference; lastKnownFileType = sourcecode.swift; path = DashboardStatsV3ViewController.swift; sourceTree = "<group>"; };
		02B296A622FA6DB500FD7A4C /* Date+StartAndEnd.swift */ = {isa = PBXFileReference; lastKnownFileType = sourcecode.swift; path = "Date+StartAndEnd.swift"; sourceTree = "<group>"; };
		02B296A822FA6E0000FD7A4C /* DateStartAndEndTests.swift */ = {isa = PBXFileReference; lastKnownFileType = sourcecode.swift; path = DateStartAndEndTests.swift; sourceTree = "<group>"; };
		02BA23BF22EE9DAF009539E7 /* AsyncDictionaryTests.swift */ = {isa = PBXFileReference; lastKnownFileType = sourcecode.swift; path = AsyncDictionaryTests.swift; sourceTree = "<group>"; };
		02D45646231CB1FB008CF0A9 /* UIImage+Dot.swift */ = {isa = PBXFileReference; lastKnownFileType = sourcecode.swift; path = "UIImage+Dot.swift"; sourceTree = "<group>"; };
		02D4564B231D05E1008CF0A9 /* BetaFeaturesViewController.swift */ = {isa = PBXFileReference; lastKnownFileType = sourcecode.swift; path = BetaFeaturesViewController.swift; sourceTree = "<group>"; };
		02E4FD79230688BA0049610C /* OrderStatsV4Interval+Chart.swift */ = {isa = PBXFileReference; lastKnownFileType = sourcecode.swift; path = "OrderStatsV4Interval+Chart.swift"; sourceTree = "<group>"; };
		02E4FD7B2306A04C0049610C /* StatsTimeRangeBarView.swift */ = {isa = PBXFileReference; lastKnownFileType = sourcecode.swift; path = StatsTimeRangeBarView.swift; sourceTree = "<group>"; };
		02E4FD7D2306A8180049610C /* StatsTimeRangeBarViewModel.swift */ = {isa = PBXFileReference; lastKnownFileType = sourcecode.swift; path = StatsTimeRangeBarViewModel.swift; sourceTree = "<group>"; };
		02E4FD802306AA890049610C /* StatsTimeRangeBarViewModelTests.swift */ = {isa = PBXFileReference; lastKnownFileType = sourcecode.swift; path = StatsTimeRangeBarViewModelTests.swift; sourceTree = "<group>"; };
		02F4F50A237AEB8A00E13A9C /* ProductFormTableViewDataSource.swift */ = {isa = PBXFileReference; lastKnownFileType = sourcecode.swift; path = ProductFormTableViewDataSource.swift; sourceTree = "<group>"; };
		02F4F50D237AFC1E00E13A9C /* ImageAndTitleAndTextTableViewCell.swift */ = {isa = PBXFileReference; lastKnownFileType = sourcecode.swift; path = ImageAndTitleAndTextTableViewCell.swift; sourceTree = "<group>"; };
		02F4F50E237AFC1E00E13A9C /* ImageAndTitleAndTextTableViewCell.xib */ = {isa = PBXFileReference; lastKnownFileType = file.xib; path = ImageAndTitleAndTextTableViewCell.xib; sourceTree = "<group>"; };
		02FE89C6231FAA4100E85EF8 /* MainTabBarControllerTests+ProductListFeatureFlag.swift */ = {isa = PBXFileReference; lastKnownFileType = sourcecode.swift; path = "MainTabBarControllerTests+ProductListFeatureFlag.swift"; sourceTree = "<group>"; };
		02FE89C8231FB31400E85EF8 /* FeatureFlagService.swift */ = {isa = PBXFileReference; lastKnownFileType = sourcecode.swift; path = FeatureFlagService.swift; sourceTree = "<group>"; };
		02FE89CA231FB36600E85EF8 /* DefaultFeatureFlagService.swift */ = {isa = PBXFileReference; lastKnownFileType = sourcecode.swift; path = DefaultFeatureFlagService.swift; sourceTree = "<group>"; };
		25D00C97936D2C6589F8ECE9 /* Pods-WooCommerce.release-alpha.xcconfig */ = {isa = PBXFileReference; includeInIndex = 1; lastKnownFileType = text.xcconfig; name = "Pods-WooCommerce.release-alpha.xcconfig"; path = "../Pods/Target Support Files/Pods-WooCommerce/Pods-WooCommerce.release-alpha.xcconfig"; sourceTree = "<group>"; };
		2719B6FD1E6FE78A76B6AC74 /* Pods-WooCommerceTests.release-alpha.xcconfig */ = {isa = PBXFileReference; includeInIndex = 1; lastKnownFileType = text.xcconfig; name = "Pods-WooCommerceTests.release-alpha.xcconfig"; path = "../Pods/Target Support Files/Pods-WooCommerceTests/Pods-WooCommerceTests.release-alpha.xcconfig"; sourceTree = "<group>"; };
		33035144757869DE5E4DC88A /* Pods-WooCommerce.release.xcconfig */ = {isa = PBXFileReference; includeInIndex = 1; lastKnownFileType = text.xcconfig; name = "Pods-WooCommerce.release.xcconfig"; path = "../Pods/Target Support Files/Pods-WooCommerce/Pods-WooCommerce.release.xcconfig"; sourceTree = "<group>"; };
		45AE582A230D9D35001901E3 /* OrderNoteHeaderTableViewCell.swift */ = {isa = PBXFileReference; lastKnownFileType = sourcecode.swift; path = OrderNoteHeaderTableViewCell.swift; sourceTree = "<group>"; };
		45AE582B230D9D35001901E3 /* OrderNoteHeaderTableViewCell.xib */ = {isa = PBXFileReference; lastKnownFileType = file.xib; path = OrderNoteHeaderTableViewCell.xib; sourceTree = "<group>"; };
		45C8B2562313FA570002FA77 /* CustomerNoteTableViewCell.swift */ = {isa = PBXFileReference; lastKnownFileType = sourcecode.swift; path = CustomerNoteTableViewCell.swift; sourceTree = "<group>"; };
		45C8B2572313FA570002FA77 /* CustomerNoteTableViewCell.xib */ = {isa = PBXFileReference; lastKnownFileType = file.xib; path = CustomerNoteTableViewCell.xib; sourceTree = "<group>"; };
		45C8B25A231521510002FA77 /* CustomerNoteTableViewCellTests.swift */ = {isa = PBXFileReference; lastKnownFileType = sourcecode.swift; path = CustomerNoteTableViewCellTests.swift; sourceTree = "<group>"; };
		45C8B25C231529410002FA77 /* CustomerInfoTableViewCellTests.swift */ = {isa = PBXFileReference; lastKnownFileType = sourcecode.swift; path = CustomerInfoTableViewCellTests.swift; sourceTree = "<group>"; };
		45C8B25F23155CBC0002FA77 /* BillingInformationViewController.swift */ = {isa = PBXFileReference; lastKnownFileType = sourcecode.swift; path = BillingInformationViewController.swift; sourceTree = "<group>"; };
		45C8B26023155CBC0002FA77 /* BillingInformationViewController.xib */ = {isa = PBXFileReference; lastKnownFileType = file.xib; path = BillingInformationViewController.xib; sourceTree = "<group>"; };
		45C8B2642316AB460002FA77 /* BillingAddressTableViewCell.swift */ = {isa = PBXFileReference; lastKnownFileType = sourcecode.swift; path = BillingAddressTableViewCell.swift; sourceTree = "<group>"; };
		45C8B2652316AB460002FA77 /* BillingAddressTableViewCell.xib */ = {isa = PBXFileReference; lastKnownFileType = file.xib; path = BillingAddressTableViewCell.xib; sourceTree = "<group>"; };
		45C8B2682316B2440002FA77 /* BillingAddressTableViewCellTests.swift */ = {isa = PBXFileReference; lastKnownFileType = sourcecode.swift; path = BillingAddressTableViewCellTests.swift; sourceTree = "<group>"; };
		6DC4526F9A7357761197EBF0 /* Pods_WooCommerceTests.framework */ = {isa = PBXFileReference; explicitFileType = wrapper.framework; includeInIndex = 0; path = Pods_WooCommerceTests.framework; sourceTree = BUILT_PRODUCTS_DIR; };
		74036CBF211B882100E462C2 /* PeriodDataViewController.swift */ = {isa = PBXFileReference; lastKnownFileType = sourcecode.swift; path = PeriodDataViewController.swift; sourceTree = "<group>"; };
		740382D92267D94100A627F4 /* LargeImageTableViewCell.swift */ = {isa = PBXFileReference; lastKnownFileType = sourcecode.swift; path = LargeImageTableViewCell.swift; sourceTree = "<group>"; };
		740382DA2267D94100A627F4 /* LargeImageTableViewCell.xib */ = {isa = PBXFileReference; lastKnownFileType = file.xib; path = LargeImageTableViewCell.xib; sourceTree = "<group>"; };
		740987B221B87760000E4C80 /* FancyAnimatedButton+Woo.swift */ = {isa = PBXFileReference; lastKnownFileType = sourcecode.swift; path = "FancyAnimatedButton+Woo.swift"; sourceTree = "<group>"; };
		740ADFE421C33688009EE5A9 /* licenses.html */ = {isa = PBXFileReference; lastKnownFileType = text.html; path = licenses.html; sourceTree = "<group>"; };
		74213449210A323C00C13890 /* WooAnalyticsStat.swift */ = {isa = PBXFileReference; lastKnownFileType = sourcecode.swift; path = WooAnalyticsStat.swift; sourceTree = "<group>"; };
		74334F34214AB12F006D6AC5 /* ProductTableViewCell.swift */ = {isa = PBXFileReference; fileEncoding = 4; lastKnownFileType = sourcecode.swift; path = ProductTableViewCell.swift; sourceTree = "<group>"; };
		74334F35214AB12F006D6AC5 /* ProductTableViewCell.xib */ = {isa = PBXFileReference; fileEncoding = 4; lastKnownFileType = file.xib; path = ProductTableViewCell.xib; sourceTree = "<group>"; };
		7435E58D21C0151B00216F0F /* OrderNote+Woo.swift */ = {isa = PBXFileReference; lastKnownFileType = sourcecode.swift; path = "OrderNote+Woo.swift"; sourceTree = "<group>"; };
		7435E58F21C0162C00216F0F /* OrderNoteWooTests.swift */ = {isa = PBXFileReference; fileEncoding = 4; lastKnownFileType = sourcecode.swift; path = OrderNoteWooTests.swift; sourceTree = "<group>"; };
		743E271F21AEF20100D6DC82 /* FancyAlertViewController+Upgrade.swift */ = {isa = PBXFileReference; lastKnownFileType = sourcecode.swift; path = "FancyAlertViewController+Upgrade.swift"; sourceTree = "<group>"; };
		743EDD9E214B05350039071B /* TopEarnerStatsItem+Woo.swift */ = {isa = PBXFileReference; fileEncoding = 4; lastKnownFileType = sourcecode.swift; path = "TopEarnerStatsItem+Woo.swift"; sourceTree = "<group>"; };
		7441E1D121503F77004E6ECE /* IntrinsicTableView.swift */ = {isa = PBXFileReference; lastKnownFileType = sourcecode.swift; path = IntrinsicTableView.swift; sourceTree = "<group>"; };
		7441EBC7226A71AA008BF83D /* TitleBodyTableViewCell.swift */ = {isa = PBXFileReference; lastKnownFileType = sourcecode.swift; path = TitleBodyTableViewCell.swift; sourceTree = "<group>"; };
		7441EBC8226A71AA008BF83D /* TitleBodyTableViewCell.xib */ = {isa = PBXFileReference; lastKnownFileType = file.xib; path = TitleBodyTableViewCell.xib; sourceTree = "<group>"; };
		74460D3F22289B7600D7316A /* Coordinator.swift */ = {isa = PBXFileReference; lastKnownFileType = sourcecode.swift; path = Coordinator.swift; sourceTree = "<group>"; };
		74460D4122289C7A00D7316A /* StorePickerCoordinator.swift */ = {isa = PBXFileReference; lastKnownFileType = sourcecode.swift; path = StorePickerCoordinator.swift; sourceTree = "<group>"; };
		744F00D121B582A9007EFA93 /* StarRatingView.swift */ = {isa = PBXFileReference; lastKnownFileType = sourcecode.swift; path = StarRatingView.swift; sourceTree = "<group>"; };
		7459A6C521B0680300F83A78 /* RequirementsChecker.swift */ = {isa = PBXFileReference; fileEncoding = 4; lastKnownFileType = sourcecode.swift; path = RequirementsChecker.swift; sourceTree = "<group>"; };
		746791622108D7C0007CF1DC /* WooAnalyticsTests.swift */ = {isa = PBXFileReference; lastKnownFileType = sourcecode.swift; path = WooAnalyticsTests.swift; sourceTree = "<group>"; };
		746791652108D87B007CF1DC /* MockupAnalyticsProvider.swift */ = {isa = PBXFileReference; lastKnownFileType = sourcecode.swift; path = MockupAnalyticsProvider.swift; sourceTree = "<group>"; };
		746FC23C2200A62B00C3096C /* DateWooTests.swift */ = {isa = PBXFileReference; fileEncoding = 4; lastKnownFileType = sourcecode.swift; path = DateWooTests.swift; sourceTree = "<group>"; };
		747AA0882107CEC60047A89B /* AnalyticsProvider.swift */ = {isa = PBXFileReference; lastKnownFileType = sourcecode.swift; path = AnalyticsProvider.swift; sourceTree = "<group>"; };
		747AA08A2107CF8D0047A89B /* TracksProvider.swift */ = {isa = PBXFileReference; lastKnownFileType = sourcecode.swift; path = TracksProvider.swift; sourceTree = "<group>"; };
		748AD086219F481B00023535 /* UIView+Animation.swift */ = {isa = PBXFileReference; fileEncoding = 4; lastKnownFileType = sourcecode.swift; path = "UIView+Animation.swift"; sourceTree = "<group>"; };
		748C777F211E18A600814F2C /* OrderStats+Woo.swift */ = {isa = PBXFileReference; fileEncoding = 4; lastKnownFileType = sourcecode.swift; path = "OrderStats+Woo.swift"; sourceTree = "<group>"; };
		748C7781211E294000814F2C /* Double+Woo.swift */ = {isa = PBXFileReference; lastKnownFileType = sourcecode.swift; path = "Double+Woo.swift"; sourceTree = "<group>"; };
		748C7783211E2D8400814F2C /* DoubleWooTests.swift */ = {isa = PBXFileReference; fileEncoding = 4; lastKnownFileType = sourcecode.swift; path = DoubleWooTests.swift; sourceTree = "<group>"; };
		748D34DC214828DC00E21A2F /* TopPerformerDataViewController.xib */ = {isa = PBXFileReference; fileEncoding = 4; lastKnownFileType = file.xib; path = TopPerformerDataViewController.xib; sourceTree = "<group>"; };
		748D34DD214828DC00E21A2F /* TopPerformersViewController.swift */ = {isa = PBXFileReference; fileEncoding = 4; lastKnownFileType = sourcecode.swift; path = TopPerformersViewController.swift; sourceTree = "<group>"; };
		748D34E02148291E00E21A2F /* TopPerformerDataViewController.swift */ = {isa = PBXFileReference; fileEncoding = 4; lastKnownFileType = sourcecode.swift; path = TopPerformerDataViewController.swift; sourceTree = "<group>"; };
		7493BB8C2149852A003071A9 /* TopPerformersHeaderView.swift */ = {isa = PBXFileReference; fileEncoding = 4; lastKnownFileType = sourcecode.swift; path = TopPerformersHeaderView.swift; sourceTree = "<group>"; };
		7493BB8D2149852A003071A9 /* TopPerformersHeaderView.xib */ = {isa = PBXFileReference; fileEncoding = 4; lastKnownFileType = file.xib; path = TopPerformersHeaderView.xib; sourceTree = "<group>"; };
		74A33D7F21C3F233009E25DE /* LicensesViewController.swift */ = {isa = PBXFileReference; fileEncoding = 4; lastKnownFileType = sourcecode.swift; path = LicensesViewController.swift; sourceTree = "<group>"; };
		74A95B5721C403EA00FEE953 /* pure-min.css */ = {isa = PBXFileReference; fileEncoding = 4; lastKnownFileType = text.css; path = "pure-min.css"; sourceTree = "<group>"; };
		74AAF6A4212A04A900C612B0 /* ChartMarker.swift */ = {isa = PBXFileReference; lastKnownFileType = sourcecode.swift; path = ChartMarker.swift; sourceTree = "<group>"; };
		74AFF2E9211B9B1B0038153A /* StoreStatsViewController.swift */ = {isa = PBXFileReference; lastKnownFileType = sourcecode.swift; path = StoreStatsViewController.swift; sourceTree = "<group>"; };
		74B5713521CD7604008F9B8E /* SharingHelper.swift */ = {isa = PBXFileReference; lastKnownFileType = sourcecode.swift; path = SharingHelper.swift; sourceTree = "<group>"; };
		74C6FEA421C2F1FA009286B6 /* AboutViewController.swift */ = {isa = PBXFileReference; lastKnownFileType = sourcecode.swift; path = AboutViewController.swift; sourceTree = "<group>"; };
		74D0A52F2139CF1300E2919F /* String+Helpers.swift */ = {isa = PBXFileReference; lastKnownFileType = sourcecode.swift; path = "String+Helpers.swift"; sourceTree = "<group>"; };
		74E0F440211C9AE600A79CCE /* PeriodDataViewController.xib */ = {isa = PBXFileReference; lastKnownFileType = file.xib; path = PeriodDataViewController.xib; sourceTree = "<group>"; };
		74EC34A4225FE21F004BBC2E /* ProductLoaderViewController.swift */ = {isa = PBXFileReference; lastKnownFileType = sourcecode.swift; path = ProductLoaderViewController.swift; sourceTree = "<group>"; };
		74EC34A6225FE69C004BBC2E /* ProductDetailsViewController.swift */ = {isa = PBXFileReference; lastKnownFileType = sourcecode.swift; path = ProductDetailsViewController.swift; sourceTree = "<group>"; };
		74EC34A7225FE69C004BBC2E /* ProductDetailsViewController.xib */ = {isa = PBXFileReference; lastKnownFileType = file.xib; path = ProductDetailsViewController.xib; sourceTree = "<group>"; };
		74F301592200EC0800931B9E /* NSDecimalNumberWooTests.swift */ = {isa = PBXFileReference; fileEncoding = 4; lastKnownFileType = sourcecode.swift; path = NSDecimalNumberWooTests.swift; sourceTree = "<group>"; };
		74F9E9CB214C036400A3F2D2 /* NoPeriodDataTableViewCell.xib */ = {isa = PBXFileReference; fileEncoding = 4; lastKnownFileType = file.xib; path = NoPeriodDataTableViewCell.xib; sourceTree = "<group>"; };
		74F9E9CC214C036400A3F2D2 /* NoPeriodDataTableViewCell.swift */ = {isa = PBXFileReference; fileEncoding = 4; lastKnownFileType = sourcecode.swift; path = NoPeriodDataTableViewCell.swift; sourceTree = "<group>"; };
		8A659E65308A3D9DD79A95F9 /* Pods-WooCommerceTests.release.xcconfig */ = {isa = PBXFileReference; includeInIndex = 1; lastKnownFileType = text.xcconfig; name = "Pods-WooCommerceTests.release.xcconfig"; path = "../Pods/Target Support Files/Pods-WooCommerceTests/Pods-WooCommerceTests.release.xcconfig"; sourceTree = "<group>"; };
		8CA4F6DD220B257000A47B5D /* WooCommerce.debug.xcconfig */ = {isa = PBXFileReference; fileEncoding = 4; lastKnownFileType = text.xcconfig; name = WooCommerce.debug.xcconfig; path = ../config/WooCommerce.debug.xcconfig; sourceTree = "<group>"; };
		8CA4F6DE220B257000A47B5D /* WooCommerce.release.xcconfig */ = {isa = PBXFileReference; fileEncoding = 4; lastKnownFileType = text.xcconfig; name = WooCommerce.release.xcconfig; path = ../config/WooCommerce.release.xcconfig; sourceTree = "<group>"; };
		8CA4F6E1220B259100A47B5D /* Version.Public.xcconfig */ = {isa = PBXFileReference; lastKnownFileType = text.xcconfig; name = Version.Public.xcconfig; path = ../config/Version.Public.xcconfig; sourceTree = "<group>"; };
		8CD41D4921F8A7E300CF3C2B /* RELEASE-NOTES.txt */ = {isa = PBXFileReference; fileEncoding = 4; lastKnownFileType = text; name = "RELEASE-NOTES.txt"; path = "../RELEASE-NOTES.txt"; sourceTree = "<group>"; };
		90AC1C0B391E04A837BDC64E /* Pods-WooCommerce.debug.xcconfig */ = {isa = PBXFileReference; includeInIndex = 1; lastKnownFileType = text.xcconfig; name = "Pods-WooCommerce.debug.xcconfig"; path = "../Pods/Target Support Files/Pods-WooCommerce/Pods-WooCommerce.debug.xcconfig"; sourceTree = "<group>"; };
		933A27362222354600C2143A /* Logging.swift */ = {isa = PBXFileReference; lastKnownFileType = sourcecode.swift; path = Logging.swift; sourceTree = "<group>"; };
		934CB122224EAB150005CCB9 /* main.swift */ = {isa = PBXFileReference; lastKnownFileType = sourcecode.swift; path = main.swift; sourceTree = "<group>"; };
		934CB124224EAB540005CCB9 /* TestingAppDelegate.swift */ = {isa = PBXFileReference; lastKnownFileType = sourcecode.swift; path = TestingAppDelegate.swift; sourceTree = "<group>"; };
		9379E1A22255365F006A6BE4 /* TestingMode.storyboard */ = {isa = PBXFileReference; fileEncoding = 4; lastKnownFileType = file.storyboard; path = TestingMode.storyboard; sourceTree = "<group>"; };
		9379E1A4225536AD006A6BE4 /* TestAssets.xcassets */ = {isa = PBXFileReference; lastKnownFileType = folder.assetcatalog; path = TestAssets.xcassets; sourceTree = "<group>"; };
		93BCF01E20DC2CE200EBF7A1 /* bash_secrets.tpl */ = {isa = PBXFileReference; fileEncoding = 4; lastKnownFileType = text; path = bash_secrets.tpl; sourceTree = "<group>"; };
		93FA787121CD2A1A00B663E5 /* CurrencySettingsTests.swift */ = {isa = PBXFileReference; lastKnownFileType = sourcecode.swift; path = CurrencySettingsTests.swift; sourceTree = "<group>"; };
		93FA787321CD7E9E00B663E5 /* CurrencySettings.swift */ = {isa = PBXFileReference; lastKnownFileType = sourcecode.swift; path = CurrencySettings.swift; sourceTree = "<group>"; };
		9D2992FEF3D1246B8CCC2EBB /* Pods-WooCommerceTests.debug.xcconfig */ = {isa = PBXFileReference; includeInIndex = 1; lastKnownFileType = text.xcconfig; name = "Pods-WooCommerceTests.debug.xcconfig"; path = "../Pods/Target Support Files/Pods-WooCommerceTests/Pods-WooCommerceTests.debug.xcconfig"; sourceTree = "<group>"; };
		B509112D2049E27A007D25DC /* DashboardViewController.swift */ = {isa = PBXFileReference; fileEncoding = 4; lastKnownFileType = sourcecode.swift; path = DashboardViewController.swift; sourceTree = "<group>"; };
		B509112E2049E27A007D25DC /* OrdersViewController.swift */ = {isa = PBXFileReference; fileEncoding = 4; lastKnownFileType = sourcecode.swift; path = OrdersViewController.swift; sourceTree = "<group>"; };
		B509112F2049E27A007D25DC /* SettingsViewController.swift */ = {isa = PBXFileReference; fileEncoding = 4; lastKnownFileType = sourcecode.swift; path = SettingsViewController.swift; sourceTree = "<group>"; };
		B509FED021C041DF000076A9 /* Locale+Woo.swift */ = {isa = PBXFileReference; lastKnownFileType = sourcecode.swift; path = "Locale+Woo.swift"; sourceTree = "<group>"; };
		B509FED221C05121000076A9 /* SupportManagerAdapter.swift */ = {isa = PBXFileReference; lastKnownFileType = sourcecode.swift; path = SupportManagerAdapter.swift; sourceTree = "<group>"; };
		B509FED421C052D1000076A9 /* MockupSupportManager.swift */ = {isa = PBXFileReference; lastKnownFileType = sourcecode.swift; path = MockupSupportManager.swift; sourceTree = "<group>"; };
		B50BB4152141828F00AF0F3C /* FooterSpinnerView.swift */ = {isa = PBXFileReference; lastKnownFileType = sourcecode.swift; path = FooterSpinnerView.swift; sourceTree = "<group>"; };
		B511ED26218A660E005787DC /* StringDescriptor.swift */ = {isa = PBXFileReference; lastKnownFileType = sourcecode.swift; path = StringDescriptor.swift; sourceTree = "<group>"; };
		B517EA17218B232700730EC4 /* StringFormatter+Notes.swift */ = {isa = PBXFileReference; lastKnownFileType = sourcecode.swift; path = "StringFormatter+Notes.swift"; sourceTree = "<group>"; };
		B517EA19218B2D2600730EC4 /* StringFormatterTests.swift */ = {isa = PBXFileReference; lastKnownFileType = sourcecode.swift; path = StringFormatterTests.swift; sourceTree = "<group>"; };
		B517EA1C218B41F200730EC4 /* String+Woo.swift */ = {isa = PBXFileReference; lastKnownFileType = sourcecode.swift; path = "String+Woo.swift"; sourceTree = "<group>"; };
		B5290ED8219B3FA900A6AF7F /* Date+Woo.swift */ = {isa = PBXFileReference; lastKnownFileType = sourcecode.swift; path = "Date+Woo.swift"; sourceTree = "<group>"; };
		B53A569621123D3B000776C9 /* ResultsControllerUIKitTests.swift */ = {isa = PBXFileReference; lastKnownFileType = sourcecode.swift; path = ResultsControllerUIKitTests.swift; sourceTree = "<group>"; };
		B53A569A21123E8E000776C9 /* MockupTableView.swift */ = {isa = PBXFileReference; lastKnownFileType = sourcecode.swift; path = MockupTableView.swift; sourceTree = "<group>"; };
		B53A569C21123EEB000776C9 /* MockupStorage.swift */ = {isa = PBXFileReference; fileEncoding = 4; lastKnownFileType = sourcecode.swift; name = MockupStorage.swift; path = ../../../Yosemite/YosemiteTests/Mockups/MockupStorage.swift; sourceTree = "<group>"; };
		B53A56A12112470C000776C9 /* MockupStorage+Sample.swift */ = {isa = PBXFileReference; fileEncoding = 4; lastKnownFileType = sourcecode.swift; name = "MockupStorage+Sample.swift"; path = "../../../Yosemite/YosemiteTests/Mockups/MockupStorage+Sample.swift"; sourceTree = "<group>"; };
		B53A56A32112483D000776C9 /* Constants.swift */ = {isa = PBXFileReference; fileEncoding = 4; lastKnownFileType = sourcecode.swift; name = Constants.swift; path = ../../Yosemite/YosemiteTests/Settings/Constants.swift; sourceTree = "<group>"; };
		B53B3F36219C75AC00DF1EB6 /* OrderLoaderViewController.swift */ = {isa = PBXFileReference; lastKnownFileType = sourcecode.swift; path = OrderLoaderViewController.swift; sourceTree = "<group>"; };
		B53B3F38219C817800DF1EB6 /* UIStoryboard+Woo.swift */ = {isa = PBXFileReference; lastKnownFileType = sourcecode.swift; path = "UIStoryboard+Woo.swift"; sourceTree = "<group>"; };
		B53B898820D450AF00EDB467 /* SessionManagerTests.swift */ = {isa = PBXFileReference; lastKnownFileType = sourcecode.swift; path = SessionManagerTests.swift; sourceTree = "<group>"; };
		B53B898C20D462A000EDB467 /* DefaultStoresManager.swift */ = {isa = PBXFileReference; fileEncoding = 4; lastKnownFileType = sourcecode.swift; path = DefaultStoresManager.swift; sourceTree = "<group>"; };
		B541B2122189E7FD008FE7C1 /* ScannerWooTests.swift */ = {isa = PBXFileReference; lastKnownFileType = sourcecode.swift; path = ScannerWooTests.swift; sourceTree = "<group>"; };
		B541B2142189EEA1008FE7C1 /* Scanner+Helpers.swift */ = {isa = PBXFileReference; lastKnownFileType = sourcecode.swift; path = "Scanner+Helpers.swift"; sourceTree = "<group>"; };
		B541B2162189EED4008FE7C1 /* NSMutableAttributedString+Helpers.swift */ = {isa = PBXFileReference; lastKnownFileType = sourcecode.swift; path = "NSMutableAttributedString+Helpers.swift"; sourceTree = "<group>"; };
		B541B2192189F3A2008FE7C1 /* StringFormatter.swift */ = {isa = PBXFileReference; lastKnownFileType = sourcecode.swift; path = StringFormatter.swift; sourceTree = "<group>"; };
		B541B21B2189F3D8008FE7C1 /* StringStyles.swift */ = {isa = PBXFileReference; lastKnownFileType = sourcecode.swift; path = StringStyles.swift; sourceTree = "<group>"; };
		B541B21F218A007C008FE7C1 /* NSMutableParagraphStyle+Helpers.swift */ = {isa = PBXFileReference; lastKnownFileType = sourcecode.swift; path = "NSMutableParagraphStyle+Helpers.swift"; sourceTree = "<group>"; };
		B541B222218A29A6008FE7C1 /* NSParagraphStyle+Woo.swift */ = {isa = PBXFileReference; lastKnownFileType = sourcecode.swift; path = "NSParagraphStyle+Woo.swift"; sourceTree = "<group>"; };
		B541B225218A412C008FE7C1 /* UIFont+Woo.swift */ = {isa = PBXFileReference; lastKnownFileType = sourcecode.swift; path = "UIFont+Woo.swift"; sourceTree = "<group>"; };
		B54FBE542111F70700390F57 /* ResultsController+UIKit.swift */ = {isa = PBXFileReference; lastKnownFileType = sourcecode.swift; path = "ResultsController+UIKit.swift"; sourceTree = "<group>"; };
		B55401682170D5E10067DC90 /* ChartPlaceholderView.swift */ = {isa = PBXFileReference; lastKnownFileType = sourcecode.swift; path = ChartPlaceholderView.swift; sourceTree = "<group>"; };
		B554016A2170D6010067DC90 /* ChartPlaceholderView.xib */ = {isa = PBXFileReference; lastKnownFileType = file.xib; path = ChartPlaceholderView.xib; sourceTree = "<group>"; };
		B554E1782152F20000F31188 /* UINavigationBar+Appearance.swift */ = {isa = PBXFileReference; lastKnownFileType = sourcecode.swift; path = "UINavigationBar+Appearance.swift"; sourceTree = "<group>"; };
		B554E17A2152F27200F31188 /* UILabel+Appearance.swift */ = {isa = PBXFileReference; lastKnownFileType = sourcecode.swift; path = "UILabel+Appearance.swift"; sourceTree = "<group>"; };
		B555530C21B57DC300449E71 /* UserNotificationsCenterAdapter.swift */ = {isa = PBXFileReference; lastKnownFileType = sourcecode.swift; path = UserNotificationsCenterAdapter.swift; sourceTree = "<group>"; };
		B555530E21B57DE700449E71 /* ApplicationAdapter.swift */ = {isa = PBXFileReference; lastKnownFileType = sourcecode.swift; path = ApplicationAdapter.swift; sourceTree = "<group>"; };
		B555531021B57E6F00449E71 /* MockupApplicationAdapter.swift */ = {isa = PBXFileReference; lastKnownFileType = sourcecode.swift; path = MockupApplicationAdapter.swift; sourceTree = "<group>"; };
		B555531221B57E8800449E71 /* MockupUserNotificationsCenterAdapter.swift */ = {isa = PBXFileReference; lastKnownFileType = sourcecode.swift; path = MockupUserNotificationsCenterAdapter.swift; sourceTree = "<group>"; };
		B557652A20F681E800185843 /* StoreTableViewCell.swift */ = {isa = PBXFileReference; lastKnownFileType = sourcecode.swift; path = StoreTableViewCell.swift; sourceTree = "<group>"; };
		B557652C20F6827900185843 /* StoreTableViewCell.xib */ = {isa = PBXFileReference; lastKnownFileType = file.xib; path = StoreTableViewCell.xib; sourceTree = "<group>"; };
		B559EBAD20A0BF8E00836CD4 /* README.md */ = {isa = PBXFileReference; fileEncoding = 4; lastKnownFileType = net.daringfireball.markdown; name = README.md; path = ../README.md; sourceTree = "<group>"; };
		B559EBAE20A0BF8F00836CD4 /* LICENSE */ = {isa = PBXFileReference; fileEncoding = 4; lastKnownFileType = text; name = LICENSE; path = ../LICENSE; sourceTree = "<group>"; };
		B55BC1F021A878A30011A0C0 /* String+HTML.swift */ = {isa = PBXFileReference; lastKnownFileType = sourcecode.swift; path = "String+HTML.swift"; sourceTree = "<group>"; };
		B55BC1F221A8790F0011A0C0 /* StringHTMLTests.swift */ = {isa = PBXFileReference; lastKnownFileType = sourcecode.swift; path = StringHTMLTests.swift; sourceTree = "<group>"; };
		B55D4BFA20B5CDE600D7A50F /* ApiCredentials.tpl */ = {isa = PBXFileReference; explicitFileType = sourcecode.swift; fileEncoding = 4; path = ApiCredentials.tpl; sourceTree = "<group>"; };
		B55D4BFB20B5CDE600D7A50F /* replace_secrets.rb */ = {isa = PBXFileReference; fileEncoding = 4; lastKnownFileType = text.script.ruby; path = replace_secrets.rb; sourceTree = "<group>"; };
		B55D4C0520B6027100D7A50F /* AuthenticationManager.swift */ = {isa = PBXFileReference; fileEncoding = 4; lastKnownFileType = sourcecode.swift; path = AuthenticationManager.swift; sourceTree = "<group>"; };
		B55D4C1920B6193000D7A50F /* InfoPlist.tpl */ = {isa = PBXFileReference; explicitFileType = sourcecode.c.h; fileEncoding = 4; path = InfoPlist.tpl; sourceTree = "<group>"; };
		B55D4C2620B717C000D7A50F /* UserAgent.swift */ = {isa = PBXFileReference; lastKnownFileType = sourcecode.swift; path = UserAgent.swift; sourceTree = "<group>"; };
		B560D6852195BCA90027BB7E /* NoteDetailsHeaderTableViewCell.swift */ = {isa = PBXFileReference; lastKnownFileType = sourcecode.swift; path = NoteDetailsHeaderTableViewCell.swift; sourceTree = "<group>"; };
		B560D6872195BCC70027BB7E /* NoteDetailsHeaderTableViewCell.xib */ = {isa = PBXFileReference; lastKnownFileType = file.xib; path = NoteDetailsHeaderTableViewCell.xib; sourceTree = "<group>"; };
		B560D6892195BD100027BB7E /* NoteDetailsCommentTableViewCell.xib */ = {isa = PBXFileReference; lastKnownFileType = file.xib; path = NoteDetailsCommentTableViewCell.xib; sourceTree = "<group>"; };
		B560D68B2195BD1D0027BB7E /* NoteDetailsCommentTableViewCell.swift */ = {isa = PBXFileReference; lastKnownFileType = sourcecode.swift; path = NoteDetailsCommentTableViewCell.swift; sourceTree = "<group>"; };
		B56BBD15214820A70053A32D /* SyncCoordinatorTests.swift */ = {isa = PBXFileReference; lastKnownFileType = sourcecode.swift; path = SyncCoordinatorTests.swift; sourceTree = "<group>"; };
		B56C721121B5B44000E5E85B /* PushNotificationsConfiguration.swift */ = {isa = PBXFileReference; lastKnownFileType = sourcecode.swift; path = PushNotificationsConfiguration.swift; sourceTree = "<group>"; };
		B56C721321B5BBC000E5E85B /* MockupStoresManager.swift */ = {isa = PBXFileReference; lastKnownFileType = sourcecode.swift; path = MockupStoresManager.swift; sourceTree = "<group>"; };
		B56C721921B5F65E00E5E85B /* Woo-Debug.entitlements */ = {isa = PBXFileReference; lastKnownFileType = text.plist.entitlements; path = "Woo-Debug.entitlements"; sourceTree = "<group>"; };
		B56C721A21B5F65E00E5E85B /* Woo-Release.entitlements */ = {isa = PBXFileReference; lastKnownFileType = text.plist.entitlements; path = "Woo-Release.entitlements"; sourceTree = "<group>"; };
		B56DB3C62049BFAA00D4AA8E /* WooCommerce.app */ = {isa = PBXFileReference; explicitFileType = wrapper.application; includeInIndex = 0; path = WooCommerce.app; sourceTree = BUILT_PRODUCTS_DIR; };
		B56DB3C92049BFAA00D4AA8E /* AppDelegate.swift */ = {isa = PBXFileReference; lastKnownFileType = sourcecode.swift; path = AppDelegate.swift; sourceTree = "<group>"; };
		B56DB3CE2049BFAA00D4AA8E /* Base */ = {isa = PBXFileReference; lastKnownFileType = file.storyboard; name = Base; path = Base.lproj/Main.storyboard; sourceTree = "<group>"; };
		B56DB3D32049BFAA00D4AA8E /* Assets.xcassets */ = {isa = PBXFileReference; lastKnownFileType = folder.assetcatalog; path = Assets.xcassets; sourceTree = "<group>"; };
		B56DB3D62049BFAA00D4AA8E /* Base */ = {isa = PBXFileReference; lastKnownFileType = file.storyboard; name = Base; path = Base.lproj/LaunchScreen.storyboard; sourceTree = "<group>"; };
		B56DB3D82049BFAA00D4AA8E /* Info.plist */ = {isa = PBXFileReference; lastKnownFileType = text.plist.xml; path = Info.plist; sourceTree = "<group>"; };
		B56DB3DD2049BFAA00D4AA8E /* WooCommerceTests.xctest */ = {isa = PBXFileReference; explicitFileType = wrapper.cfbundle; includeInIndex = 0; path = WooCommerceTests.xctest; sourceTree = BUILT_PRODUCTS_DIR; };
		B56DB3E32049BFAA00D4AA8E /* Info.plist */ = {isa = PBXFileReference; lastKnownFileType = text.plist.xml; path = Info.plist; sourceTree = "<group>"; };
		B5718D6421B56B3F0026C9F0 /* PushNotificationsManagerTests.swift */ = {isa = PBXFileReference; fileEncoding = 4; lastKnownFileType = sourcecode.swift; path = PushNotificationsManagerTests.swift; sourceTree = "<group>"; };
		B573B19E219DC2690081C78C /* en */ = {isa = PBXFileReference; lastKnownFileType = text.plist.strings; name = en; path = en.lproj/Localizable.strings; sourceTree = "<group>"; };
		B573B19F219DC2690081C78C /* es */ = {isa = PBXFileReference; lastKnownFileType = text.plist.strings; name = es; path = es.lproj/Localizable.strings; sourceTree = "<group>"; };
		B573B1A1219DC28E0081C78C /* de */ = {isa = PBXFileReference; lastKnownFileType = text.plist.strings; name = de; path = de.lproj/Localizable.strings; sourceTree = "<group>"; };
		B573B1A2219DC2950081C78C /* ar */ = {isa = PBXFileReference; lastKnownFileType = text.plist.strings; name = ar; path = ar.lproj/Localizable.strings; sourceTree = "<group>"; };
		B573B1A3219DC2A20081C78C /* fr */ = {isa = PBXFileReference; lastKnownFileType = text.plist.strings; name = fr; path = fr.lproj/Localizable.strings; sourceTree = "<group>"; };
		B573B1A4219DC2A20081C78C /* he */ = {isa = PBXFileReference; lastKnownFileType = text.plist.strings; name = he; path = he.lproj/Localizable.strings; sourceTree = "<group>"; };
		B573B1A5219DC2A20081C78C /* id */ = {isa = PBXFileReference; lastKnownFileType = text.plist.strings; name = id; path = id.lproj/Localizable.strings; sourceTree = "<group>"; };
		B573B1A6219DC2B20081C78C /* nl */ = {isa = PBXFileReference; lastKnownFileType = text.plist.strings; name = nl; path = nl.lproj/Localizable.strings; sourceTree = "<group>"; };
		B573B1A7219DC2B30081C78C /* sv */ = {isa = PBXFileReference; lastKnownFileType = text.plist.strings; name = sv; path = sv.lproj/Localizable.strings; sourceTree = "<group>"; };
		B573B1A8219DC2B30081C78C /* ja */ = {isa = PBXFileReference; lastKnownFileType = text.plist.strings; name = ja; path = ja.lproj/Localizable.strings; sourceTree = "<group>"; };
		B573B1A9219DC2B30081C78C /* pt-BR */ = {isa = PBXFileReference; lastKnownFileType = text.plist.strings; name = "pt-BR"; path = "pt-BR.lproj/Localizable.strings"; sourceTree = "<group>"; };
		B573B1AA219DC2B30081C78C /* ko */ = {isa = PBXFileReference; lastKnownFileType = text.plist.strings; name = ko; path = ko.lproj/Localizable.strings; sourceTree = "<group>"; };
		B573B1AB219DC2B40081C78C /* ru */ = {isa = PBXFileReference; lastKnownFileType = text.plist.strings; name = ru; path = ru.lproj/Localizable.strings; sourceTree = "<group>"; };
		B573B1AC219DC2B40081C78C /* tr */ = {isa = PBXFileReference; lastKnownFileType = text.plist.strings; name = tr; path = tr.lproj/Localizable.strings; sourceTree = "<group>"; };
		B573B1AD219DC2B40081C78C /* it */ = {isa = PBXFileReference; lastKnownFileType = text.plist.strings; name = it; path = it.lproj/Localizable.strings; sourceTree = "<group>"; };
		B573B1AE219DC2BC0081C78C /* zh-Hans */ = {isa = PBXFileReference; lastKnownFileType = text.plist.strings; name = "zh-Hans"; path = "zh-Hans.lproj/Localizable.strings"; sourceTree = "<group>"; };
		B573B1AF219DC2BD0081C78C /* zh-Hant */ = {isa = PBXFileReference; lastKnownFileType = text.plist.strings; name = "zh-Hant"; path = "zh-Hant.lproj/Localizable.strings"; sourceTree = "<group>"; };
		B57B67892107546E00AF8905 /* Address+Woo.swift */ = {isa = PBXFileReference; lastKnownFileType = sourcecode.swift; path = "Address+Woo.swift"; sourceTree = "<group>"; };
		B57B678D21078C5400AF8905 /* OrderItemViewModel.swift */ = {isa = PBXFileReference; lastKnownFileType = sourcecode.swift; path = OrderItemViewModel.swift; sourceTree = "<group>"; };
		B57C5C9121B80E3B00FF82B2 /* APNSDevice+Woo.swift */ = {isa = PBXFileReference; fileEncoding = 4; lastKnownFileType = sourcecode.swift; path = "APNSDevice+Woo.swift"; sourceTree = "<group>"; };
		B57C5C9321B80E4700FF82B2 /* Data+Woo.swift */ = {isa = PBXFileReference; fileEncoding = 4; lastKnownFileType = sourcecode.swift; path = "Data+Woo.swift"; sourceTree = "<group>"; };
		B57C5C9521B80E5400FF82B2 /* Dictionary+Woo.swift */ = {isa = PBXFileReference; fileEncoding = 4; lastKnownFileType = sourcecode.swift; path = "Dictionary+Woo.swift"; sourceTree = "<group>"; };
		B57C5C9721B80E7100FF82B2 /* DictionaryWooTests.swift */ = {isa = PBXFileReference; fileEncoding = 4; lastKnownFileType = sourcecode.swift; path = DictionaryWooTests.swift; sourceTree = "<group>"; };
		B57C5C9821B80E7100FF82B2 /* DataWooTests.swift */ = {isa = PBXFileReference; fileEncoding = 4; lastKnownFileType = sourcecode.swift; path = DataWooTests.swift; sourceTree = "<group>"; };
		B57C5C9C21B80E8200FF82B2 /* SessionManager+Internal.swift */ = {isa = PBXFileReference; fileEncoding = 4; lastKnownFileType = sourcecode.swift; path = "SessionManager+Internal.swift"; sourceTree = "<group>"; };
		B57C5C9D21B80E8200FF82B2 /* SampleError.swift */ = {isa = PBXFileReference; fileEncoding = 4; lastKnownFileType = sourcecode.swift; path = SampleError.swift; sourceTree = "<group>"; };
		B57C743C20F5493300EEFC87 /* AccountHeaderView.swift */ = {isa = PBXFileReference; lastKnownFileType = sourcecode.swift; path = AccountHeaderView.swift; sourceTree = "<group>"; };
		B57C744220F54F1C00EEFC87 /* AccountHeaderView.xib */ = {isa = PBXFileReference; lastKnownFileType = file.xib; path = AccountHeaderView.xib; sourceTree = "<group>"; };
		B57C744420F55BA600EEFC87 /* NSObject+Helpers.swift */ = {isa = PBXFileReference; lastKnownFileType = sourcecode.swift; path = "NSObject+Helpers.swift"; sourceTree = "<group>"; };
		B57C744620F55BC800EEFC87 /* UIView+Helpers.swift */ = {isa = PBXFileReference; lastKnownFileType = sourcecode.swift; path = "UIView+Helpers.swift"; sourceTree = "<group>"; };
		B57C744920F5649300EEFC87 /* EmptyStoresTableViewCell.swift */ = {isa = PBXFileReference; lastKnownFileType = sourcecode.swift; path = EmptyStoresTableViewCell.swift; sourceTree = "<group>"; };
		B57C744B20F564B400EEFC87 /* EmptyStoresTableViewCell.xib */ = {isa = PBXFileReference; lastKnownFileType = file.xib; path = EmptyStoresTableViewCell.xib; sourceTree = "<group>"; };
		B57C744D20F56E3800EEFC87 /* UITableViewCell+Helpers.swift */ = {isa = PBXFileReference; lastKnownFileType = sourcecode.swift; path = "UITableViewCell+Helpers.swift"; sourceTree = "<group>"; };
		B57C745020F56EE900EEFC87 /* UITableViewCellHelpersTests.swift */ = {isa = PBXFileReference; lastKnownFileType = sourcecode.swift; path = UITableViewCellHelpersTests.swift; sourceTree = "<group>"; };
		B582F95820FFCEAA0060934A /* UITableViewHeaderFooterView+Helpers.swift */ = {isa = PBXFileReference; lastKnownFileType = sourcecode.swift; path = "UITableViewHeaderFooterView+Helpers.swift"; sourceTree = "<group>"; };
		B586906521A5F4B1001F1EFC /* UINavigationController+Woo.swift */ = {isa = PBXFileReference; lastKnownFileType = sourcecode.swift; path = "UINavigationController+Woo.swift"; sourceTree = "<group>"; };
		B58B4AAF2108F01400076FDD /* NoticeView.swift */ = {isa = PBXFileReference; fileEncoding = 4; lastKnownFileType = sourcecode.swift; path = NoticeView.swift; sourceTree = "<group>"; };
		B58B4AB02108F01600076FDD /* DefaultNoticePresenter.swift */ = {isa = PBXFileReference; fileEncoding = 4; lastKnownFileType = sourcecode.swift; path = DefaultNoticePresenter.swift; sourceTree = "<group>"; };
		B58B4AB52108F11C00076FDD /* Notice.swift */ = {isa = PBXFileReference; lastKnownFileType = sourcecode.swift; path = Notice.swift; sourceTree = "<group>"; };
		B58B4AB72108F14700076FDD /* NoticeNotificationInfo.swift */ = {isa = PBXFileReference; lastKnownFileType = sourcecode.swift; path = NoticeNotificationInfo.swift; sourceTree = "<group>"; };
		B58B4ABF2108FF6100076FDD /* Array+Helpers.swift */ = {isa = PBXFileReference; lastKnownFileType = sourcecode.swift; path = "Array+Helpers.swift"; sourceTree = "<group>"; };
		B5980A6021AC878900EBF596 /* UIDevice+Woo.swift */ = {isa = PBXFileReference; fileEncoding = 4; lastKnownFileType = sourcecode.swift; path = "UIDevice+Woo.swift"; sourceTree = "<group>"; };
		B5980A6221AC879F00EBF596 /* Bundle+Woo.swift */ = {isa = PBXFileReference; fileEncoding = 4; lastKnownFileType = sourcecode.swift; path = "Bundle+Woo.swift"; sourceTree = "<group>"; };
		B5980A6421AC905C00EBF596 /* UIDeviceWooTests.swift */ = {isa = PBXFileReference; lastKnownFileType = sourcecode.swift; path = UIDeviceWooTests.swift; sourceTree = "<group>"; };
		B5980A6621AC91AA00EBF596 /* BundleWooTests.swift */ = {isa = PBXFileReference; lastKnownFileType = sourcecode.swift; path = BundleWooTests.swift; sourceTree = "<group>"; };
		B59C09D82188CBB100AB41D6 /* Array+Notes.swift */ = {isa = PBXFileReference; lastKnownFileType = sourcecode.swift; path = "Array+Notes.swift"; sourceTree = "<group>"; };
		B59C09DB2188D70200AB41D6 /* Notifications.storyboard */ = {isa = PBXFileReference; lastKnownFileType = file.storyboard; path = Notifications.storyboard; sourceTree = "<group>"; };
		B59D1EDE219072CC009D1978 /* ProductReviewTableViewCell.swift */ = {isa = PBXFileReference; lastKnownFileType = sourcecode.swift; path = ProductReviewTableViewCell.swift; sourceTree = "<group>"; };
		B59D1EE021907304009D1978 /* ProductReviewTableViewCell.xib */ = {isa = PBXFileReference; lastKnownFileType = file.xib; path = ProductReviewTableViewCell.xib; sourceTree = "<group>"; };
		B59D1EE221907C7B009D1978 /* NSAttributedString+Helpers.swift */ = {isa = PBXFileReference; lastKnownFileType = sourcecode.swift; path = "NSAttributedString+Helpers.swift"; sourceTree = "<group>"; };
		B59D1EE4219080B4009D1978 /* Note+Woo.swift */ = {isa = PBXFileReference; lastKnownFileType = sourcecode.swift; path = "Note+Woo.swift"; sourceTree = "<group>"; };
		B59D1EE6219089A3009D1978 /* Noticons.ttf */ = {isa = PBXFileReference; lastKnownFileType = file; path = Noticons.ttf; sourceTree = "<group>"; };
		B59D1EE92190AE96009D1978 /* StorageNote+Woo.swift */ = {isa = PBXFileReference; fileEncoding = 4; lastKnownFileType = sourcecode.swift; path = "StorageNote+Woo.swift"; sourceTree = "<group>"; };
		B59D1EEB2190B08B009D1978 /* Age.swift */ = {isa = PBXFileReference; lastKnownFileType = sourcecode.swift; path = Age.swift; sourceTree = "<group>"; };
		B59D49CC219B587E006BF0AD /* UILabel+OrderStatus.swift */ = {isa = PBXFileReference; lastKnownFileType = sourcecode.swift; path = "UILabel+OrderStatus.swift"; sourceTree = "<group>"; };
		B5A56BEF219F2CE90065A902 /* VerticalButton.swift */ = {isa = PBXFileReference; lastKnownFileType = sourcecode.swift; path = VerticalButton.swift; sourceTree = "<group>"; };
		B5A56BF2219F46470065A902 /* UIButton+Animations.swift */ = {isa = PBXFileReference; lastKnownFileType = sourcecode.swift; path = "UIButton+Animations.swift"; sourceTree = "<group>"; };
		B5A56BF4219F5AB20065A902 /* NSNotificationName+Woo.swift */ = {isa = PBXFileReference; lastKnownFileType = sourcecode.swift; path = "NSNotificationName+Woo.swift"; sourceTree = "<group>"; };
		B5A82EE121025C450053ADC8 /* FulfillViewController.swift */ = {isa = PBXFileReference; lastKnownFileType = sourcecode.swift; path = FulfillViewController.swift; sourceTree = "<group>"; };
		B5A82EE421025E550053ADC8 /* FulfillViewController.xib */ = {isa = PBXFileReference; lastKnownFileType = file.xib; path = FulfillViewController.xib; sourceTree = "<group>"; };
		B5A82EE6210263460053ADC8 /* UIViewController+Helpers.swift */ = {isa = PBXFileReference; lastKnownFileType = sourcecode.swift; path = "UIViewController+Helpers.swift"; sourceTree = "<group>"; };
		B5A8532120BDBFAE00FAAB4D /* CircularImageView.swift */ = {isa = PBXFileReference; fileEncoding = 4; lastKnownFileType = sourcecode.swift; path = CircularImageView.swift; sourceTree = "<group>"; };
		B5A8F8A720B84D3F00D211DE /* ApiCredentials.swift */ = {isa = PBXFileReference; lastKnownFileType = sourcecode.swift; name = ApiCredentials.swift; path = DerivedSources/ApiCredentials.swift; sourceTree = SOURCE_ROOT; };
		B5A8F8A820B84D3F00D211DE /* InfoPlist.h */ = {isa = PBXFileReference; lastKnownFileType = sourcecode.c.h; name = InfoPlist.h; path = DerivedSources/InfoPlist.h; sourceTree = SOURCE_ROOT; };
		B5A8F8AC20B88D9900D211DE /* LoginPrologueViewController.swift */ = {isa = PBXFileReference; lastKnownFileType = sourcecode.swift; path = LoginPrologueViewController.swift; sourceTree = "<group>"; };
		B5A8F8AE20B88DCC00D211DE /* LoginPrologueViewController.xib */ = {isa = PBXFileReference; lastKnownFileType = file.xib; path = LoginPrologueViewController.xib; sourceTree = "<group>"; };
		B5AA7B3C20ED5D15004DA14F /* SessionManager.swift */ = {isa = PBXFileReference; lastKnownFileType = sourcecode.swift; path = SessionManager.swift; sourceTree = "<group>"; };
		B5AA7B3E20ED81C2004DA14F /* UserDefaults+Woo.swift */ = {isa = PBXFileReference; lastKnownFileType = sourcecode.swift; path = "UserDefaults+Woo.swift"; sourceTree = "<group>"; };
		B5BBD6DD21B1703600E3207E /* PushNotificationsManager.swift */ = {isa = PBXFileReference; fileEncoding = 4; lastKnownFileType = sourcecode.swift; path = PushNotificationsManager.swift; sourceTree = "<group>"; };
		B5BE75DA213F1D1E00909A14 /* OverlayMessageView.swift */ = {isa = PBXFileReference; lastKnownFileType = sourcecode.swift; path = OverlayMessageView.swift; sourceTree = "<group>"; };
		B5BE75DC213F1D3D00909A14 /* OverlayMessageView.xib */ = {isa = PBXFileReference; lastKnownFileType = file.xib; path = OverlayMessageView.xib; sourceTree = "<group>"; };
		B5C3876321C41B9F006CE970 /* UIApplication+Woo.swift */ = {isa = PBXFileReference; lastKnownFileType = sourcecode.swift; path = "UIApplication+Woo.swift"; sourceTree = "<group>"; };
		B5C3B5E220D189E60072CB9D /* Networking.framework */ = {isa = PBXFileReference; explicitFileType = wrapper.framework; path = Networking.framework; sourceTree = BUILT_PRODUCTS_DIR; };
		B5C3B5E420D189EA0072CB9D /* Storage.framework */ = {isa = PBXFileReference; explicitFileType = wrapper.framework; path = Storage.framework; sourceTree = BUILT_PRODUCTS_DIR; };
		B5C3B5E620D189ED0072CB9D /* Yosemite.framework */ = {isa = PBXFileReference; explicitFileType = wrapper.framework; path = Yosemite.framework; sourceTree = BUILT_PRODUCTS_DIR; };
		B5C6CE602190D28E00515926 /* NSAttributedStringHelperTests.swift */ = {isa = PBXFileReference; lastKnownFileType = sourcecode.swift; path = NSAttributedStringHelperTests.swift; sourceTree = "<group>"; };
		B5D1AFB320BC445900DB0E8C /* Images.xcassets */ = {isa = PBXFileReference; lastKnownFileType = folder.assetcatalog; path = Images.xcassets; sourceTree = "<group>"; };
		B5D1AFB720BC510200DB0E8C /* UIImage+Woo.swift */ = {isa = PBXFileReference; lastKnownFileType = sourcecode.swift; path = "UIImage+Woo.swift"; sourceTree = "<group>"; };
		B5D1AFBF20BC67C200DB0E8C /* WooConstants.swift */ = {isa = PBXFileReference; lastKnownFileType = sourcecode.swift; path = WooConstants.swift; sourceTree = "<group>"; };
		B5D1AFC520BC7B7300DB0E8C /* StorePickerViewController.swift */ = {isa = PBXFileReference; lastKnownFileType = sourcecode.swift; path = StorePickerViewController.swift; sourceTree = "<group>"; };
		B5D1AFC720BC7B9600DB0E8C /* StorePickerViewController.xib */ = {isa = PBXFileReference; lastKnownFileType = file.xib; path = StorePickerViewController.xib; sourceTree = "<group>"; };
		B5D6DC53214802740003E48A /* SyncCoordinator.swift */ = {isa = PBXFileReference; lastKnownFileType = sourcecode.swift; path = SyncCoordinator.swift; sourceTree = "<group>"; };
		B5DB01B42114AB2D00A4F797 /* CrashLogging.swift */ = {isa = PBXFileReference; fileEncoding = 4; lastKnownFileType = sourcecode.swift; path = CrashLogging.swift; sourceTree = "<group>"; };
		B5DBF3C220E1484400B53AED /* StoresManagerTests.swift */ = {isa = PBXFileReference; lastKnownFileType = sourcecode.swift; path = StoresManagerTests.swift; sourceTree = "<group>"; };
		B5DBF3C420E148E000B53AED /* DeauthenticatedState.swift */ = {isa = PBXFileReference; lastKnownFileType = sourcecode.swift; path = DeauthenticatedState.swift; sourceTree = "<group>"; };
		B5DBF3CA20E149CC00B53AED /* AuthenticatedState.swift */ = {isa = PBXFileReference; fileEncoding = 4; lastKnownFileType = sourcecode.swift; path = AuthenticatedState.swift; sourceTree = "<group>"; };
		B5F04D942194F2A300501EE1 /* NoteDetailsRow.swift */ = {isa = PBXFileReference; lastKnownFileType = sourcecode.swift; path = NoteDetailsRow.swift; sourceTree = "<group>"; };
		B5F355EE21CD500200A7077A /* SearchViewController.swift */ = {isa = PBXFileReference; lastKnownFileType = sourcecode.swift; path = SearchViewController.swift; sourceTree = "<group>"; };
		B5F355F021CD504400A7077A /* SearchViewController.xib */ = {isa = PBXFileReference; lastKnownFileType = file.xib; path = SearchViewController.xib; sourceTree = "<group>"; };
		B5F571A321BEC90D0010D1B8 /* NoteDetailsHeaderPlainTableViewCell.swift */ = {isa = PBXFileReference; lastKnownFileType = sourcecode.swift; path = NoteDetailsHeaderPlainTableViewCell.swift; sourceTree = "<group>"; };
		B5F571A521BEC92A0010D1B8 /* NoteDetailsHeaderPlainTableViewCell.xib */ = {isa = PBXFileReference; fileEncoding = 4; lastKnownFileType = file.xib; path = NoteDetailsHeaderPlainTableViewCell.xib; sourceTree = "<group>"; };
		B5F571A821BEECA50010D1B8 /* Responses */ = {isa = PBXFileReference; lastKnownFileType = folder; name = Responses; path = ../../Networking/NetworkingTests/Responses; sourceTree = "<group>"; };
		B5F571AA21BEECB60010D1B8 /* NoteWooTests.swift */ = {isa = PBXFileReference; lastKnownFileType = sourcecode.swift; path = NoteWooTests.swift; sourceTree = "<group>"; };
		B5F571AF21BF149D0010D1B8 /* o.caf */ = {isa = PBXFileReference; lastKnownFileType = file; path = o.caf; sourceTree = "<group>"; };
		B5F8B7DF2194759100DAB7E2 /* ReviewDetailsViewController.swift */ = {isa = PBXFileReference; lastKnownFileType = sourcecode.swift; path = ReviewDetailsViewController.swift; sourceTree = "<group>"; };
		B5F8B7E4219478FA00DAB7E2 /* ReviewDetailsViewController.xib */ = {isa = PBXFileReference; lastKnownFileType = file.xib; path = ReviewDetailsViewController.xib; sourceTree = "<group>"; };
		B5FD110D21D3CB8500560344 /* OrderTableViewCell.xib */ = {isa = PBXFileReference; lastKnownFileType = file.xib; path = OrderTableViewCell.xib; sourceTree = "<group>"; };
		B5FD111121D3CE7700560344 /* NewNoteViewController.xib */ = {isa = PBXFileReference; lastKnownFileType = file.xib; path = NewNoteViewController.xib; sourceTree = "<group>"; };
		B5FD111521D3F13700560344 /* BordersView.swift */ = {isa = PBXFileReference; fileEncoding = 4; lastKnownFileType = sourcecode.swift; path = BordersView.swift; sourceTree = "<group>"; };
		BABE5E07DD787ECA6D2A76DE /* Pods_WooCommerce.framework */ = {isa = PBXFileReference; explicitFileType = wrapper.framework; includeInIndex = 0; path = Pods_WooCommerce.framework; sourceTree = BUILT_PRODUCTS_DIR; };
		CE021534215BE3AB00C19555 /* LoginNavigationController+Woo.swift */ = {isa = PBXFileReference; lastKnownFileType = sourcecode.swift; path = "LoginNavigationController+Woo.swift"; sourceTree = "<group>"; };
		CE0F17CD22A8105800964A63 /* ReadMoreTableViewCell.swift */ = {isa = PBXFileReference; lastKnownFileType = sourcecode.swift; path = ReadMoreTableViewCell.swift; sourceTree = "<group>"; };
		CE0F17CE22A8105800964A63 /* ReadMoreTableViewCell.xib */ = {isa = PBXFileReference; lastKnownFileType = file.xib; path = ReadMoreTableViewCell.xib; sourceTree = "<group>"; };
		CE0F17D122A8308900964A63 /* FancyAlertController+PurchaseNote.swift */ = {isa = PBXFileReference; lastKnownFileType = sourcecode.swift; path = "FancyAlertController+PurchaseNote.swift"; sourceTree = "<group>"; };
		CE14452D2188C11700A991D8 /* ZendeskManager.swift */ = {isa = PBXFileReference; lastKnownFileType = sourcecode.swift; path = ZendeskManager.swift; sourceTree = "<group>"; };
		CE15524921FFB10100EAA690 /* ApplicationLogViewController.swift */ = {isa = PBXFileReference; lastKnownFileType = sourcecode.swift; path = ApplicationLogViewController.swift; sourceTree = "<group>"; };
		CE16177921B7192A00B82A47 /* AuthenticationConstants.swift */ = {isa = PBXFileReference; lastKnownFileType = sourcecode.swift; path = AuthenticationConstants.swift; sourceTree = "<group>"; };
		CE1AFE612200B1BD00432745 /* ApplicationLogDetailViewController.swift */ = {isa = PBXFileReference; lastKnownFileType = sourcecode.swift; path = ApplicationLogDetailViewController.swift; sourceTree = "<group>"; };
		CE1CCB3F2056F21C000EE3AC /* Style.swift */ = {isa = PBXFileReference; lastKnownFileType = sourcecode.swift; path = Style.swift; sourceTree = "<group>"; };
		CE1CCB4A20570B1F000EE3AC /* OrderTableViewCell.swift */ = {isa = PBXFileReference; lastKnownFileType = sourcecode.swift; path = OrderTableViewCell.swift; sourceTree = "<group>"; };
		CE1D5A53228A0AD200DF3715 /* TwoColumnTableViewCell.swift */ = {isa = PBXFileReference; lastKnownFileType = sourcecode.swift; path = TwoColumnTableViewCell.swift; sourceTree = "<group>"; };
		CE1D5A54228A0AD200DF3715 /* TwoColumnTableViewCell.xib */ = {isa = PBXFileReference; lastKnownFileType = file.xib; path = TwoColumnTableViewCell.xib; sourceTree = "<group>"; };
		CE1D5A57228A1C2C00DF3715 /* ProductReviewsTableViewCell.swift */ = {isa = PBXFileReference; lastKnownFileType = sourcecode.swift; path = ProductReviewsTableViewCell.swift; sourceTree = "<group>"; };
		CE1D5A58228A1C2C00DF3715 /* ProductReviewsTableViewCell.xib */ = {isa = PBXFileReference; lastKnownFileType = file.xib; path = ProductReviewsTableViewCell.xib; sourceTree = "<group>"; };
		CE1EC8C320B46819009762BF /* PaymentTableViewCell.swift */ = {isa = PBXFileReference; lastKnownFileType = sourcecode.swift; path = PaymentTableViewCell.swift; sourceTree = "<group>"; };
		CE1EC8C420B46819009762BF /* PaymentTableViewCell.xib */ = {isa = PBXFileReference; lastKnownFileType = file.xib; path = PaymentTableViewCell.xib; sourceTree = "<group>"; };
		CE1EC8C720B478B6009762BF /* TwoColumnLabelView.xib */ = {isa = PBXFileReference; lastKnownFileType = file.xib; path = TwoColumnLabelView.xib; sourceTree = "<group>"; };
		CE1EC8C920B479F1009762BF /* TwoColumnLabelView.swift */ = {isa = PBXFileReference; lastKnownFileType = sourcecode.swift; path = TwoColumnLabelView.swift; sourceTree = "<group>"; };
		CE1EC8EA20B8A3FF009762BF /* LeftImageTableViewCell.swift */ = {isa = PBXFileReference; fileEncoding = 4; lastKnownFileType = sourcecode.swift; path = LeftImageTableViewCell.swift; sourceTree = "<group>"; };
		CE1EC8EB20B8A3FF009762BF /* LeftImageTableViewCell.xib */ = {isa = PBXFileReference; fileEncoding = 4; lastKnownFileType = file.xib; path = LeftImageTableViewCell.xib; sourceTree = "<group>"; };
		CE1EC8EE20B8A408009762BF /* OrderNoteTableViewCell.xib */ = {isa = PBXFileReference; fileEncoding = 4; lastKnownFileType = file.xib; path = OrderNoteTableViewCell.xib; sourceTree = "<group>"; };
		CE1EC8EF20B8A408009762BF /* OrderNoteTableViewCell.swift */ = {isa = PBXFileReference; fileEncoding = 4; lastKnownFileType = sourcecode.swift; path = OrderNoteTableViewCell.swift; sourceTree = "<group>"; };
		CE1F51242064179A00C6C810 /* UILabel+Helpers.swift */ = {isa = PBXFileReference; lastKnownFileType = sourcecode.swift; path = "UILabel+Helpers.swift"; sourceTree = "<group>"; };
		CE1F51262064345B00C6C810 /* UIColor+Helpers.swift */ = {isa = PBXFileReference; lastKnownFileType = sourcecode.swift; path = "UIColor+Helpers.swift"; sourceTree = "<group>"; };
		CE1F512820697F0100C6C810 /* UIFont+Helpers.swift */ = {isa = PBXFileReference; lastKnownFileType = sourcecode.swift; path = "UIFont+Helpers.swift"; sourceTree = "<group>"; };
		CE1F512A206985DF00C6C810 /* PaddedLabel.swift */ = {isa = PBXFileReference; lastKnownFileType = sourcecode.swift; path = PaddedLabel.swift; sourceTree = "<group>"; };
		CE21B3D520FE669A00A259D5 /* BasicTableViewCell.swift */ = {isa = PBXFileReference; lastKnownFileType = sourcecode.swift; path = BasicTableViewCell.swift; sourceTree = "<group>"; };
		CE21B3D620FE669A00A259D5 /* BasicTableViewCell.xib */ = {isa = PBXFileReference; lastKnownFileType = file.xib; path = BasicTableViewCell.xib; sourceTree = "<group>"; };
		CE21B3DC20FF9BC200A259D5 /* ProductListViewController.swift */ = {isa = PBXFileReference; lastKnownFileType = sourcecode.swift; path = ProductListViewController.swift; sourceTree = "<group>"; };
		CE21B3DE20FFC59700A259D5 /* ProductDetailsTableViewCell.swift */ = {isa = PBXFileReference; lastKnownFileType = sourcecode.swift; path = ProductDetailsTableViewCell.swift; sourceTree = "<group>"; };
		CE21B3DF20FFC59700A259D5 /* ProductDetailsTableViewCell.xib */ = {isa = PBXFileReference; lastKnownFileType = file.xib; path = ProductDetailsTableViewCell.xib; sourceTree = "<group>"; };
		CE227096228F152400C0626C /* WooBasicTableViewCell.swift */ = {isa = PBXFileReference; lastKnownFileType = sourcecode.swift; path = WooBasicTableViewCell.swift; sourceTree = "<group>"; };
		CE227098228F180B00C0626C /* WooBasicTableViewCell.xib */ = {isa = PBXFileReference; lastKnownFileType = file.xib; path = WooBasicTableViewCell.xib; sourceTree = "<group>"; };
		CE22709A228F362600C0626C /* ProductDetailsViewModel.swift */ = {isa = PBXFileReference; lastKnownFileType = sourcecode.swift; path = ProductDetailsViewModel.swift; sourceTree = "<group>"; };
		CE22709E2293052700C0626C /* WebviewHelper.swift */ = {isa = PBXFileReference; lastKnownFileType = sourcecode.swift; name = WebviewHelper.swift; path = Classes/Tools/WebviewHelper.swift; sourceTree = SOURCE_ROOT; };
		CE22E3F62170E23C005A6BEF /* PrivacySettingsViewController.swift */ = {isa = PBXFileReference; lastKnownFileType = sourcecode.swift; path = PrivacySettingsViewController.swift; sourceTree = "<group>"; };
		CE22E3F921714776005A6BEF /* TopLeftImageTableViewCell.swift */ = {isa = PBXFileReference; lastKnownFileType = sourcecode.swift; name = TopLeftImageTableViewCell.swift; path = Classes/ViewRelated/ReusableViews/TopLeftImageTableViewCell.swift; sourceTree = SOURCE_ROOT; };
		CE22E3FA21714776005A6BEF /* TopLeftImageTableViewCell.xib */ = {isa = PBXFileReference; lastKnownFileType = file.xib; name = TopLeftImageTableViewCell.xib; path = Classes/ViewRelated/ReusableViews/TopLeftImageTableViewCell.xib; sourceTree = SOURCE_ROOT; };
		CE2409F0215D12D30091F887 /* WooNavigationController.swift */ = {isa = PBXFileReference; lastKnownFileType = sourcecode.swift; path = WooNavigationController.swift; sourceTree = "<group>"; };
		CE24BCCD212DE8A6001CD12E /* HeadlineLabelTableViewCell.swift */ = {isa = PBXFileReference; lastKnownFileType = sourcecode.swift; path = HeadlineLabelTableViewCell.swift; sourceTree = "<group>"; };
		CE24BCCE212DE8A6001CD12E /* HeadlineLabelTableViewCell.xib */ = {isa = PBXFileReference; lastKnownFileType = file.xib; path = HeadlineLabelTableViewCell.xib; sourceTree = "<group>"; };
		CE24BCD7212F25D4001CD12E /* StorageOrder+Woo.swift */ = {isa = PBXFileReference; lastKnownFileType = sourcecode.swift; path = "StorageOrder+Woo.swift"; sourceTree = "<group>"; };
		CE263DE7206ACE3E0015A693 /* MainTabBarController.swift */ = {isa = PBXFileReference; lastKnownFileType = sourcecode.swift; path = MainTabBarController.swift; sourceTree = "<group>"; };
		CE27257B21924A8C002B22EB /* HelpAndSupportViewController.swift */ = {isa = PBXFileReference; lastKnownFileType = sourcecode.swift; path = HelpAndSupportViewController.swift; sourceTree = "<group>"; };
		CE27257D21925AE8002B22EB /* ValueOneTableViewCell.swift */ = {isa = PBXFileReference; lastKnownFileType = sourcecode.swift; path = ValueOneTableViewCell.swift; sourceTree = "<group>"; };
		CE27257E21925AE8002B22EB /* ValueOneTableViewCell.xib */ = {isa = PBXFileReference; lastKnownFileType = file.xib; path = ValueOneTableViewCell.xib; sourceTree = "<group>"; };
		CE32B10A20BEDE05006FBCF4 /* TwoColumnSectionHeaderView.xib */ = {isa = PBXFileReference; lastKnownFileType = file.xib; path = TwoColumnSectionHeaderView.xib; sourceTree = "<group>"; };
		CE32B10C20BEDE1C006FBCF4 /* TwoColumnSectionHeaderView.swift */ = {isa = PBXFileReference; lastKnownFileType = sourcecode.swift; path = TwoColumnSectionHeaderView.swift; sourceTree = "<group>"; };
		CE32B11320BF8779006FBCF4 /* FulfillButtonTableViewCell.swift */ = {isa = PBXFileReference; lastKnownFileType = sourcecode.swift; path = FulfillButtonTableViewCell.swift; sourceTree = "<group>"; };
		CE32B11420BF8779006FBCF4 /* FulfillButtonTableViewCell.xib */ = {isa = PBXFileReference; lastKnownFileType = file.xib; path = FulfillButtonTableViewCell.xib; sourceTree = "<group>"; };
		CE32B11920BF8E32006FBCF4 /* UIButton+Helpers.swift */ = {isa = PBXFileReference; lastKnownFileType = sourcecode.swift; path = "UIButton+Helpers.swift"; sourceTree = "<group>"; };
		CE35F1192343F3B1007B2A6B /* TwoColumnHeadlineFootnoteTableViewCell.swift */ = {isa = PBXFileReference; lastKnownFileType = sourcecode.swift; path = TwoColumnHeadlineFootnoteTableViewCell.swift; sourceTree = "<group>"; };
		CE35F11A2343F3B1007B2A6B /* TwoColumnHeadlineFootnoteTableViewCell.xib */ = {isa = PBXFileReference; lastKnownFileType = file.xib; path = TwoColumnHeadlineFootnoteTableViewCell.xib; sourceTree = "<group>"; };
		CE37C04222984E81008DCB39 /* PickListTableViewCell.swift */ = {isa = PBXFileReference; fileEncoding = 4; lastKnownFileType = sourcecode.swift; path = PickListTableViewCell.swift; sourceTree = "<group>"; };
		CE37C04322984E81008DCB39 /* PickListTableViewCell.xib */ = {isa = PBXFileReference; fileEncoding = 4; lastKnownFileType = file.xib; path = PickListTableViewCell.xib; sourceTree = "<group>"; };
		CE4296B820A5E9E400B2AFBD /* CNContact+Helpers.swift */ = {isa = PBXFileReference; lastKnownFileType = sourcecode.swift; path = "CNContact+Helpers.swift"; sourceTree = "<group>"; };
		CE4DA5C521DD755E00074607 /* CurrencyFormatter.swift */ = {isa = PBXFileReference; lastKnownFileType = sourcecode.swift; path = CurrencyFormatter.swift; sourceTree = "<group>"; };
		CE4DA5C721DD759400074607 /* CurrencyFormatterTests.swift */ = {isa = PBXFileReference; lastKnownFileType = sourcecode.swift; path = CurrencyFormatterTests.swift; sourceTree = "<group>"; };
		CE4DA5C921DEA78E00074607 /* NSDecimalNumber+Helpers.swift */ = {isa = PBXFileReference; lastKnownFileType = sourcecode.swift; path = "NSDecimalNumber+Helpers.swift"; sourceTree = "<group>"; };
		CE4DDB7A20DD312400D32EC8 /* DateFormatter+Helpers.swift */ = {isa = PBXFileReference; lastKnownFileType = sourcecode.swift; path = "DateFormatter+Helpers.swift"; sourceTree = "<group>"; };
		CE50345621B1F26C007573C6 /* ZendeskManagerTests.swift */ = {isa = PBXFileReference; lastKnownFileType = sourcecode.swift; path = ZendeskManagerTests.swift; sourceTree = "<group>"; };
		CE583A0321076C0100D73C1C /* NewNoteViewController.swift */ = {isa = PBXFileReference; lastKnownFileType = sourcecode.swift; path = NewNoteViewController.swift; sourceTree = "<group>"; };
		CE583A052107849F00D73C1C /* SwitchTableViewCell.swift */ = {isa = PBXFileReference; lastKnownFileType = sourcecode.swift; path = SwitchTableViewCell.swift; sourceTree = "<group>"; };
		CE583A062107849F00D73C1C /* SwitchTableViewCell.xib */ = {isa = PBXFileReference; lastKnownFileType = file.xib; path = SwitchTableViewCell.xib; sourceTree = "<group>"; };
		CE583A092107937F00D73C1C /* TextViewTableViewCell.swift */ = {isa = PBXFileReference; lastKnownFileType = sourcecode.swift; path = TextViewTableViewCell.swift; sourceTree = "<group>"; };
		CE583A0A2107937F00D73C1C /* TextViewTableViewCell.xib */ = {isa = PBXFileReference; lastKnownFileType = file.xib; path = TextViewTableViewCell.xib; sourceTree = "<group>"; };
		CE85535C209B5BB700938BDC /* OrderDetailsViewModel.swift */ = {isa = PBXFileReference; lastKnownFileType = sourcecode.swift; path = OrderDetailsViewModel.swift; sourceTree = "<group>"; };
		CE855361209BA6A700938BDC /* CustomerInfoTableViewCell.xib */ = {isa = PBXFileReference; fileEncoding = 4; lastKnownFileType = file.xib; path = CustomerInfoTableViewCell.xib; sourceTree = "<group>"; };
		CE855362209BA6A700938BDC /* CustomerInfoTableViewCell.swift */ = {isa = PBXFileReference; fileEncoding = 4; lastKnownFileType = sourcecode.swift; path = CustomerInfoTableViewCell.swift; sourceTree = "<group>"; };
		CE85FD5220F677770080B73E /* Dashboard.storyboard */ = {isa = PBXFileReference; fileEncoding = 4; lastKnownFileType = file.storyboard; path = Dashboard.storyboard; sourceTree = "<group>"; };
		CE85FD5920F7A7640080B73E /* TableFooterView.swift */ = {isa = PBXFileReference; lastKnownFileType = sourcecode.swift; path = TableFooterView.swift; sourceTree = "<group>"; };
		CE85FD5B20F7A7740080B73E /* TableFooterView.xib */ = {isa = PBXFileReference; lastKnownFileType = file.xib; path = TableFooterView.xib; sourceTree = "<group>"; };
		CEA16F3920FD0C8C0061B4E1 /* WooAnalytics.swift */ = {isa = PBXFileReference; lastKnownFileType = sourcecode.swift; path = WooAnalytics.swift; sourceTree = "<group>"; };
		CECA64B020D9990E005A44C4 /* WooCommerce-Bridging-Header.h */ = {isa = PBXFileReference; lastKnownFileType = sourcecode.c.h; path = "WooCommerce-Bridging-Header.h"; sourceTree = "<group>"; };
		CEE005F52076C4040079161F /* Orders.storyboard */ = {isa = PBXFileReference; fileEncoding = 4; lastKnownFileType = file.storyboard; path = Orders.storyboard; sourceTree = "<group>"; };
		CEE006032077D1280079161F /* SummaryTableViewCell.swift */ = {isa = PBXFileReference; lastKnownFileType = sourcecode.swift; path = SummaryTableViewCell.swift; sourceTree = "<group>"; };
		CEE006042077D1280079161F /* SummaryTableViewCell.xib */ = {isa = PBXFileReference; lastKnownFileType = file.xib; path = SummaryTableViewCell.xib; sourceTree = "<group>"; };
		CEE006072077D14C0079161F /* OrderDetailsViewController.swift */ = {isa = PBXFileReference; lastKnownFileType = sourcecode.swift; path = OrderDetailsViewController.swift; sourceTree = "<group>"; };
		CEEC9B5B21E79B3E0055EEF0 /* FeatureFlag.swift */ = {isa = PBXFileReference; lastKnownFileType = sourcecode.swift; path = FeatureFlag.swift; sourceTree = "<group>"; };
		CEEC9B5D21E79C330055EEF0 /* BuildConfiguration.swift */ = {isa = PBXFileReference; lastKnownFileType = sourcecode.swift; path = BuildConfiguration.swift; sourceTree = "<group>"; };
		CEEC9B5F21E79CAA0055EEF0 /* FeatureFlagTests.swift */ = {isa = PBXFileReference; lastKnownFileType = sourcecode.swift; path = FeatureFlagTests.swift; sourceTree = "<group>"; };
		CEEC9B6221E79EE00055EEF0 /* AppRatingManager.swift */ = {isa = PBXFileReference; lastKnownFileType = sourcecode.swift; path = AppRatingManager.swift; sourceTree = "<group>"; };
		CEEC9B6521E7C5200055EEF0 /* AppRatingManagerTests.swift */ = {isa = PBXFileReference; lastKnownFileType = sourcecode.swift; path = AppRatingManagerTests.swift; sourceTree = "<group>"; };
		D8053BCD231F98DA00CE60C2 /* ReviewAgeTests.swift */ = {isa = PBXFileReference; lastKnownFileType = sourcecode.swift; path = ReviewAgeTests.swift; sourceTree = "<group>"; };
		D8149F512251CFE50006A245 /* EditableOrderTrackingTableViewCell.swift */ = {isa = PBXFileReference; fileEncoding = 4; lastKnownFileType = sourcecode.swift; path = EditableOrderTrackingTableViewCell.swift; sourceTree = "<group>"; };
		D8149F522251CFE50006A245 /* EditableOrderTrackingTableViewCell.xib */ = {isa = PBXFileReference; fileEncoding = 4; lastKnownFileType = file.xib; path = EditableOrderTrackingTableViewCell.xib; sourceTree = "<group>"; };
		D8149F552251EE300006A245 /* UITextField+Helpers.swift */ = {isa = PBXFileReference; lastKnownFileType = sourcecode.swift; path = "UITextField+Helpers.swift"; sourceTree = "<group>"; };
		D816DDBB22265DA300903E59 /* OrderTrackingTableViewCellTests.swift */ = {isa = PBXFileReference; lastKnownFileType = sourcecode.swift; path = OrderTrackingTableViewCellTests.swift; sourceTree = "<group>"; };
		D817585D22BB5E8700289CFE /* OrderEmailComposer.swift */ = {isa = PBXFileReference; lastKnownFileType = sourcecode.swift; path = OrderEmailComposer.swift; sourceTree = "<group>"; };
		D817585F22BB614A00289CFE /* OrderMessageComposer.swift */ = {isa = PBXFileReference; lastKnownFileType = sourcecode.swift; path = OrderMessageComposer.swift; sourceTree = "<group>"; };
		D817586122BB64C300289CFE /* OrderDetailsNotices.swift */ = {isa = PBXFileReference; lastKnownFileType = sourcecode.swift; path = OrderDetailsNotices.swift; sourceTree = "<group>"; };
		D817586322BDD81600289CFE /* OrderDetailsDataSource.swift */ = {isa = PBXFileReference; lastKnownFileType = sourcecode.swift; path = OrderDetailsDataSource.swift; sourceTree = "<group>"; };
		D81D9226222E7F0800FFA585 /* OrderStatusListViewController.swift */ = {isa = PBXFileReference; lastKnownFileType = sourcecode.swift; path = OrderStatusListViewController.swift; sourceTree = "<group>"; };
		D81D9227222E7F0800FFA585 /* OrderStatusListViewController.xib */ = {isa = PBXFileReference; lastKnownFileType = file.xib; path = OrderStatusListViewController.xib; sourceTree = "<group>"; };
		D81F2D34225F0CF70084BF9C /* EmptyListMessageWithActionView.xib */ = {isa = PBXFileReference; lastKnownFileType = file.xib; path = EmptyListMessageWithActionView.xib; sourceTree = "<group>"; };
		D81F2D36225F0D160084BF9C /* EmptyListMessageWithActionView.swift */ = {isa = PBXFileReference; lastKnownFileType = sourcecode.swift; path = EmptyListMessageWithActionView.swift; sourceTree = "<group>"; };
		D82DFB49225F22D400EFE2CB /* UISearchBar+Appearance.swift */ = {isa = PBXFileReference; lastKnownFileType = sourcecode.swift; path = "UISearchBar+Appearance.swift"; sourceTree = "<group>"; };
		D82DFB4B225F303200EFE2CB /* EmptyListMessageWithActionTests.swift */ = {isa = PBXFileReference; lastKnownFileType = sourcecode.swift; name = EmptyListMessageWithActionTests.swift; path = WooCommerceTests/ViewRelated/EmptyListMessageWithActionTests.swift; sourceTree = SOURCE_ROOT; };
		D831E2DB230E0558000037D0 /* Authentication.swift */ = {isa = PBXFileReference; lastKnownFileType = sourcecode.swift; path = Authentication.swift; sourceTree = "<group>"; };
		D831E2DF230E0BA7000037D0 /* Logs.swift */ = {isa = PBXFileReference; lastKnownFileType = sourcecode.swift; path = Logs.swift; sourceTree = "<group>"; };
		D83A6A772379097A00419D48 /* MurielColorTests.swift */ = {isa = PBXFileReference; lastKnownFileType = sourcecode.swift; name = MurielColorTests.swift; path = WooCommerceTests/ViewRelated/MurielColorTests.swift; sourceTree = SOURCE_ROOT; };
		D83A6A7923792B2400419D48 /* UIColor+Muriel-Tests.swift */ = {isa = PBXFileReference; lastKnownFileType = sourcecode.swift; name = "UIColor+Muriel-Tests.swift"; path = "WooCommerceTests/ViewRelated/UIColor+Muriel-Tests.swift"; sourceTree = SOURCE_ROOT; };
		D83C129D22250BEF004CA04C /* OrderTrackingTableViewCell.xib */ = {isa = PBXFileReference; fileEncoding = 4; lastKnownFileType = file.xib; path = OrderTrackingTableViewCell.xib; sourceTree = "<group>"; };
		D83C129E22250BEF004CA04C /* OrderTrackingTableViewCell.swift */ = {isa = PBXFileReference; fileEncoding = 4; lastKnownFileType = sourcecode.swift; path = OrderTrackingTableViewCell.swift; sourceTree = "<group>"; };
		D83F592E225B269C00626E75 /* DatePickerTableViewCell.swift */ = {isa = PBXFileReference; lastKnownFileType = sourcecode.swift; path = DatePickerTableViewCell.swift; sourceTree = "<group>"; };
		D83F592F225B269C00626E75 /* DatePickerTableViewCell.xib */ = {isa = PBXFileReference; lastKnownFileType = file.xib; path = DatePickerTableViewCell.xib; sourceTree = "<group>"; };
		D83F5932225B2EB800626E75 /* ManualTrackingViewController.swift */ = {isa = PBXFileReference; fileEncoding = 4; lastKnownFileType = sourcecode.swift; path = ManualTrackingViewController.swift; sourceTree = "<group>"; };
		D83F5934225B3CDD00626E75 /* DatePickerTableViewCellTests.swift */ = {isa = PBXFileReference; lastKnownFileType = sourcecode.swift; name = DatePickerTableViewCellTests.swift; path = WooCommerceTests/ViewRelated/DatePickerTableViewCellTests.swift; sourceTree = SOURCE_ROOT; };
		D83F5936225B402E00626E75 /* EditableValueOneTableViewCellTests.swift */ = {isa = PBXFileReference; lastKnownFileType = sourcecode.swift; name = EditableValueOneTableViewCellTests.swift; path = WooCommerceTests/ViewRelated/EditableValueOneTableViewCellTests.swift; sourceTree = SOURCE_ROOT; };
		D83F5938225B424B00626E75 /* AddManualTrackingViewModelTests.swift */ = {isa = PBXFileReference; lastKnownFileType = sourcecode.swift; name = AddManualTrackingViewModelTests.swift; path = WooCommerceTests/Model/AddManualTrackingViewModelTests.swift; sourceTree = SOURCE_ROOT; };
		D83F593C225B4B5000626E75 /* ManualTrackingViewControllerTests.swift */ = {isa = PBXFileReference; lastKnownFileType = sourcecode.swift; name = ManualTrackingViewControllerTests.swift; path = WooCommerceTests/ViewRelated/ManualTrackingViewControllerTests.swift; sourceTree = SOURCE_ROOT; };
		D843D5C622434A08001BFA55 /* ManualTrackingViewController.xib */ = {isa = PBXFileReference; lastKnownFileType = file.xib; path = ManualTrackingViewController.xib; sourceTree = "<group>"; };
		D843D5C922437E59001BFA55 /* TitleAndEditableValueTableViewCell.swift */ = {isa = PBXFileReference; lastKnownFileType = sourcecode.swift; path = TitleAndEditableValueTableViewCell.swift; sourceTree = "<group>"; };
		D843D5CA22437E59001BFA55 /* TitleAndEditableValueTableViewCell.xib */ = {isa = PBXFileReference; lastKnownFileType = file.xib; path = TitleAndEditableValueTableViewCell.xib; sourceTree = "<group>"; };
		D843D5D122485009001BFA55 /* ShipmentProvidersViewController.swift */ = {isa = PBXFileReference; lastKnownFileType = sourcecode.swift; path = ShipmentProvidersViewController.swift; sourceTree = "<group>"; };
		D843D5D222485009001BFA55 /* ShipmentProvidersViewController.xib */ = {isa = PBXFileReference; lastKnownFileType = file.xib; path = ShipmentProvidersViewController.xib; sourceTree = "<group>"; };
		D843D5D622485B19001BFA55 /* ShippingProvidersViewModel.swift */ = {isa = PBXFileReference; lastKnownFileType = sourcecode.swift; path = ShippingProvidersViewModel.swift; sourceTree = "<group>"; };
		D843D5D82248EE90001BFA55 /* ManualTrackingViewModel.swift */ = {isa = PBXFileReference; lastKnownFileType = sourcecode.swift; path = ManualTrackingViewModel.swift; sourceTree = "<group>"; };
		D85136B8231CED5800DD0539 /* ReviewAge.swift */ = {isa = PBXFileReference; lastKnownFileType = sourcecode.swift; path = ReviewAge.swift; sourceTree = "<group>"; };
		D85136BC231E064600DD0539 /* NoteTableViewCell.swift */ = {isa = PBXFileReference; fileEncoding = 4; lastKnownFileType = sourcecode.swift; path = NoteTableViewCell.swift; sourceTree = "<group>"; };
		D85136BD231E064700DD0539 /* NoteTableViewCell.xib */ = {isa = PBXFileReference; fileEncoding = 4; lastKnownFileType = file.xib; path = NoteTableViewCell.xib; sourceTree = "<group>"; };
		D85136C0231E09C300DD0539 /* ReviewsDataSource.swift */ = {isa = PBXFileReference; lastKnownFileType = sourcecode.swift; path = ReviewsDataSource.swift; sourceTree = "<group>"; };
		D85136C8231E12B600DD0539 /* ReviewViewModelTests.swift */ = {isa = PBXFileReference; lastKnownFileType = sourcecode.swift; name = ReviewViewModelTests.swift; path = WooCommerceTests/Reviews/ReviewViewModelTests.swift; sourceTree = SOURCE_ROOT; };
		D85136CC231E15B700DD0539 /* MockReviews.swift */ = {isa = PBXFileReference; fileEncoding = 4; lastKnownFileType = sourcecode.swift; path = MockReviews.swift; sourceTree = "<group>"; };
		D85136D4231E40B500DD0539 /* ProductReviewTableViewCellTests.swift */ = {isa = PBXFileReference; lastKnownFileType = sourcecode.swift; name = ProductReviewTableViewCellTests.swift; path = WooCommerceTests/ViewRelated/ProductReviewTableViewCellTests.swift; sourceTree = SOURCE_ROOT; };
		D85136DC231E613900DD0539 /* ReviewsViewModelTests.swift */ = {isa = PBXFileReference; lastKnownFileType = sourcecode.swift; name = ReviewsViewModelTests.swift; path = WooCommerceTests/Reviews/ReviewsViewModelTests.swift; sourceTree = SOURCE_ROOT; };
		D85B8331222FABD1002168F3 /* StatusListTableViewCell.swift */ = {isa = PBXFileReference; lastKnownFileType = sourcecode.swift; path = StatusListTableViewCell.swift; sourceTree = "<group>"; };
		D85B8332222FABD1002168F3 /* StatusListTableViewCell.xib */ = {isa = PBXFileReference; lastKnownFileType = file.xib; path = StatusListTableViewCell.xib; sourceTree = "<group>"; };
		D85B8335222FCDA1002168F3 /* StatusListTableViewCellTests.swift */ = {isa = PBXFileReference; lastKnownFileType = sourcecode.swift; name = StatusListTableViewCellTests.swift; path = WooCommerceTests/ViewRelated/StatusListTableViewCellTests.swift; sourceTree = SOURCE_ROOT; };
		D85B833C2230DC9D002168F3 /* StringWooTests.swift */ = {isa = PBXFileReference; fileEncoding = 4; lastKnownFileType = sourcecode.swift; name = StringWooTests.swift; path = WooCommerceTests/Extensions/StringWooTests.swift; sourceTree = SOURCE_ROOT; };
		D85B833E2230F268002168F3 /* SummaryTableViewCellTests.swift */ = {isa = PBXFileReference; lastKnownFileType = sourcecode.swift; name = SummaryTableViewCellTests.swift; path = WooCommerceTests/ViewRelated/SummaryTableViewCellTests.swift; sourceTree = SOURCE_ROOT; };
		D8736B5022EB69E300A14A29 /* OrderDetailsViewModelTests.swift */ = {isa = PBXFileReference; lastKnownFileType = sourcecode.swift; name = OrderDetailsViewModelTests.swift; path = WooCommerceTests/ViewRelated/OrderDetailsViewModelTests.swift; sourceTree = SOURCE_ROOT; };
		D8736B5222EF4F5900A14A29 /* NotificationsBadgeController.swift */ = {isa = PBXFileReference; lastKnownFileType = sourcecode.swift; path = NotificationsBadgeController.swift; sourceTree = "<group>"; };
		D8736B5622EF53A100A14A29 /* OrdersBadgeController.swift */ = {isa = PBXFileReference; lastKnownFileType = sourcecode.swift; path = OrdersBadgeController.swift; sourceTree = "<group>"; };
		D8736B5922F07D7100A14A29 /* MainTabViewModel.swift */ = {isa = PBXFileReference; lastKnownFileType = sourcecode.swift; path = MainTabViewModel.swift; sourceTree = "<group>"; };
		D8736B7422F1FE1600A14A29 /* BadgeLabel.swift */ = {isa = PBXFileReference; lastKnownFileType = sourcecode.swift; path = BadgeLabel.swift; sourceTree = "<group>"; };
		D88D5A3C230B5E85007B6E01 /* ServiceLocatorTests.swift */ = {isa = PBXFileReference; lastKnownFileType = sourcecode.swift; path = ServiceLocatorTests.swift; sourceTree = "<group>"; };
		D8915DBE23729CFB00F63762 /* ColorPalette.xcassets */ = {isa = PBXFileReference; lastKnownFileType = folder.assetcatalog; path = ColorPalette.xcassets; sourceTree = "<group>"; };
		D8915DC02372C8AC00F63762 /* ColorStudio.swift */ = {isa = PBXFileReference; lastKnownFileType = sourcecode.swift; path = ColorStudio.swift; sourceTree = "<group>"; };
		D8915DC22372C9EF00F63762 /* UIColor+ColorStudio.swift */ = {isa = PBXFileReference; lastKnownFileType = sourcecode.swift; path = "UIColor+ColorStudio.swift"; sourceTree = "<group>"; };
		D89E0C30226EFB0900DF9DE6 /* EditableOrderTrackingTableViewCellTests.swift */ = {isa = PBXFileReference; lastKnownFileType = sourcecode.swift; name = EditableOrderTrackingTableViewCellTests.swift; path = WooCommerceTests/ViewRelated/EditableOrderTrackingTableViewCellTests.swift; sourceTree = SOURCE_ROOT; };
		D8A8C4F22268288F001C72BF /* AddManualCustomTrackingViewModelTests.swift */ = {isa = PBXFileReference; lastKnownFileType = sourcecode.swift; name = AddManualCustomTrackingViewModelTests.swift; path = WooCommerceTests/Model/AddManualCustomTrackingViewModelTests.swift; sourceTree = SOURCE_ROOT; };
		D8AB131D225DC25F002BB5D1 /* MockOrders.swift */ = {isa = PBXFileReference; lastKnownFileType = sourcecode.swift; path = MockOrders.swift; sourceTree = "<group>"; };
		D8C11A4D22DD235F00D4A88D /* OrderDetailsResultsControllers.swift */ = {isa = PBXFileReference; lastKnownFileType = sourcecode.swift; path = OrderDetailsResultsControllers.swift; sourceTree = "<group>"; };
		D8C11A5D22E2440400D4A88D /* OrderPaymentDetailsViewModel.swift */ = {isa = PBXFileReference; lastKnownFileType = sourcecode.swift; path = OrderPaymentDetailsViewModel.swift; sourceTree = "<group>"; };
		D8C11A5F22E2479800D4A88D /* OrderPaymentDetailsViewModelTests.swift */ = {isa = PBXFileReference; lastKnownFileType = sourcecode.swift; name = OrderPaymentDetailsViewModelTests.swift; path = WooCommerceTests/ViewRelated/OrderPaymentDetailsViewModelTests.swift; sourceTree = SOURCE_ROOT; };
		D8C11A6122E24C4A00D4A88D /* PaymentTableViewCellTests.swift */ = {isa = PBXFileReference; lastKnownFileType = sourcecode.swift; name = PaymentTableViewCellTests.swift; path = WooCommerceTests/ViewRelated/PaymentTableViewCellTests.swift; sourceTree = SOURCE_ROOT; };
		D8C251D1230CA90200F49782 /* StoresManager.swift */ = {isa = PBXFileReference; fileEncoding = 4; lastKnownFileType = sourcecode.swift; path = StoresManager.swift; sourceTree = "<group>"; };
		D8C251D8230D256F00F49782 /* NoticePresenter.swift */ = {isa = PBXFileReference; lastKnownFileType = sourcecode.swift; path = NoticePresenter.swift; sourceTree = "<group>"; };
		D8C251DA230D288A00F49782 /* PushNotesManager.swift */ = {isa = PBXFileReference; lastKnownFileType = sourcecode.swift; path = PushNotesManager.swift; sourceTree = "<group>"; };
		D8C2A28523189C6300F503E9 /* ReviewsViewController.swift */ = {isa = PBXFileReference; fileEncoding = 4; lastKnownFileType = sourcecode.swift; path = ReviewsViewController.swift; sourceTree = "<group>"; };
		D8C2A28723190B2300F503E9 /* StorageProductReview+Woo.swift */ = {isa = PBXFileReference; lastKnownFileType = sourcecode.swift; path = "StorageProductReview+Woo.swift"; sourceTree = "<group>"; };
		D8C2A28A231931D100F503E9 /* ReviewViewModel.swift */ = {isa = PBXFileReference; lastKnownFileType = sourcecode.swift; path = ReviewViewModel.swift; sourceTree = "<group>"; };
		D8C2A28E231BD00500F503E9 /* ReviewsViewModel.swift */ = {isa = PBXFileReference; lastKnownFileType = sourcecode.swift; path = ReviewsViewModel.swift; sourceTree = "<group>"; };
		D8C2A290231BD0FD00F503E9 /* DefaultReviewsDataSource.swift */ = {isa = PBXFileReference; lastKnownFileType = sourcecode.swift; path = DefaultReviewsDataSource.swift; sourceTree = "<group>"; };
		D8C62470227AE0030011A7D6 /* SiteCountry.swift */ = {isa = PBXFileReference; lastKnownFileType = sourcecode.swift; path = SiteCountry.swift; sourceTree = "<group>"; };
		D8CD710E237A49DB007148B9 /* UIColor+SemanticColors.swift */ = {isa = PBXFileReference; lastKnownFileType = sourcecode.swift; path = "UIColor+SemanticColors.swift"; sourceTree = "<group>"; };
		D8D15F82230A17A000D48B3F /* ServiceLocator.swift */ = {isa = PBXFileReference; lastKnownFileType = sourcecode.swift; path = ServiceLocator.swift; sourceTree = "<group>"; };
		D8D15F84230A18AB00D48B3F /* Analytics.swift */ = {isa = PBXFileReference; lastKnownFileType = sourcecode.swift; path = Analytics.swift; sourceTree = "<group>"; };
		D8F82AC422AF903700B67E4B /* IconsTests.swift */ = {isa = PBXFileReference; lastKnownFileType = sourcecode.swift; name = IconsTests.swift; path = WooCommerceTests/Extensions/IconsTests.swift; sourceTree = SOURCE_ROOT; };
		D8FBFF1622D4CC2F006E3336 /* docs */ = {isa = PBXFileReference; lastKnownFileType = folder; name = docs; path = ../docs; sourceTree = "<group>"; };
/* End PBXFileReference section */

/* Begin PBXFrameworksBuildPhase section */
		B56DB3C32049BFAA00D4AA8E /* Frameworks */ = {
			isa = PBXFrameworksBuildPhase;
			buildActionMask = 2147483647;
			files = (
				B5C3B5E720D189ED0072CB9D /* Yosemite.framework in Frameworks */,
				B5C3B5E520D189EA0072CB9D /* Storage.framework in Frameworks */,
				B5C3B5E320D189E60072CB9D /* Networking.framework in Frameworks */,
				86DBBB0BDEA3488E2BEBB314 /* Pods_WooCommerce.framework in Frameworks */,
			);
			runOnlyForDeploymentPostprocessing = 0;
		};
		B56DB3DA2049BFAA00D4AA8E /* Frameworks */ = {
			isa = PBXFrameworksBuildPhase;
			buildActionMask = 2147483647;
			files = (
				B873E8F8E103966D2182EE67 /* Pods_WooCommerceTests.framework in Frameworks */,
			);
			runOnlyForDeploymentPostprocessing = 0;
		};
/* End PBXFrameworksBuildPhase section */

/* Begin PBXGroup section */
		020DD48B2322A5F9005822B1 /* View Models */ = {
			isa = PBXGroup;
			children = (
				020DD48C2322A617005822B1 /* ProductsTabProductViewModel.swift */,
			);
			path = "View Models";
			sourceTree = "<group>";
		};
		021627232379637E000208D2 /* Edit Product */ = {
			isa = PBXGroup;
			children = (
<<<<<<< HEAD
				02162724237963AF000208D2 /* ProductFormViewController.swift */,
				02162725237963AF000208D2 /* ProductFormViewController.xib */,
				02162728237965E8000208D2 /* ProductFormDataSource.swift */,
				0216272A2379662C000208D2 /* DefaultProductFormDataSource.swift */,
=======
				02F4F50C237AFBB700E13A9C /* Cells */,
				02162724237963AF000208D2 /* ProductFormViewController.swift */,
				02162725237963AF000208D2 /* ProductFormViewController.xib */,
				02162728237965E8000208D2 /* ProductFormTableViewModel.swift */,
				0216272A2379662C000208D2 /* DefaultProductFormTableViewModel.swift */,
				02F4F50A237AEB8A00E13A9C /* ProductFormTableViewDataSource.swift */,
				025B1747237A92D800C780B4 /* ProductFormSection+ReusableTableRow.swift */,
				025B1749237AA49D00C780B4 /* Product+ProductForm.swift */,
>>>>>>> 041e1b99
			);
			path = "Edit Product";
			sourceTree = "<group>";
		};
		0227958E237A5D5200787C63 /* Editor */ = {
			isa = PBXGroup;
			children = (
				02279591237A60D500787C63 /* FormatBar */,
			);
			path = Editor;
			sourceTree = "<group>";
		};
		02279591237A60D500787C63 /* FormatBar */ = {
			isa = PBXGroup;
			children = (
				02279592237A60E600787C63 /* Command */,
			);
			path = FormatBar;
			sourceTree = "<group>";
		};
		02279592237A60E600787C63 /* Command */ = {
			isa = PBXGroup;
			children = (
				0227958F237A5DC900787C63 /* AztecUnorderedListFormatBarCommandTests.swift */,
				02279593237A60FD00787C63 /* AztecHeaderFormatBarCommandTests.swift */,
			);
			path = Command;
			sourceTree = "<group>";
		};
		023053602374FEF000487A64 /* Implementation */ = {
			isa = PBXGroup;
			children = (
				02279584237A50C900787C63 /* AztecHeaderFormatBarCommand.swift */,
				02279583237A50C900787C63 /* AztecUnorderedListFormatBarCommand.swift */,
				024DF30D23742A70006658FE /* AztecBoldFormatBarCommand.swift */,
				024DF31123742B18006658FE /* AztecItalicFormatBarCommand.swift */,
				024DF31323742B7A006658FE /* AztecUnderlineFormatBarCommand.swift */,
				024DF31523742BB6006658FE /* AztecStrikethroughFormatBarCommand.swift */,
				023053482374528A00487A64 /* AztecBlockquoteFormatBarCommand.swift */,
				0230534F237454C700487A64 /* AztecHorizontalRulerFormatBarCommand.swift */,
				02305350237454C700487A64 /* AztecInsertMoreFormatBarCommand.swift */,
				0230535A2374FB6800487A64 /* AztecSourceCodeFormatBarCommand.swift */,
				02482A8D237BEAE9007E73ED /* AztecLinkFormatBarCommand.swift */,
			);
			path = Implementation;
			sourceTree = "<group>";
		};
		02404EE52315272C00FF1170 /* Top Banner */ = {
			isa = PBXGroup;
			children = (
				020F41E423163C0100776C4D /* TopBannerView.swift */,
				020F41E323163C0100776C4D /* TopBannerViewModel.swift */,
				020F41E723176F8E00776C4D /* TopBannerPresenter.swift */,
			);
			path = "Top Banner";
			sourceTree = "<group>";
		};
		02482A86237BDEA9007E73ED /* LinkSettings */ = {
			isa = PBXGroup;
			children = (
				02482A89237BE8C7007E73ED /* LinkSettingsViewController.swift */,
				02482A8A237BE8C7007E73ED /* LinkSettingsViewController.xib */,
			);
			path = LinkSettings;
			sourceTree = "<group>";
		};
		024A543222BA6DD500F4F38E /* Developer */ = {
			isa = PBXGroup;
			children = (
				024A543322BA6F8F00F4F38E /* DeveloperEmailChecker.swift */,
			);
			path = Developer;
			sourceTree = "<group>";
		};
		024DF30C237429CF006658FE /* FormatBar */ = {
			isa = PBXGroup;
			children = (
				02482A86237BDEA9007E73ED /* LinkSettings */,
				024DF31723742BFB006658FE /* Command */,
				024DF31823742C3F006658FE /* AztecFormatBarFactory.swift */,
				024DF31A23742E1C006658FE /* FormatBarItemViewProperties.swift */,
				024DF31D23743045006658FE /* Header+AztecFormatting.swift */,
				024DF31C23743045006658FE /* TextList+AztecFormatting.swift */,
				0216271D2375044D000208D2 /* AztecFormatBar+Update.swift */,
				0227958C237A51F300787C63 /* OptionsTableViewController+Styles.swift */,
			);
			path = FormatBar;
			sourceTree = "<group>";
		};
		024DF31723742BFB006658FE /* Command */ = {
			isa = PBXGroup;
			children = (
				024DF32023744798006658FE /* AztecFormatBarCommandCoordinator.swift */,
				024DF30A23742297006658FE /* AztecFormatBarCommand.swift */,
				023053602374FEF000487A64 /* Implementation */,
			);
			path = Command;
			sourceTree = "<group>";
		};
		025FDD3023717D1A00824006 /* Editor */ = {
			isa = PBXGroup;
			children = (
				024DF30C237429CF006658FE /* FormatBar */,
				025FDD3123717D2900824006 /* EditorFactory.swift */,
				025FDD3323717D4900824006 /* AztecEditorViewController.swift */,
				0269576F237281A9001BA0BF /* AztecTextViewAttachmentHandler.swift */,
				024DF3062372C18D006658FE /* AztecUIConfigurator.swift */,
				024DF3082372CA00006658FE /* EditorViewProperties.swift */,
			);
			path = Editor;
			sourceTree = "<group>";
		};
		0269177E23260090002AFC20 /* Products */ = {
			isa = PBXGroup;
			children = (
				0269177F232600A6002AFC20 /* ProductsTabProductViewModelTests.swift */,
				02691781232605B9002AFC20 /* ProductsViewControllerStateCoordinatorTests.swift */,
				022A45ED237BADA6001417F0 /* Product+ProductFormTests.swift */,
			);
			path = Products;
			sourceTree = "<group>";
		};
		02695768237262DE001BA0BF /* Keyboard */ = {
			isa = PBXGroup;
			children = (
				0269576923726304001BA0BF /* KeyboardFrameObserver.swift */,
				024DF3042372ADCD006658FE /* KeyboardScrollable.swift */,
			);
			path = Keyboard;
			sourceTree = "<group>";
		};
		0269576B237263F3001BA0BF /* Keyboard */ = {
			isa = PBXGroup;
			children = (
				0269576C23726401001BA0BF /* KeyboardFrameObserverTests.swift */,
			);
			path = Keyboard;
			sourceTree = "<group>";
		};
		028296E9237D289900E84012 /* Text View Screen */ = {
			isa = PBXGroup;
			children = (
				028296EA237D28B600E84012 /* TextViewViewController.swift */,
				028296EB237D28B600E84012 /* TextViewViewController.xib */,
			);
			path = "Text View Screen";
			sourceTree = "<group>";
		};
		0282DD92233C9397006A5FDB /* Search */ = {
			isa = PBXGroup;
			children = (
				029B0F58234197C90010C1F3 /* Order */,
				029B0F59234197D30010C1F3 /* Product */,
				B5F355EE21CD500200A7077A /* SearchViewController.swift */,
				B5F355F021CD504400A7077A /* SearchViewController.xib */,
				0282DD93233C9465006A5FDB /* SearchUICommand.swift */,
				0282DD95233C960C006A5FDB /* SearchResultCell.swift */,
			);
			path = Search;
			sourceTree = "<group>";
		};
		028BAC4322F3AE3B008BB4AF /* Stats v4 */ = {
			isa = PBXGroup;
			children = (
				028BAC3C22F2DECE008BB4AF /* StoreStatsAndTopPerformersViewController.swift */,
				028BAC3F22F2EFA5008BB4AF /* StoreStatsAndTopPerformersPeriodViewController.swift */,
				028BAC4122F30B05008BB4AF /* StoreStatsV4PeriodViewController.swift */,
				028BAC4422F3AE5C008BB4AF /* StoreStatsV4PeriodViewController.xib */,
				028BAC4622F3B550008BB4AF /* StatsTimeRangeV4+UI.swift */,
				0285BF6F22FBD91C003A2525 /* TopPerformersSectionHeaderView.swift */,
				02E4FD79230688BA0049610C /* OrderStatsV4Interval+Chart.swift */,
				02E4FD7B2306A04C0049610C /* StatsTimeRangeBarView.swift */,
				02E4FD7D2306A8180049610C /* StatsTimeRangeBarViewModel.swift */,
				0240B3AB230A910C000A866C /* StoreStatsV4ChartAxisHelper.swift */,
			);
			path = "Stats v4";
			sourceTree = "<group>";
		};
		029B0F58234197C90010C1F3 /* Order */ = {
			isa = PBXGroup;
			children = (
				0282DD97233CA093006A5FDB /* OrderSearchUICommand.swift */,
				0282DD99233CA32D006A5FDB /* OrderSearchCellViewModel.swift */,
			);
			path = Order;
			sourceTree = "<group>";
		};
		029B0F59234197D30010C1F3 /* Product */ = {
			isa = PBXGroup;
			children = (
				029B0F56234197B80010C1F3 /* ProductSearchUICommand.swift */,
			);
			path = Product;
			sourceTree = "<group>";
		};
		029D444722F13F5C00DEFA8A /* Factories */ = {
			isa = PBXGroup;
			children = (
				02404ED92314C36200FF1170 /* StatsVersionStateCoordinator.swift */,
				029D444822F13F8A00DEFA8A /* DashboardUIFactory.swift */,
				02404ED72314BF8A00FF1170 /* StatsV3ToV4BannerActionHandler.swift */,
				02404EDB2314CD3600FF1170 /* StatsV4ToV3BannerActionHandler.swift */,
				0274C25323162FB200EF1E40 /* DashboardTopBannerFactory.swift */,
			);
			path = Factories;
			sourceTree = "<group>";
		};
		029D444B22F1417400DEFA8A /* Stats v3 */ = {
			isa = PBXGroup;
			children = (
				029D444D22F141CD00DEFA8A /* DashboardStatsV3ViewController.swift */,
			);
			path = "Stats v3";
			sourceTree = "<group>";
		};
		02D4564A231D059E008CF0A9 /* Beta features */ = {
			isa = PBXGroup;
			children = (
				02D4564B231D05E1008CF0A9 /* BetaFeaturesViewController.swift */,
			);
			path = "Beta features";
			sourceTree = "<group>";
		};
		02E4FD7F2306AA770049610C /* Dashboard */ = {
			isa = PBXGroup;
			children = (
				02E4FD802306AA890049610C /* StatsTimeRangeBarViewModelTests.swift */,
				0257285B230ACC7E00A288C4 /* StoreStatsV4ChartAxisHelperTests.swift */,
				02404EDF2314FE5900FF1170 /* DashboardUIFactoryTests.swift */,
				02404EE1231501E000FF1170 /* StatsVersionStateCoordinatorTests.swift */,
			);
			path = Dashboard;
			sourceTree = "<group>";
		};
		02F4F50C237AFBB700E13A9C /* Cells */ = {
			isa = PBXGroup;
			children = (
				02F4F50D237AFC1E00E13A9C /* ImageAndTitleAndTextTableViewCell.swift */,
				02F4F50E237AFC1E00E13A9C /* ImageAndTitleAndTextTableViewCell.xib */,
			);
			path = Cells;
			sourceTree = "<group>";
		};
		45C8B25E23155C940002FA77 /* Billing Information */ = {
			isa = PBXGroup;
			children = (
				45C8B2632316AB1E0002FA77 /* Cells */,
				45C8B25F23155CBC0002FA77 /* BillingInformationViewController.swift */,
				45C8B26023155CBC0002FA77 /* BillingInformationViewController.xib */,
			);
			path = "Billing Information";
			sourceTree = "<group>";
		};
		45C8B2632316AB1E0002FA77 /* Cells */ = {
			isa = PBXGroup;
			children = (
				45C8B2642316AB460002FA77 /* BillingAddressTableViewCell.swift */,
				45C8B2652316AB460002FA77 /* BillingAddressTableViewCell.xib */,
			);
			path = Cells;
			sourceTree = "<group>";
		};
		74036CBE211B87FD00E462C2 /* MyStore */ = {
			isa = PBXGroup;
			children = (
				74F9E9CA214C034A00A3F2D2 /* Cells */,
				74AAF6A4212A04A900C612B0 /* ChartMarker.swift */,
				B55401682170D5E10067DC90 /* ChartPlaceholderView.swift */,
				B554016A2170D6010067DC90 /* ChartPlaceholderView.xib */,
				74036CBF211B882100E462C2 /* PeriodDataViewController.swift */,
				74E0F440211C9AE600A79CCE /* PeriodDataViewController.xib */,
				74AFF2E9211B9B1B0038153A /* StoreStatsViewController.swift */,
				748D34DD214828DC00E21A2F /* TopPerformersViewController.swift */,
				748D34E02148291E00E21A2F /* TopPerformerDataViewController.swift */,
				748D34DC214828DC00E21A2F /* TopPerformerDataViewController.xib */,
			);
			path = MyStore;
			sourceTree = "<group>";
		};
		740ADFE321C33669009EE5A9 /* HTML */ = {
			isa = PBXGroup;
			children = (
				740ADFE421C33688009EE5A9 /* licenses.html */,
				74A95B5721C403EA00FEE953 /* pure-min.css */,
			);
			path = HTML;
			sourceTree = "<group>";
		};
		743E271E21AEF13E00D6DC82 /* Fancy Alerts */ = {
			isa = PBXGroup;
			children = (
				743E271F21AEF20100D6DC82 /* FancyAlertViewController+Upgrade.swift */,
				CE0F17D122A8308900964A63 /* FancyAlertController+PurchaseNote.swift */,
			);
			path = "Fancy Alerts";
			sourceTree = "<group>";
		};
		7447F9D8226A701B0031E10B /* Cells */ = {
			isa = PBXGroup;
			children = (
				7441EBC7226A71AA008BF83D /* TitleBodyTableViewCell.swift */,
				7441EBC8226A71AA008BF83D /* TitleBodyTableViewCell.xib */,
				CE1D5A57228A1C2C00DF3715 /* ProductReviewsTableViewCell.swift */,
				CE1D5A58228A1C2C00DF3715 /* ProductReviewsTableViewCell.xib */,
				020DD48923229495005822B1 /* ProductsTabProductTableViewCell.swift */,
			);
			path = Cells;
			sourceTree = "<group>";
		};
		746791642108D853007CF1DC /* Mockups */ = {
			isa = PBXGroup;
			children = (
				D85136CC231E15B700DD0539 /* MockReviews.swift */,
				746791652108D87B007CF1DC /* MockupAnalyticsProvider.swift */,
				B555531021B57E6F00449E71 /* MockupApplicationAdapter.swift */,
				B53A569C21123EEB000776C9 /* MockupStorage.swift */,
				B53A56A12112470C000776C9 /* MockupStorage+Sample.swift */,
				B56C721321B5BBC000E5E85B /* MockupStoresManager.swift */,
				B53A569A21123E8E000776C9 /* MockupTableView.swift */,
				B509FED421C052D1000076A9 /* MockupSupportManager.swift */,
				B555531221B57E8800449E71 /* MockupUserNotificationsCenterAdapter.swift */,
				02404EE32315151400FF1170 /* MockupStatsVersionStoresManager.swift */,
			);
			path = Mockups;
			sourceTree = "<group>";
		};
		747AA0872107CE270047A89B /* Analytics */ = {
			isa = PBXGroup;
			children = (
				CEA16F3920FD0C8C0061B4E1 /* WooAnalytics.swift */,
				74213449210A323C00C13890 /* WooAnalyticsStat.swift */,
				747AA0882107CEC60047A89B /* AnalyticsProvider.swift */,
				747AA08A2107CF8D0047A89B /* TracksProvider.swift */,
			);
			path = Analytics;
			sourceTree = "<group>";
		};
		74C6FEA321C2F189009286B6 /* About */ = {
			isa = PBXGroup;
			children = (
				74C6FEA421C2F1FA009286B6 /* AboutViewController.swift */,
				74A33D7F21C3F233009E25DE /* LicensesViewController.swift */,
			);
			path = About;
			sourceTree = "<group>";
		};
		74EC34A3225FE1F3004BBC2E /* Products */ = {
			isa = PBXGroup;
			children = (
				021627232379637E000208D2 /* Edit Product */,
				020DD48B2322A5F9005822B1 /* View Models */,
				7447F9D8226A701B0031E10B /* Cells */,
				74EC34A4225FE21F004BBC2E /* ProductLoaderViewController.swift */,
				74EC34A6225FE69C004BBC2E /* ProductDetailsViewController.swift */,
				74EC34A7225FE69C004BBC2E /* ProductDetailsViewController.xib */,
				0260F40023224E8100EDA10A /* ProductsViewController.swift */,
				020DD49023239DD6005822B1 /* ProductsViewControllerStateCoordinator.swift */,
			);
			path = Products;
			sourceTree = "<group>";
		};
		74F9E9CA214C034A00A3F2D2 /* Cells */ = {
			isa = PBXGroup;
			children = (
				74F9E9CC214C036400A3F2D2 /* NoPeriodDataTableViewCell.swift */,
				74F9E9CB214C036400A3F2D2 /* NoPeriodDataTableViewCell.xib */,
				74334F34214AB12F006D6AC5 /* ProductTableViewCell.swift */,
				74334F35214AB12F006D6AC5 /* ProductTableViewCell.xib */,
				7493BB8C2149852A003071A9 /* TopPerformersHeaderView.swift */,
				7493BB8D2149852A003071A9 /* TopPerformersHeaderView.xib */,
			);
			path = Cells;
			sourceTree = "<group>";
		};
		88A44ABE866401E6DB03AC60 /* Frameworks */ = {
			isa = PBXGroup;
			children = (
				B5C3B5E620D189ED0072CB9D /* Yosemite.framework */,
				B5C3B5E420D189EA0072CB9D /* Storage.framework */,
				B5C3B5E220D189E60072CB9D /* Networking.framework */,
				BABE5E07DD787ECA6D2A76DE /* Pods_WooCommerce.framework */,
				6DC4526F9A7357761197EBF0 /* Pods_WooCommerceTests.framework */,
			);
			name = Frameworks;
			sourceTree = "<group>";
		};
		8CA4F6DC220B24EB00A47B5D /* config */ = {
			isa = PBXGroup;
			children = (
				8CA4F6DD220B257000A47B5D /* WooCommerce.debug.xcconfig */,
				8CA4F6DE220B257000A47B5D /* WooCommerce.release.xcconfig */,
				8CA4F6E1220B259100A47B5D /* Version.Public.xcconfig */,
			);
			name = config;
			path = ../config;
			sourceTree = "<group>";
		};
		B53A569521123D27000776C9 /* Tools */ = {
			isa = PBXGroup;
			children = (
				D83A6A7923792B2400419D48 /* UIColor+Muriel-Tests.swift */,
				D83A6A772379097A00419D48 /* MurielColorTests.swift */,
				D8053BCD231F98DA00CE60C2 /* ReviewAgeTests.swift */,
				D85136DC231E613900DD0539 /* ReviewsViewModelTests.swift */,
				D85136D4231E40B500DD0539 /* ProductReviewTableViewCellTests.swift */,
				D88D5A3C230B5E85007B6E01 /* ServiceLocatorTests.swift */,
				D8736B5022EB69E300A14A29 /* OrderDetailsViewModelTests.swift */,
				D8C11A6122E24C4A00D4A88D /* PaymentTableViewCellTests.swift */,
				D8C11A5F22E2479800D4A88D /* OrderPaymentDetailsViewModelTests.swift */,
				D8F82AC422AF903700B67E4B /* IconsTests.swift */,
				D89E0C30226EFB0900DF9DE6 /* EditableOrderTrackingTableViewCellTests.swift */,
				D8A8C4F22268288F001C72BF /* AddManualCustomTrackingViewModelTests.swift */,
				D82DFB4B225F303200EFE2CB /* EmptyListMessageWithActionTests.swift */,
				D83F593C225B4B5000626E75 /* ManualTrackingViewControllerTests.swift */,
				D83F5938225B424B00626E75 /* AddManualTrackingViewModelTests.swift */,
				D83F5936225B402E00626E75 /* EditableValueOneTableViewCellTests.swift */,
				D83F5934225B3CDD00626E75 /* DatePickerTableViewCellTests.swift */,
				93FA787121CD2A1A00B663E5 /* CurrencySettingsTests.swift */,
				B53A569621123D3B000776C9 /* ResultsControllerUIKitTests.swift */,
				B517EA19218B2D2600730EC4 /* StringFormatterTests.swift */,
				B56BBD15214820A70053A32D /* SyncCoordinatorTests.swift */,
				CE50345621B1F26C007573C6 /* ZendeskManagerTests.swift */,
				CE4DA5C721DD759400074607 /* CurrencyFormatterTests.swift */,
				CEEC9B6521E7C5200055EEF0 /* AppRatingManagerTests.swift */,
				D8AB131D225DC25F002BB5D1 /* MockOrders.swift */,
				024A543522BA84DB00F4F38E /* DeveloperEmailCheckerTests.swift */,
				02BA23BF22EE9DAF009539E7 /* AsyncDictionaryTests.swift */,
			);
			path = Tools;
			sourceTree = "<group>";
		};
		B53B898A20D4606400EDB467 /* System */ = {
			isa = PBXGroup;
			children = (
				CEEC9B5F21E79CAA0055EEF0 /* FeatureFlagTests.swift */,
				B53B898820D450AF00EDB467 /* SessionManagerTests.swift */,
				934CB124224EAB540005CCB9 /* TestingAppDelegate.swift */,
				9379E1A22255365F006A6BE4 /* TestingMode.storyboard */,
				746791622108D7C0007CF1DC /* WooAnalyticsTests.swift */,
			);
			path = System;
			sourceTree = "<group>";
		};
		B53B898B20D4627A00EDB467 /* Yosemite */ = {
			isa = PBXGroup;
			children = (
				B53B898C20D462A000EDB467 /* DefaultStoresManager.swift */,
				B5DBF3CA20E149CC00B53AED /* AuthenticatedState.swift */,
				B5DBF3C420E148E000B53AED /* DeauthenticatedState.swift */,
			);
			path = Yosemite;
			sourceTree = "<group>";
		};
		B541B2182189F387008FE7C1 /* StringFormatter */ = {
			isa = PBXGroup;
			children = (
				B511ED26218A660E005787DC /* StringDescriptor.swift */,
				B541B2192189F3A2008FE7C1 /* StringFormatter.swift */,
				B517EA17218B232700730EC4 /* StringFormatter+Notes.swift */,
				B541B21B2189F3D8008FE7C1 /* StringStyles.swift */,
			);
			path = StringFormatter;
			sourceTree = "<group>";
		};
		B55D4BF920B5CDE600D7A50F /* Credentials */ = {
			isa = PBXGroup;
			children = (
				B55D4BFA20B5CDE600D7A50F /* ApiCredentials.tpl */,
				B55D4C1920B6193000D7A50F /* InfoPlist.tpl */,
				93BCF01E20DC2CE200EBF7A1 /* bash_secrets.tpl */,
				B55D4BFB20B5CDE600D7A50F /* replace_secrets.rb */,
			);
			path = Credentials;
			sourceTree = "<group>";
		};
		B55D4C0420B6026700D7A50F /* Authentication */ = {
			isa = PBXGroup;
			children = (
				B5A8F8AB20B88D8400D211DE /* Prologue */,
				B5D1AFC420BC7B3000DB0E8C /* Epilogue */,
				B55D4C0520B6027100D7A50F /* AuthenticationManager.swift */,
				CE16177921B7192A00B82A47 /* AuthenticationConstants.swift */,
			);
			path = Authentication;
			sourceTree = "<group>";
		};
		B55D4C2220B716CE00D7A50F /* Tools */ = {
			isa = PBXGroup;
			children = (
				CEEC9B6121E79EBF0055EEF0 /* AppRatings */,
				CE9B7E3021C94685000F971C /* Currency */,
				024A543222BA6DD500F4F38E /* Developer */,
				B5A03699214C0E7000774E2C /* Logging */,
				B58B4ABC2108F7F800076FDD /* Notices */,
				B541B2182189F387008FE7C1 /* StringFormatter */,
				CE14452C2188C0EC00A991D8 /* Zendesk */,
				0272C00222EE9C3200D7CA2C /* AsyncDictionary.swift */,
				74460D3F22289B7600D7316A /* Coordinator.swift */,
				7459A6C521B0680300F83A78 /* RequirementsChecker.swift */,
				B54FBE542111F70700390F57 /* ResultsController+UIKit.swift */,
				74B5713521CD7604008F9B8E /* SharingHelper.swift */,
				D8C62470227AE0030011A7D6 /* SiteCountry.swift */,
				B5D6DC53214802740003E48A /* SyncCoordinator.swift */,
				B55D4C2620B717C000D7A50F /* UserAgent.swift */,
				CE22709E2293052700C0626C /* WebviewHelper.swift */,
			);
			path = Tools;
			sourceTree = "<group>";
		};
		B56DB3BD2049BFAA00D4AA8E = {
			isa = PBXGroup;
			children = (
				D8FBFF1622D4CC2F006E3336 /* docs */,
				8CA4F6DC220B24EB00A47B5D /* config */,
				B55D4BF920B5CDE600D7A50F /* Credentials */,
				B5A8F8A620B84CF600D211DE /* DerivedSources */,
				B56DB3F12049C0B800D4AA8E /* Classes */,
				B56DB3F22049C0C000D4AA8E /* Resources */,
				B56DB3E02049BFAA00D4AA8E /* WooCommerceTests */,
				88A44ABE866401E6DB03AC60 /* Frameworks */,
				B56DB3C72049BFAA00D4AA8E /* Products */,
				8CD41D4921F8A7E300CF3C2B /* RELEASE-NOTES.txt */,
				B559EBAD20A0BF8E00836CD4 /* README.md */,
				B559EBAE20A0BF8F00836CD4 /* LICENSE */,
				F4B77A83B2A3D94EA331691B /* Pods */,
			);
			sourceTree = "<group>";
		};
		B56DB3C72049BFAA00D4AA8E /* Products */ = {
			isa = PBXGroup;
			children = (
				B56DB3C62049BFAA00D4AA8E /* WooCommerce.app */,
				B56DB3DD2049BFAA00D4AA8E /* WooCommerceTests.xctest */,
			);
			name = Products;
			sourceTree = "<group>";
		};
		B56DB3E02049BFAA00D4AA8E /* WooCommerceTests */ = {
			isa = PBXGroup;
			children = (
				D816DDBA22265D8000903E59 /* ViewRelated */,
				B5F571A821BEECA50010D1B8 /* Responses */,
				B57C744F20F56ED300EEFC87 /* Extensions */,
				B57C5C9B21B80E8200FF82B2 /* Internal */,
				746791642108D853007CF1DC /* Mockups */,
				B5F571AC21BEF03C0010D1B8 /* Model */,
				B5718D6321B56B3F0026C9F0 /* Notifications */,
				D85136C7231E128500DD0539 /* Reviews */,
				B53B898A20D4606400EDB467 /* System */,
				B53A569521123D27000776C9 /* Tools */,
				B5DBF3C120E1482900B53AED /* Yosemite */,
				B53A56A32112483D000776C9 /* Constants.swift */,
				B56DB3E32049BFAA00D4AA8E /* Info.plist */,
				9379E1A4225536AD006A6BE4 /* TestAssets.xcassets */,
			);
			path = WooCommerceTests;
			sourceTree = "<group>";
		};
		B56DB3EF2049C06D00D4AA8E /* ViewRelated */ = {
			isa = PBXGroup;
			children = (
				028296E9237D289900E84012 /* Text View Screen */,
				025FDD3023717D1A00824006 /* Editor */,
				743E271E21AEF13E00D6DC82 /* Fancy Alerts */,
				02695768237262DE001BA0BF /* Keyboard */,
				CED6021A20B35FBF0032C639 /* ReusableViews */,
				CE85FD5120F677460080B73E /* Dashboard */,
				CE1CCB4920570B05000EE3AC /* Orders */,
				B59C09DA2188D6E800AB41D6 /* Notifications */,
				74EC34A3225FE1F3004BBC2E /* Products */,
				0282DD92233C9397006A5FDB /* Search */,
				02404EE52315272C00FF1170 /* Top Banner */,
				B56DB3CD2049BFAA00D4AA8E /* Main.storyboard */,
				CE263DE7206ACE3E0015A693 /* MainTabBarController.swift */,
				D8736B5222EF4F5900A14A29 /* NotificationsBadgeController.swift */,
				D8736B5622EF53A100A14A29 /* OrdersBadgeController.swift */,
			);
			path = ViewRelated;
			sourceTree = "<group>";
		};
		B56DB3F12049C0B800D4AA8E /* Classes */ = {
			isa = PBXGroup;
			children = (
				D8D15F81230A178100D48B3F /* ServiceLocator */,
				747AA0872107CE270047A89B /* Analytics */,
				B55D4C0420B6026700D7A50F /* Authentication */,
				CE1CCB4C20572444000EE3AC /* Extensions */,
				B57B67882107545B00AF8905 /* Model */,
				B5BBD6DC21B1701F00E3207E /* Notifications */,
				CE1CCB3E2056F204000EE3AC /* Styles */,
				B5D1AFBE20BC67B500DB0E8C /* System */,
				B55D4C2220B716CE00D7A50F /* Tools */,
				CE85535B209B5B6A00938BDC /* ViewModels */,
				B56DB3EF2049C06D00D4AA8E /* ViewRelated */,
				B53B898B20D4627A00EDB467 /* Yosemite */,
				B56DB3C92049BFAA00D4AA8E /* AppDelegate.swift */,
			);
			path = Classes;
			sourceTree = "<group>";
		};
		B56DB3F22049C0C000D4AA8E /* Resources */ = {
			isa = PBXGroup;
			children = (
				B59D1EE7219089A7009D1978 /* Fonts */,
				740ADFE321C33669009EE5A9 /* HTML */,
				B5E5DA7221BB0B3100FFDF42 /* Sounds */,
				B56DB3D32049BFAA00D4AA8E /* Assets.xcassets */,
				B5D1AFB320BC445900DB0E8C /* Images.xcassets */,
				B573B19D219DC2690081C78C /* Localizable.strings */,
				B56DB3D82049BFAA00D4AA8E /* Info.plist */,
				B56DB3D52049BFAA00D4AA8E /* LaunchScreen.storyboard */,
				B56C721921B5F65E00E5E85B /* Woo-Debug.entitlements */,
				B56C721A21B5F65E00E5E85B /* Woo-Release.entitlements */,
				D8915DBE23729CFB00F63762 /* ColorPalette.xcassets */,
			);
			path = Resources;
			sourceTree = "<group>";
		};
		B5718D6321B56B3F0026C9F0 /* Notifications */ = {
			isa = PBXGroup;
			children = (
				B5718D6421B56B3F0026C9F0 /* PushNotificationsManagerTests.swift */,
			);
			path = Notifications;
			sourceTree = "<group>";
		};
		B57B67882107545B00AF8905 /* Model */ = {
			isa = PBXGroup;
			children = (
				B59D1EEB2190B08B009D1978 /* Age.swift */,
				D85136B8231CED5800DD0539 /* ReviewAge.swift */,
				B57B67892107546E00AF8905 /* Address+Woo.swift */,
				B57C5C9121B80E3B00FF82B2 /* APNSDevice+Woo.swift */,
				B59D1EE4219080B4009D1978 /* Note+Woo.swift */,
				7435E58D21C0151B00216F0F /* OrderNote+Woo.swift */,
				748C777F211E18A600814F2C /* OrderStats+Woo.swift */,
				D8C2A28723190B2300F503E9 /* StorageProductReview+Woo.swift */,
				B59D1EE92190AE96009D1978 /* StorageNote+Woo.swift */,
				CE24BCD7212F25D4001CD12E /* StorageOrder+Woo.swift */,
				743EDD9E214B05350039071B /* TopEarnerStatsItem+Woo.swift */,
			);
			path = Model;
			sourceTree = "<group>";
		};
		B57C5C9B21B80E8200FF82B2 /* Internal */ = {
			isa = PBXGroup;
			children = (
				B57C5C9C21B80E8200FF82B2 /* SessionManager+Internal.swift */,
				B57C5C9D21B80E8200FF82B2 /* SampleError.swift */,
			);
			path = Internal;
			sourceTree = "<group>";
		};
		B57C744F20F56ED300EEFC87 /* Extensions */ = {
			isa = PBXGroup;
			children = (
				D85B833C2230DC9D002168F3 /* StringWooTests.swift */,
				B5980A6621AC91AA00EBF596 /* BundleWooTests.swift */,
				B57C5C9821B80E7100FF82B2 /* DataWooTests.swift */,
				746FC23C2200A62B00C3096C /* DateWooTests.swift */,
				02B296A822FA6E0000FD7A4C /* DateStartAndEndTests.swift */,
				B57C5C9721B80E7100FF82B2 /* DictionaryWooTests.swift */,
				748C7783211E2D8400814F2C /* DoubleWooTests.swift */,
				B5C6CE602190D28E00515926 /* NSAttributedStringHelperTests.swift */,
				74F301592200EC0800931B9E /* NSDecimalNumberWooTests.swift */,
				B541B2122189E7FD008FE7C1 /* ScannerWooTests.swift */,
				B55BC1F221A8790F0011A0C0 /* StringHTMLTests.swift */,
				B5980A6421AC905C00EBF596 /* UIDeviceWooTests.swift */,
				B57C745020F56EE900EEFC87 /* UITableViewCellHelpersTests.swift */,
				021FAFCC2355621E00B99241 /* UIView+SubviewsAxisTests.swift */,
			);
			path = Extensions;
			sourceTree = "<group>";
		};
		B58B4ABC2108F7F800076FDD /* Notices */ = {
			isa = PBXGroup;
			children = (
				B58B4AB52108F11C00076FDD /* Notice.swift */,
				B58B4AB72108F14700076FDD /* NoticeNotificationInfo.swift */,
				B58B4AB02108F01600076FDD /* DefaultNoticePresenter.swift */,
				B58B4AAF2108F01400076FDD /* NoticeView.swift */,
			);
			path = Notices;
			sourceTree = "<group>";
		};
		B59C09DA2188D6E800AB41D6 /* Notifications */ = {
			isa = PBXGroup;
			children = (
				B5F04D962194F2D500501EE1 /* Adapters */,
				B59D1EDD219072B8009D1978 /* Cells */,
				B59C09DB2188D70200AB41D6 /* Notifications.storyboard */,
				D8C2A28A231931D100F503E9 /* ReviewViewModel.swift */,
				D85136C0231E09C300DD0539 /* ReviewsDataSource.swift */,
				D8C2A290231BD0FD00F503E9 /* DefaultReviewsDataSource.swift */,
				D8C2A28523189C6300F503E9 /* ReviewsViewController.swift */,
				D8C2A28E231BD00500F503E9 /* ReviewsViewModel.swift */,
				B5F8B7DF2194759100DAB7E2 /* ReviewDetailsViewController.swift */,
				B5F8B7E4219478FA00DAB7E2 /* ReviewDetailsViewController.xib */,
			);
			path = Notifications;
			sourceTree = "<group>";
		};
		B59D1EDD219072B8009D1978 /* Cells */ = {
			isa = PBXGroup;
			children = (
				D85136BC231E064600DD0539 /* NoteTableViewCell.swift */,
				D85136BD231E064700DD0539 /* NoteTableViewCell.xib */,
				B59D1EDE219072CC009D1978 /* ProductReviewTableViewCell.swift */,
				B59D1EE021907304009D1978 /* ProductReviewTableViewCell.xib */,
				B560D6852195BCA90027BB7E /* NoteDetailsHeaderTableViewCell.swift */,
				B560D6872195BCC70027BB7E /* NoteDetailsHeaderTableViewCell.xib */,
				B5F571A321BEC90D0010D1B8 /* NoteDetailsHeaderPlainTableViewCell.swift */,
				B5F571A521BEC92A0010D1B8 /* NoteDetailsHeaderPlainTableViewCell.xib */,
				B560D68B2195BD1D0027BB7E /* NoteDetailsCommentTableViewCell.swift */,
				B560D6892195BD100027BB7E /* NoteDetailsCommentTableViewCell.xib */,
			);
			path = Cells;
			sourceTree = "<group>";
		};
		B59D1EE7219089A7009D1978 /* Fonts */ = {
			isa = PBXGroup;
			children = (
				B59D1EE6219089A3009D1978 /* Noticons.ttf */,
			);
			path = Fonts;
			sourceTree = "<group>";
		};
		B5A03699214C0E7000774E2C /* Logging */ = {
			isa = PBXGroup;
			children = (
				933A27362222354600C2143A /* Logging.swift */,
				B5DB01B42114AB2D00A4F797 /* CrashLogging.swift */,
			);
			path = Logging;
			sourceTree = "<group>";
		};
		B5A8F8A620B84CF600D211DE /* DerivedSources */ = {
			isa = PBXGroup;
			children = (
				B5A8F8A720B84D3F00D211DE /* ApiCredentials.swift */,
				B5A8F8A820B84D3F00D211DE /* InfoPlist.h */,
			);
			path = DerivedSources;
			sourceTree = "<group>";
		};
		B5A8F8AB20B88D8400D211DE /* Prologue */ = {
			isa = PBXGroup;
			children = (
				B5A8F8AC20B88D9900D211DE /* LoginPrologueViewController.swift */,
				B5A8F8AE20B88DCC00D211DE /* LoginPrologueViewController.xib */,
			);
			path = Prologue;
			sourceTree = "<group>";
		};
		B5BBD6DC21B1701F00E3207E /* Notifications */ = {
			isa = PBXGroup;
			children = (
				B555530E21B57DE700449E71 /* ApplicationAdapter.swift */,
				B56C721121B5B44000E5E85B /* PushNotificationsConfiguration.swift */,
				B5BBD6DD21B1703600E3207E /* PushNotificationsManager.swift */,
				B509FED221C05121000076A9 /* SupportManagerAdapter.swift */,
				B555530C21B57DC300449E71 /* UserNotificationsCenterAdapter.swift */,
			);
			path = Notifications;
			sourceTree = "<group>";
		};
		B5D1AFBE20BC67B500DB0E8C /* System */ = {
			isa = PBXGroup;
			children = (
				CEEC9B5D21E79C330055EEF0 /* BuildConfiguration.swift */,
				CEEC9B5B21E79B3E0055EEF0 /* FeatureFlag.swift */,
				934CB122224EAB150005CCB9 /* main.swift */,
				B5AA7B3C20ED5D15004DA14F /* SessionManager.swift */,
				CECA64B020D9990E005A44C4 /* WooCommerce-Bridging-Header.h */,
				B5D1AFBF20BC67C200DB0E8C /* WooConstants.swift */,
				CE2409F0215D12D30091F887 /* WooNavigationController.swift */,
				02FE89CA231FB36600E85EF8 /* DefaultFeatureFlagService.swift */,
			);
			path = System;
			sourceTree = "<group>";
		};
		B5D1AFC420BC7B3000DB0E8C /* Epilogue */ = {
			isa = PBXGroup;
			children = (
				B57C743C20F5493300EEFC87 /* AccountHeaderView.swift */,
				B57C744220F54F1C00EEFC87 /* AccountHeaderView.xib */,
				B57C744920F5649300EEFC87 /* EmptyStoresTableViewCell.swift */,
				B57C744B20F564B400EEFC87 /* EmptyStoresTableViewCell.xib */,
				B557652A20F681E800185843 /* StoreTableViewCell.swift */,
				B557652C20F6827900185843 /* StoreTableViewCell.xib */,
				B5D1AFC520BC7B7300DB0E8C /* StorePickerViewController.swift */,
				B5D1AFC720BC7B9600DB0E8C /* StorePickerViewController.xib */,
				74460D4122289C7A00D7316A /* StorePickerCoordinator.swift */,
			);
			path = Epilogue;
			sourceTree = "<group>";
		};
		B5DBF3C120E1482900B53AED /* Yosemite */ = {
			isa = PBXGroup;
			children = (
				B5DBF3C220E1484400B53AED /* StoresManagerTests.swift */,
			);
			path = Yosemite;
			sourceTree = "<group>";
		};
		B5E5DA7221BB0B3100FFDF42 /* Sounds */ = {
			isa = PBXGroup;
			children = (
				B5F571AF21BF149D0010D1B8 /* o.caf */,
			);
			path = Sounds;
			sourceTree = "<group>";
		};
		B5F04D962194F2D500501EE1 /* Adapters */ = {
			isa = PBXGroup;
			children = (
				B5F04D942194F2A300501EE1 /* NoteDetailsRow.swift */,
			);
			path = Adapters;
			sourceTree = "<group>";
		};
		B5F571AC21BEF03C0010D1B8 /* Model */ = {
			isa = PBXGroup;
			children = (
				B5F571AA21BEECB60010D1B8 /* NoteWooTests.swift */,
				7435E58F21C0162C00216F0F /* OrderNoteWooTests.swift */,
			);
			path = Model;
			sourceTree = "<group>";
		};
		CE14452C2188C0EC00A991D8 /* Zendesk */ = {
			isa = PBXGroup;
			children = (
				CE14452D2188C11700A991D8 /* ZendeskManager.swift */,
			);
			path = Zendesk;
			sourceTree = "<group>";
		};
		CE1CCB3E2056F204000EE3AC /* Styles */ = {
			isa = PBXGroup;
			children = (
				CE1CCB3F2056F21C000EE3AC /* Style.swift */,
				CE1F512A206985DF00C6C810 /* PaddedLabel.swift */,
				D8915DC02372C8AC00F63762 /* ColorStudio.swift */,
				D8915DC22372C9EF00F63762 /* UIColor+ColorStudio.swift */,
				D8CD710E237A49DB007148B9 /* UIColor+SemanticColors.swift */,
			);
			path = Styles;
			sourceTree = "<group>";
		};
		CE1CCB4920570B05000EE3AC /* Orders */ = {
			isa = PBXGroup;
			children = (
				CE35F1092343E482007B2A6B /* Order Details */,
				CEE006022077D0F80079161F /* Cells */,
				CEE005F52076C4040079161F /* Orders.storyboard */,
				B509112E2049E27A007D25DC /* OrdersViewController.swift */,
			);
			path = Orders;
			sourceTree = "<group>";
		};
		CE1CCB4C20572444000EE3AC /* Extensions */ = {
			isa = PBXGroup;
			children = (
				B58B4ABF2108FF6100076FDD /* Array+Helpers.swift */,
				B59C09D82188CBB100AB41D6 /* Array+Notes.swift */,
				B5980A6221AC879F00EBF596 /* Bundle+Woo.swift */,
				CE4296B820A5E9E400B2AFBD /* CNContact+Helpers.swift */,
				B57C5C9321B80E4700FF82B2 /* Data+Woo.swift */,
				B5290ED8219B3FA900A6AF7F /* Date+Woo.swift */,
				CE4DDB7A20DD312400D32EC8 /* DateFormatter+Helpers.swift */,
				B57C5C9521B80E5400FF82B2 /* Dictionary+Woo.swift */,
				748C7781211E294000814F2C /* Double+Woo.swift */,
				740987B221B87760000E4C80 /* FancyAnimatedButton+Woo.swift */,
				B509FED021C041DF000076A9 /* Locale+Woo.swift */,
				CE021534215BE3AB00C19555 /* LoginNavigationController+Woo.swift */,
				B59D1EE221907C7B009D1978 /* NSAttributedString+Helpers.swift */,
				CE4DA5C921DEA78E00074607 /* NSDecimalNumber+Helpers.swift */,
				B5A56BF4219F5AB20065A902 /* NSNotificationName+Woo.swift */,
				B57C744420F55BA600EEFC87 /* NSObject+Helpers.swift */,
				B541B2162189EED4008FE7C1 /* NSMutableAttributedString+Helpers.swift */,
				B541B21F218A007C008FE7C1 /* NSMutableParagraphStyle+Helpers.swift */,
				B541B222218A29A6008FE7C1 /* NSParagraphStyle+Woo.swift */,
				B541B2142189EEA1008FE7C1 /* Scanner+Helpers.swift */,
				74D0A52F2139CF1300E2919F /* String+Helpers.swift */,
				B55BC1F021A878A30011A0C0 /* String+HTML.swift */,
				B517EA1C218B41F200730EC4 /* String+Woo.swift */,
				B5C3876321C41B9F006CE970 /* UIApplication+Woo.swift */,
				B5A56BF2219F46470065A902 /* UIButton+Animations.swift */,
				CE32B11920BF8E32006FBCF4 /* UIButton+Helpers.swift */,
				CE1F51262064345B00C6C810 /* UIColor+Helpers.swift */,
				B5980A6021AC878900EBF596 /* UIDevice+Woo.swift */,
				CE1F512820697F0100C6C810 /* UIFont+Helpers.swift */,
				B541B225218A412C008FE7C1 /* UIFont+Woo.swift */,
				B5D1AFB720BC510200DB0E8C /* UIImage+Woo.swift */,
				B554E17A2152F27200F31188 /* UILabel+Appearance.swift */,
				CE1F51242064179A00C6C810 /* UILabel+Helpers.swift */,
				B582F95820FFCEAA0060934A /* UITableViewHeaderFooterView+Helpers.swift */,
				B57C744D20F56E3800EEFC87 /* UITableViewCell+Helpers.swift */,
				B554E1782152F20000F31188 /* UINavigationBar+Appearance.swift */,
				748AD086219F481B00023535 /* UIView+Animation.swift */,
				B57C744620F55BC800EEFC87 /* UIView+Helpers.swift */,
				B5A82EE6210263460053ADC8 /* UIViewController+Helpers.swift */,
				B5AA7B3E20ED81C2004DA14F /* UserDefaults+Woo.swift */,
				B59D49CC219B587E006BF0AD /* UILabel+OrderStatus.swift */,
				B53B3F38219C817800DF1EB6 /* UIStoryboard+Woo.swift */,
				B586906521A5F4B1001F1EFC /* UINavigationController+Woo.swift */,
				D8149F552251EE300006A245 /* UITextField+Helpers.swift */,
				D82DFB49225F22D400EFE2CB /* UISearchBar+Appearance.swift */,
				02820F3322C257B700DE0D37 /* UITableView+FooterHelpers.swift */,
				02B296A622FA6DB500FD7A4C /* Date+StartAndEnd.swift */,
				02D45646231CB1FB008CF0A9 /* UIImage+Dot.swift */,
				020DD48E232392C9005822B1 /* UIViewController+AppReview.swift */,
				021FAFCE23556D2B00B99241 /* UIView+SubviewsAxis.swift */,
			);
			path = Extensions;
			sourceTree = "<group>";
		};
		CE22E3F821714639005A6BEF /* Privacy */ = {
			isa = PBXGroup;
			children = (
				CE22E3F62170E23C005A6BEF /* PrivacySettingsViewController.swift */,
			);
			path = Privacy;
			sourceTree = "<group>";
		};
		CE27257A219249B5002B22EB /* Help */ = {
			isa = PBXGroup;
			children = (
				CE27257B21924A8C002B22EB /* HelpAndSupportViewController.swift */,
				CE15524921FFB10100EAA690 /* ApplicationLogViewController.swift */,
				CE1AFE612200B1BD00432745 /* ApplicationLogDetailViewController.swift */,
			);
			path = Help;
			sourceTree = "<group>";
		};
		CE35F1042343DCAC007B2A6B /* Refunds */ = {
			isa = PBXGroup;
			children = (
			);
			path = Refunds;
			sourceTree = "<group>";
		};
		CE35F1092343E482007B2A6B /* Order Details */ = {
			isa = PBXGroup;
			children = (
				CEE006072077D14C0079161F /* OrderDetailsViewController.swift */,
				B53B3F36219C75AC00DF1EB6 /* OrderLoaderViewController.swift */,
				CE35F10F2343E694007B2A6B /* Order Summary Section */,
				CE35F1112343E6C1007B2A6B /* Product List Section */,
				CE35F1132343E715007B2A6B /* Customer Section */,
				CE35F1142343E832007B2A6B /* Payment Section */,
				CE35F10D2343E613007B2A6B /* Shipment Tracking Section */,
				CE35F10A2343E4E6007B2A6B /* Order Notes Section */,
			);
			path = "Order Details";
			sourceTree = "<group>";
		};
		CE35F10A2343E4E6007B2A6B /* Order Notes Section */ = {
			isa = PBXGroup;
			children = (
				45AE582A230D9D35001901E3 /* OrderNoteHeaderTableViewCell.swift */,
				45AE582B230D9D35001901E3 /* OrderNoteHeaderTableViewCell.xib */,
				CE1EC8EF20B8A408009762BF /* OrderNoteTableViewCell.swift */,
				CE1EC8EE20B8A408009762BF /* OrderNoteTableViewCell.xib */,
				CE35F10B2343E55B007B2A6B /* Add Order Note */,
			);
			path = "Order Notes Section";
			sourceTree = "<group>";
		};
		CE35F10B2343E55B007B2A6B /* Add Order Note */ = {
			isa = PBXGroup;
			children = (
				CE583A0321076C0100D73C1C /* NewNoteViewController.swift */,
				B5FD111121D3CE7700560344 /* NewNoteViewController.xib */,
			);
			path = "Add Order Note";
			sourceTree = "<group>";
		};
		CE35F10C2343E5B3007B2A6B /* Edit Order Status */ = {
			isa = PBXGroup;
			children = (
				D81D9226222E7F0800FFA585 /* OrderStatusListViewController.swift */,
				D81D9227222E7F0800FFA585 /* OrderStatusListViewController.xib */,
			);
			path = "Edit Order Status";
			sourceTree = "<group>";
		};
		CE35F10D2343E613007B2A6B /* Shipment Tracking Section */ = {
			isa = PBXGroup;
			children = (
				D8149F512251CFE50006A245 /* EditableOrderTrackingTableViewCell.swift */,
				D8149F522251CFE50006A245 /* EditableOrderTrackingTableViewCell.xib */,
				D83C129E22250BEF004CA04C /* OrderTrackingTableViewCell.swift */,
				D83C129D22250BEF004CA04C /* OrderTrackingTableViewCell.xib */,
				CE35F1152343E860007B2A6B /* Add Tracking */,
			);
			path = "Shipment Tracking Section";
			sourceTree = "<group>";
		};
		CE35F10F2343E694007B2A6B /* Order Summary Section */ = {
			isa = PBXGroup;
			children = (
				CEE006032077D1280079161F /* SummaryTableViewCell.swift */,
				CEE006042077D1280079161F /* SummaryTableViewCell.xib */,
				CE35F10C2343E5B3007B2A6B /* Edit Order Status */,
			);
			path = "Order Summary Section";
			sourceTree = "<group>";
		};
		CE35F1112343E6C1007B2A6B /* Product List Section */ = {
			isa = PBXGroup;
			children = (
				CE21B3DE20FFC59700A259D5 /* ProductDetailsTableViewCell.swift */,
				CE21B3DF20FFC59700A259D5 /* ProductDetailsTableViewCell.xib */,
				CE32B11320BF8779006FBCF4 /* FulfillButtonTableViewCell.swift */,
				CE32B11420BF8779006FBCF4 /* FulfillButtonTableViewCell.xib */,
				CE35F1182343E924007B2A6B /* Product Details */,
				CE37C04022984E12008DCB39 /* Fulfillment */,
			);
			path = "Product List Section";
			sourceTree = "<group>";
		};
		CE35F1132343E715007B2A6B /* Customer Section */ = {
			isa = PBXGroup;
			children = (
				45C8B2562313FA570002FA77 /* CustomerNoteTableViewCell.swift */,
				45C8B2572313FA570002FA77 /* CustomerNoteTableViewCell.xib */,
				CE855362209BA6A700938BDC /* CustomerInfoTableViewCell.swift */,
				CE855361209BA6A700938BDC /* CustomerInfoTableViewCell.xib */,
				45C8B25E23155C940002FA77 /* Billing Information */,
			);
			path = "Customer Section";
			sourceTree = "<group>";
		};
		CE35F1142343E832007B2A6B /* Payment Section */ = {
			isa = PBXGroup;
			children = (
				CE1EC8C320B46819009762BF /* PaymentTableViewCell.swift */,
				CE1EC8C420B46819009762BF /* PaymentTableViewCell.xib */,
				CE35F1042343DCAC007B2A6B /* Refunds */,
			);
			path = "Payment Section";
			sourceTree = "<group>";
		};
		CE35F1152343E860007B2A6B /* Add Tracking */ = {
			isa = PBXGroup;
			children = (
				D83F5932225B2EB800626E75 /* ManualTrackingViewController.swift */,
				D843D5C622434A08001BFA55 /* ManualTrackingViewController.xib */,
				D843D5D122485009001BFA55 /* ShipmentProvidersViewController.swift */,
				D843D5D222485009001BFA55 /* ShipmentProvidersViewController.xib */,
			);
			path = "Add Tracking";
			sourceTree = "<group>";
		};
		CE35F1182343E924007B2A6B /* Product Details */ = {
			isa = PBXGroup;
			children = (
				CE21B3DC20FF9BC200A259D5 /* ProductListViewController.swift */,
			);
			path = "Product Details";
			sourceTree = "<group>";
		};
		CE37C04022984E12008DCB39 /* Fulfillment */ = {
			isa = PBXGroup;
			children = (
				CE37C04122984E50008DCB39 /* Cells */,
				B5A82EE121025C450053ADC8 /* FulfillViewController.swift */,
				B5A82EE421025E550053ADC8 /* FulfillViewController.xib */,
			);
			path = Fulfillment;
			sourceTree = "<group>";
		};
		CE37C04122984E50008DCB39 /* Cells */ = {
			isa = PBXGroup;
			children = (
				CE37C04222984E81008DCB39 /* PickListTableViewCell.swift */,
				CE37C04322984E81008DCB39 /* PickListTableViewCell.xib */,
			);
			path = Cells;
			sourceTree = "<group>";
		};
		CE85535B209B5B6A00938BDC /* ViewModels */ = {
			isa = PBXGroup;
			children = (
				D817585C22BB5E6900289CFE /* OrderDetailsViewModel */,
				D843D5D82248EE90001BFA55 /* ManualTrackingViewModel.swift */,
				B57B678D21078C5400AF8905 /* OrderItemViewModel.swift */,
				CE22709A228F362600C0626C /* ProductDetailsViewModel.swift */,
				D843D5D622485B19001BFA55 /* ShippingProvidersViewModel.swift */,
				D8736B5922F07D7100A14A29 /* MainTabViewModel.swift */,
			);
			path = ViewModels;
			sourceTree = "<group>";
		};
		CE85FD5120F677460080B73E /* Dashboard */ = {
			isa = PBXGroup;
			children = (
				028BAC4322F3AE3B008BB4AF /* Stats v4 */,
				029D444B22F1417400DEFA8A /* Stats v3 */,
				029D444722F13F5C00DEFA8A /* Factories */,
				74036CBE211B87FD00E462C2 /* MyStore */,
				CE85FD5820F7A59E0080B73E /* Settings */,
				CE85FD5220F677770080B73E /* Dashboard.storyboard */,
				B509112D2049E27A007D25DC /* DashboardViewController.swift */,
			);
			path = Dashboard;
			sourceTree = "<group>";
		};
		CE85FD5820F7A59E0080B73E /* Settings */ = {
			isa = PBXGroup;
			children = (
				74C6FEA321C2F189009286B6 /* About */,
				02D4564A231D059E008CF0A9 /* Beta features */,
				CE27257A219249B5002B22EB /* Help */,
				CE22E3F821714639005A6BEF /* Privacy */,
				B509112F2049E27A007D25DC /* SettingsViewController.swift */,
			);
			path = Settings;
			sourceTree = "<group>";
		};
		CE9B7E3021C94685000F971C /* Currency */ = {
			isa = PBXGroup;
			children = (
				93FA787321CD7E9E00B663E5 /* CurrencySettings.swift */,
				CE4DA5C521DD755E00074607 /* CurrencyFormatter.swift */,
			);
			path = Currency;
			sourceTree = "<group>";
		};
		CED6021A20B35FBF0032C639 /* ReusableViews */ = {
			isa = PBXGroup;
			children = (
				D8736B7422F1FE1600A14A29 /* BadgeLabel.swift */,
				CE21B3D520FE669A00A259D5 /* BasicTableViewCell.swift */,
				CE21B3D620FE669A00A259D5 /* BasicTableViewCell.xib */,
				B5FD111521D3F13700560344 /* BordersView.swift */,
				B5A8532120BDBFAE00FAAB4D /* CircularImageView.swift */,
				D83F592E225B269C00626E75 /* DatePickerTableViewCell.swift */,
				D83F592F225B269C00626E75 /* DatePickerTableViewCell.xib */,
				B50BB4152141828F00AF0F3C /* FooterSpinnerView.swift */,
				CE24BCCD212DE8A6001CD12E /* HeadlineLabelTableViewCell.swift */,
				CE24BCCE212DE8A6001CD12E /* HeadlineLabelTableViewCell.xib */,
				7441E1D121503F77004E6ECE /* IntrinsicTableView.swift */,
				740382D92267D94100A627F4 /* LargeImageTableViewCell.swift */,
				740382DA2267D94100A627F4 /* LargeImageTableViewCell.xib */,
				CE1EC8EA20B8A3FF009762BF /* LeftImageTableViewCell.swift */,
				CE1EC8EB20B8A3FF009762BF /* LeftImageTableViewCell.xib */,
				B5BE75DA213F1D1E00909A14 /* OverlayMessageView.swift */,
				B5BE75DC213F1D3D00909A14 /* OverlayMessageView.xib */,
				CE0F17CD22A8105800964A63 /* ReadMoreTableViewCell.swift */,
				CE0F17CE22A8105800964A63 /* ReadMoreTableViewCell.xib */,
				744F00D121B582A9007EFA93 /* StarRatingView.swift */,
				D85B8331222FABD1002168F3 /* StatusListTableViewCell.swift */,
				D85B8332222FABD1002168F3 /* StatusListTableViewCell.xib */,
				CE583A052107849F00D73C1C /* SwitchTableViewCell.swift */,
				CE583A062107849F00D73C1C /* SwitchTableViewCell.xib */,
				CE85FD5920F7A7640080B73E /* TableFooterView.swift */,
				CE85FD5B20F7A7740080B73E /* TableFooterView.xib */,
				CE583A092107937F00D73C1C /* TextViewTableViewCell.swift */,
				CE583A0A2107937F00D73C1C /* TextViewTableViewCell.xib */,
				D843D5C922437E59001BFA55 /* TitleAndEditableValueTableViewCell.swift */,
				D843D5CA22437E59001BFA55 /* TitleAndEditableValueTableViewCell.xib */,
				CE22E3F921714776005A6BEF /* TopLeftImageTableViewCell.swift */,
				CE22E3FA21714776005A6BEF /* TopLeftImageTableViewCell.xib */,
				CE1EC8C920B479F1009762BF /* TwoColumnLabelView.swift */,
				CE1EC8C720B478B6009762BF /* TwoColumnLabelView.xib */,
				CE32B10C20BEDE1C006FBCF4 /* TwoColumnSectionHeaderView.swift */,
				CE32B10A20BEDE05006FBCF4 /* TwoColumnSectionHeaderView.xib */,
				CE1D5A53228A0AD200DF3715 /* TwoColumnTableViewCell.swift */,
				CE1D5A54228A0AD200DF3715 /* TwoColumnTableViewCell.xib */,
				CE35F1192343F3B1007B2A6B /* TwoColumnHeadlineFootnoteTableViewCell.swift */,
				CE35F11A2343F3B1007B2A6B /* TwoColumnHeadlineFootnoteTableViewCell.xib */,
				CE27257D21925AE8002B22EB /* ValueOneTableViewCell.swift */,
				CE27257E21925AE8002B22EB /* ValueOneTableViewCell.xib */,
				B5A56BEF219F2CE90065A902 /* VerticalButton.swift */,
				D81F2D36225F0D160084BF9C /* EmptyListMessageWithActionView.swift */,
				D81F2D34225F0CF70084BF9C /* EmptyListMessageWithActionView.xib */,
				CE227096228F152400C0626C /* WooBasicTableViewCell.swift */,
				CE227098228F180B00C0626C /* WooBasicTableViewCell.xib */,
			);
			path = ReusableViews;
			sourceTree = "<group>";
		};
		CEE006022077D0F80079161F /* Cells */ = {
			isa = PBXGroup;
			children = (
				CE1CCB4A20570B1F000EE3AC /* OrderTableViewCell.swift */,
				B5FD110D21D3CB8500560344 /* OrderTableViewCell.xib */,
			);
			path = Cells;
			sourceTree = "<group>";
		};
		CEEC9B6121E79EBF0055EEF0 /* AppRatings */ = {
			isa = PBXGroup;
			children = (
				CEEC9B6221E79EE00055EEF0 /* AppRatingManager.swift */,
			);
			path = AppRatings;
			sourceTree = "<group>";
		};
		D816DDBA22265D8000903E59 /* ViewRelated */ = {
			isa = PBXGroup;
			children = (
				0227958E237A5D5200787C63 /* Editor */,
				0269576B237263F3001BA0BF /* Keyboard */,
				02E4FD7F2306AA770049610C /* Dashboard */,
				0269177E23260090002AFC20 /* Products */,
				D85B833E2230F268002168F3 /* SummaryTableViewCellTests.swift */,
				D85B8335222FCDA1002168F3 /* StatusListTableViewCellTests.swift */,
				D816DDBB22265DA300903E59 /* OrderTrackingTableViewCellTests.swift */,
				45C8B25A231521510002FA77 /* CustomerNoteTableViewCellTests.swift */,
				45C8B25C231529410002FA77 /* CustomerInfoTableViewCellTests.swift */,
				45C8B2682316B2440002FA77 /* BillingAddressTableViewCellTests.swift */,
				02FE89C6231FAA4100E85EF8 /* MainTabBarControllerTests+ProductListFeatureFlag.swift */,
			);
			path = ViewRelated;
			sourceTree = "<group>";
		};
		D817585C22BB5E6900289CFE /* OrderDetailsViewModel */ = {
			isa = PBXGroup;
			children = (
				CE85535C209B5BB700938BDC /* OrderDetailsViewModel.swift */,
				D817585D22BB5E8700289CFE /* OrderEmailComposer.swift */,
				D817585F22BB614A00289CFE /* OrderMessageComposer.swift */,
				D817586122BB64C300289CFE /* OrderDetailsNotices.swift */,
				D817586322BDD81600289CFE /* OrderDetailsDataSource.swift */,
				D8C11A4D22DD235F00D4A88D /* OrderDetailsResultsControllers.swift */,
				D8C11A5D22E2440400D4A88D /* OrderPaymentDetailsViewModel.swift */,
			);
			path = OrderDetailsViewModel;
			sourceTree = "<group>";
		};
		D85136C7231E128500DD0539 /* Reviews */ = {
			isa = PBXGroup;
			children = (
				D85136C8231E12B600DD0539 /* ReviewViewModelTests.swift */,
			);
			path = Reviews;
			sourceTree = "<group>";
		};
		D8D15F81230A178100D48B3F /* ServiceLocator */ = {
			isa = PBXGroup;
			children = (
				D8C251D1230CA90200F49782 /* StoresManager.swift */,
				D8D15F82230A17A000D48B3F /* ServiceLocator.swift */,
				D8D15F84230A18AB00D48B3F /* Analytics.swift */,
				D8C251D8230D256F00F49782 /* NoticePresenter.swift */,
				D8C251DA230D288A00F49782 /* PushNotesManager.swift */,
				D831E2DB230E0558000037D0 /* Authentication.swift */,
				D831E2DF230E0BA7000037D0 /* Logs.swift */,
				02FE89C8231FB31400E85EF8 /* FeatureFlagService.swift */,
			);
			path = ServiceLocator;
			sourceTree = "<group>";
		};
		F4B77A83B2A3D94EA331691B /* Pods */ = {
			isa = PBXGroup;
			children = (
				90AC1C0B391E04A837BDC64E /* Pods-WooCommerce.debug.xcconfig */,
				33035144757869DE5E4DC88A /* Pods-WooCommerce.release.xcconfig */,
				9D2992FEF3D1246B8CCC2EBB /* Pods-WooCommerceTests.debug.xcconfig */,
				8A659E65308A3D9DD79A95F9 /* Pods-WooCommerceTests.release.xcconfig */,
				25D00C97936D2C6589F8ECE9 /* Pods-WooCommerce.release-alpha.xcconfig */,
				2719B6FD1E6FE78A76B6AC74 /* Pods-WooCommerceTests.release-alpha.xcconfig */,
			);
			name = Pods;
			sourceTree = "<group>";
		};
/* End PBXGroup section */

/* Begin PBXNativeTarget section */
		B56DB3C52049BFAA00D4AA8E /* WooCommerce */ = {
			isa = PBXNativeTarget;
			buildConfigurationList = B56DB3E62049BFAA00D4AA8E /* Build configuration list for PBXNativeTarget "WooCommerce" */;
			buildPhases = (
				91990E72B3E1D58AC13D7628 /* [CP] Check Pods Manifest.lock */,
				B56DB3C22049BFAA00D4AA8E /* Sources */,
				B56DB3C32049BFAA00D4AA8E /* Frameworks */,
				B56DB3C42049BFAA00D4AA8E /* Resources */,
				B5650B1020A4CD7F009702D0 /* Embed Frameworks */,
				B7A94351C1ADC31EA528B895 /* [CP] Embed Pods Frameworks */,
				20B459508F75052BDBC0902F /* [CP] Copy Pods Resources */,
				CE1445302188ED0300A991D8 /* Zendesk Strip Frameworks */,
			);
			buildRules = (
			);
			dependencies = (
				B55D4C1520B6131400D7A50F /* PBXTargetDependency */,
			);
			name = WooCommerce;
			productName = WooCommerce;
			productReference = B56DB3C62049BFAA00D4AA8E /* WooCommerce.app */;
			productType = "com.apple.product-type.application";
		};
		B56DB3DC2049BFAA00D4AA8E /* WooCommerceTests */ = {
			isa = PBXNativeTarget;
			buildConfigurationList = B56DB3E92049BFAA00D4AA8E /* Build configuration list for PBXNativeTarget "WooCommerceTests" */;
			buildPhases = (
				E8FC62641D61F33F705BC760 /* [CP] Check Pods Manifest.lock */,
				B56DB3D92049BFAA00D4AA8E /* Sources */,
				B56DB3DA2049BFAA00D4AA8E /* Frameworks */,
				B56DB3DB2049BFAA00D4AA8E /* Resources */,
			);
			buildRules = (
			);
			dependencies = (
				B56DB3DF2049BFAA00D4AA8E /* PBXTargetDependency */,
			);
			name = WooCommerceTests;
			productName = WooCommerceTests;
			productReference = B56DB3DD2049BFAA00D4AA8E /* WooCommerceTests.xctest */;
			productType = "com.apple.product-type.bundle.unit-test";
		};
/* End PBXNativeTarget section */

/* Begin PBXProject section */
		B56DB3BE2049BFAA00D4AA8E /* Project object */ = {
			isa = PBXProject;
			attributes = {
				LastSwiftUpdateCheck = 0920;
				LastUpgradeCheck = 1010;
				ORGANIZATIONNAME = Automattic;
				TargetAttributes = {
					B55D4C0F20B612F300D7A50F = {
						CreatedOnToolsVersion = 9.3.1;
						ProvisioningStyle = Automatic;
					};
					B56DB3C52049BFAA00D4AA8E = {
						CreatedOnToolsVersion = 9.2;
						LastSwiftMigration = 1020;
						ProvisioningStyle = Manual;
						SystemCapabilities = {
							com.apple.BackgroundModes = {
								enabled = 1;
							};
							com.apple.Keychain = {
								enabled = 1;
							};
							com.apple.Push = {
								enabled = 1;
							};
							com.apple.iCloud = {
								enabled = 1;
							};
						};
					};
					B56DB3DC2049BFAA00D4AA8E = {
						CreatedOnToolsVersion = 9.2;
						LastSwiftMigration = 1020;
						ProvisioningStyle = Automatic;
						TestTargetID = B56DB3C52049BFAA00D4AA8E;
					};
				};
			};
			buildConfigurationList = B56DB3C12049BFAA00D4AA8E /* Build configuration list for PBXProject "WooCommerce" */;
			compatibilityVersion = "Xcode 8.0";
			developmentRegion = en;
			hasScannedForEncodings = 0;
			knownRegions = (
				en,
				Base,
				ar,
				de,
				id,
				es,
				it,
				ko,
				he,
				ja,
				fr,
				"zh-Hant",
				ru,
				tr,
				sv,
				"pt-BR",
				"zh-Hans",
				nl,
			);
			mainGroup = B56DB3BD2049BFAA00D4AA8E;
			productRefGroup = B56DB3C72049BFAA00D4AA8E /* Products */;
			projectDirPath = "";
			projectRoot = "";
			targets = (
				B56DB3C52049BFAA00D4AA8E /* WooCommerce */,
				B56DB3DC2049BFAA00D4AA8E /* WooCommerceTests */,
				B55D4C0F20B612F300D7A50F /* GenerateCredentials */,
			);
		};
/* End PBXProject section */

/* Begin PBXResourcesBuildPhase section */
		B56DB3C42049BFAA00D4AA8E /* Resources */ = {
			isa = PBXResourcesBuildPhase;
			buildActionMask = 2147483647;
			files = (
				B56DB3D72049BFAA00D4AA8E /* LaunchScreen.storyboard in Resources */,
				CE583A0C2107937F00D73C1C /* TextViewTableViewCell.xib in Resources */,
				D843D5CC22437E59001BFA55 /* TitleAndEditableValueTableViewCell.xib in Resources */,
				B560D68A2195BD100027BB7E /* NoteDetailsCommentTableViewCell.xib in Resources */,
				CE0F17D022A8105800964A63 /* ReadMoreTableViewCell.xib in Resources */,
				CE1D5A5A228A1C2C00DF3715 /* ProductReviewsTableViewCell.xib in Resources */,
				B5A8F8AF20B88DCC00D211DE /* LoginPrologueViewController.xib in Resources */,
				74E0F441211C9AE600A79CCE /* PeriodDataViewController.xib in Resources */,
				B5F571B021BF149D0010D1B8 /* o.caf in Resources */,
				45AE582D230D9D35001901E3 /* OrderNoteHeaderTableViewCell.xib in Resources */,
				B5D1AFC820BC7B9600DB0E8C /* StorePickerViewController.xib in Resources */,
				CE1D5A56228A0AD200DF3715 /* TwoColumnTableViewCell.xib in Resources */,
				B57C744320F54F1C00EEFC87 /* AccountHeaderView.xib in Resources */,
				D843D5D422485009001BFA55 /* ShipmentProvidersViewController.xib in Resources */,
				028BAC4522F3AE5C008BB4AF /* StoreStatsV4PeriodViewController.xib in Resources */,
				CE227099228F180B00C0626C /* WooBasicTableViewCell.xib in Resources */,
				93BCF01F20DC2CE200EBF7A1 /* bash_secrets.tpl in Resources */,
				02162727237963AF000208D2 /* ProductFormViewController.xib in Resources */,
				B56DB3D42049BFAA00D4AA8E /* Assets.xcassets in Resources */,
				B573B1A0219DC2690081C78C /* Localizable.strings in Resources */,
				B559EBAF20A0BF8F00836CD4 /* README.md in Resources */,
				CE583A082107849F00D73C1C /* SwitchTableViewCell.xib in Resources */,
				CE22571B20E16FBC0037F478 /* LeftImageTableViewCell.xib in Resources */,
				8CD41D4A21F8A7E300CF3C2B /* RELEASE-NOTES.txt in Resources */,
				B5F8B7E5219478FA00DAB7E2 /* ReviewDetailsViewController.xib in Resources */,
				B5FD111221D3CE7700560344 /* NewNoteViewController.xib in Resources */,
				D843D5C822434A08001BFA55 /* ManualTrackingViewController.xib in Resources */,
				7441EBCA226A71AA008BF83D /* TitleBodyTableViewCell.xib in Resources */,
				740382DC2267D94100A627F4 /* LargeImageTableViewCell.xib in Resources */,
				CE22E3FC21714776005A6BEF /* TopLeftImageTableViewCell.xib in Resources */,
				B5D1AFB420BC445A00DB0E8C /* Images.xcassets in Resources */,
				CEE005F62076C4040079161F /* Orders.storyboard in Resources */,
				CE85FD5C20F7A7740080B73E /* TableFooterView.xib in Resources */,
				B57C744C20F564B400EEFC87 /* EmptyStoresTableViewCell.xib in Resources */,
				028296ED237D28B600E84012 /* TextViewViewController.xib in Resources */,
				D85136BF231E064700DD0539 /* NoteTableViewCell.xib in Resources */,
				B59C09DC2188D70200AB41D6 /* Notifications.storyboard in Resources */,
				CE37C04522984E81008DCB39 /* PickListTableViewCell.xib in Resources */,
				D85B8334222FABD1002168F3 /* StatusListTableViewCell.xib in Resources */,
				B5F571A621BEC92A0010D1B8 /* NoteDetailsHeaderPlainTableViewCell.xib in Resources */,
				B5F355F121CD504400A7077A /* SearchViewController.xib in Resources */,
				CE1EC8F020B8A408009762BF /* OrderNoteTableViewCell.xib in Resources */,
				B55D4BFD20B5CDE700D7A50F /* replace_secrets.rb in Resources */,
				74A95B5821C403EA00FEE953 /* pure-min.css in Resources */,
				B5BE75DD213F1D3D00909A14 /* OverlayMessageView.xib in Resources */,
				02F4F510237AFC1E00E13A9C /* ImageAndTitleAndTextTableViewCell.xib in Resources */,
				D8149F542251CFE60006A245 /* EditableOrderTrackingTableViewCell.xib in Resources */,
				D81D9229222E7F0800FFA585 /* OrderStatusListViewController.xib in Resources */,
				748D34DE214828DD00E21A2F /* TopPerformerDataViewController.xib in Resources */,
				CEE006062077D1280079161F /* SummaryTableViewCell.xib in Resources */,
				D8915DBF23729CFB00F63762 /* ColorPalette.xcassets in Resources */,
				CE24BCD0212DE8A6001CD12E /* HeadlineLabelTableViewCell.xib in Resources */,
				B559EBB020A0BF8F00836CD4 /* LICENSE in Resources */,
				74EC34A9225FE69C004BBC2E /* ProductDetailsViewController.xib in Resources */,
				CE32B10B20BEDE05006FBCF4 /* TwoColumnSectionHeaderView.xib in Resources */,
				B5FD110E21D3CB8500560344 /* OrderTableViewCell.xib in Resources */,
				D83C129F22250BF0004CA04C /* OrderTrackingTableViewCell.xib in Resources */,
				B59D1EE121907304009D1978 /* ProductReviewTableViewCell.xib in Resources */,
				B59D1EE821908A08009D1978 /* Noticons.ttf in Resources */,
				D81F2D35225F0CF70084BF9C /* EmptyListMessageWithActionView.xib in Resources */,
				B560D6882195BCC70027BB7E /* NoteDetailsHeaderTableViewCell.xib in Resources */,
				CE27258021925AE8002B22EB /* ValueOneTableViewCell.xib in Resources */,
				B5A82EE521025E550053ADC8 /* FulfillViewController.xib in Resources */,
				45C8B26223155CBC0002FA77 /* BillingInformationViewController.xib in Resources */,
				02482A8C237BE8C7007E73ED /* LinkSettingsViewController.xib in Resources */,
				740ADFE521C33688009EE5A9 /* licenses.html in Resources */,
				45C8B2592313FA570002FA77 /* CustomerNoteTableViewCell.xib in Resources */,
				B554016B2170D6010067DC90 /* ChartPlaceholderView.xib in Resources */,
				CE32B11620BF8779006FBCF4 /* FulfillButtonTableViewCell.xib in Resources */,
				45C8B2672316AB460002FA77 /* BillingAddressTableViewCell.xib in Resources */,
				B557652D20F6827900185843 /* StoreTableViewCell.xib in Resources */,
				7493BB8F2149852A003071A9 /* TopPerformersHeaderView.xib in Resources */,
				CE1EC8C620B46819009762BF /* PaymentTableViewCell.xib in Resources */,
				CE21B3E120FFC59700A259D5 /* ProductDetailsTableViewCell.xib in Resources */,
				CE35F11C2343F3B1007B2A6B /* TwoColumnHeadlineFootnoteTableViewCell.xib in Resources */,
				CE85FD5320F677770080B73E /* Dashboard.storyboard in Resources */,
				B56DB3CF2049BFAA00D4AA8E /* Main.storyboard in Resources */,
				CE21B3D820FE669A00A259D5 /* BasicTableViewCell.xib in Resources */,
				74334F37214AB130006D6AC5 /* ProductTableViewCell.xib in Resources */,
				CE1EC8C820B478B6009762BF /* TwoColumnLabelView.xib in Resources */,
				CE855365209BA6A700938BDC /* CustomerInfoTableViewCell.xib in Resources */,
				74F9E9CD214C036400A3F2D2 /* NoPeriodDataTableViewCell.xib in Resources */,
				D83F5931225B269C00626E75 /* DatePickerTableViewCell.xib in Resources */,
			);
			runOnlyForDeploymentPostprocessing = 0;
		};
		B56DB3DB2049BFAA00D4AA8E /* Resources */ = {
			isa = PBXResourcesBuildPhase;
			buildActionMask = 2147483647;
			files = (
				9379E1A5225536AD006A6BE4 /* TestAssets.xcassets in Resources */,
				9379E1A32255365F006A6BE4 /* TestingMode.storyboard in Resources */,
				B5F571A921BEECA50010D1B8 /* Responses in Resources */,
			);
			runOnlyForDeploymentPostprocessing = 0;
		};
/* End PBXResourcesBuildPhase section */

/* Begin PBXShellScriptBuildPhase section */
		20B459508F75052BDBC0902F /* [CP] Copy Pods Resources */ = {
			isa = PBXShellScriptBuildPhase;
			buildActionMask = 2147483647;
			files = (
			);
			inputPaths = (
				"${PODS_ROOT}/Target Support Files/Pods-WooCommerce/Pods-WooCommerce-resources.sh",
				"${PODS_ROOT}/GoogleSignIn/Resources/GoogleSignIn.bundle",
				"${PODS_CONFIGURATION_BUILD_DIR}/WordPressAuthenticator/WordPressAuthenticatorResources.bundle",
			);
			name = "[CP] Copy Pods Resources";
			outputPaths = (
				"${TARGET_BUILD_DIR}/${UNLOCALIZED_RESOURCES_FOLDER_PATH}/GoogleSignIn.bundle",
				"${TARGET_BUILD_DIR}/${UNLOCALIZED_RESOURCES_FOLDER_PATH}/WordPressAuthenticatorResources.bundle",
			);
			runOnlyForDeploymentPostprocessing = 0;
			shellPath = /bin/sh;
			shellScript = "\"${PODS_ROOT}/Target Support Files/Pods-WooCommerce/Pods-WooCommerce-resources.sh\"\n";
			showEnvVarsInLog = 0;
		};
		91990E72B3E1D58AC13D7628 /* [CP] Check Pods Manifest.lock */ = {
			isa = PBXShellScriptBuildPhase;
			buildActionMask = 2147483647;
			files = (
			);
			inputPaths = (
				"${PODS_PODFILE_DIR_PATH}/Podfile.lock",
				"${PODS_ROOT}/Manifest.lock",
			);
			name = "[CP] Check Pods Manifest.lock";
			outputPaths = (
				"$(DERIVED_FILE_DIR)/Pods-WooCommerce-checkManifestLockResult.txt",
			);
			runOnlyForDeploymentPostprocessing = 0;
			shellPath = /bin/sh;
			shellScript = "diff \"${PODS_PODFILE_DIR_PATH}/Podfile.lock\" \"${PODS_ROOT}/Manifest.lock\" > /dev/null\nif [ $? != 0 ] ; then\n    # print error to STDERR\n    echo \"error: The sandbox is not in sync with the Podfile.lock. Run 'pod install' or update your CocoaPods installation.\" >&2\n    exit 1\nfi\n# This output is used by Xcode 'outputs' to avoid re-running this script phase.\necho \"SUCCESS\" > \"${SCRIPT_OUTPUT_FILE_0}\"\n";
			showEnvVarsInLog = 0;
		};
		B55D4C1320B612FE00D7A50F /* ShellScript */ = {
			isa = PBXShellScriptBuildPhase;
			buildActionMask = 2147483647;
			files = (
			);
			inputPaths = (
				"$(SRCROOT)/Credentials/replace_secrets.rb",
				"$(SRCROOT)/Credentials/ApiCredentials.tpl",
				"$(SRCROOT)/Credentials/InfoPlist.tpl",
				"$(SRCROOT)/../.configure-files/woo_app_credentials.json",
				"$(SRCROOT)/Credentials/Templates/APICredentials-Template.swift",
				"$(SRCROOT)/Credentials/Templates/InfoPlist-Template.h",
			);
			outputPaths = (
				"$(SRCROOT)/DerivedSources/ApiCredentials.swift",
				"$(SRCROOT)/DerivedSources/InfoPlist.h",
			);
			runOnlyForDeploymentPostprocessing = 0;
			shellPath = /bin/sh;
			shellScript = "$SRCROOT/../Scripts/build-phases/generate-credentials.sh\n";
		};
		B7A94351C1ADC31EA528B895 /* [CP] Embed Pods Frameworks */ = {
			isa = PBXShellScriptBuildPhase;
			buildActionMask = 2147483647;
			files = (
			);
			inputPaths = (
				"${PODS_ROOT}/Target Support Files/Pods-WooCommerce/Pods-WooCommerce-frameworks.sh",
				"${BUILT_PRODUCTS_DIR}/1PasswordExtension/OnePasswordExtension.framework",
				"${BUILT_PRODUCTS_DIR}/Alamofire/Alamofire.framework",
				"${BUILT_PRODUCTS_DIR}/Automattic-Tracks-iOS/AutomatticTracks.framework",
				"${BUILT_PRODUCTS_DIR}/Charts/Charts.framework",
				"${BUILT_PRODUCTS_DIR}/CocoaLumberjack/CocoaLumberjack.framework",
				"${BUILT_PRODUCTS_DIR}/FormatterKit/FormatterKit.framework",
				"${BUILT_PRODUCTS_DIR}/GTMSessionFetcher/GTMSessionFetcher.framework",
				"${BUILT_PRODUCTS_DIR}/GoogleToolboxForMac/GoogleToolboxForMac.framework",
				"${BUILT_PRODUCTS_DIR}/Gridicons/Gridicons.framework",
				"${BUILT_PRODUCTS_DIR}/KeychainAccess/KeychainAccess.framework",
				"${BUILT_PRODUCTS_DIR}/NSObject-SafeExpectations/NSObject_SafeExpectations.framework",
				"${BUILT_PRODUCTS_DIR}/NSURL+IDN/NSURL_IDN.framework",
				"${BUILT_PRODUCTS_DIR}/Reachability/Reachability.framework",
				"${BUILT_PRODUCTS_DIR}/SVProgressHUD/SVProgressHUD.framework",
				"${BUILT_PRODUCTS_DIR}/Sentry/Sentry.framework",
				"${BUILT_PRODUCTS_DIR}/UIDeviceIdentifier/UIDeviceIdentifier.framework",
				"${BUILT_PRODUCTS_DIR}/WordPress-Aztec-iOS/Aztec.framework",
				"${BUILT_PRODUCTS_DIR}/WordPress-Editor-iOS/WordPressEditor.framework",
				"${BUILT_PRODUCTS_DIR}/WordPressKit/WordPressKit.framework",
				"${BUILT_PRODUCTS_DIR}/WordPressShared/WordPressShared.framework",
				"${BUILT_PRODUCTS_DIR}/WordPressUI/WordPressUI.framework",
				"${BUILT_PRODUCTS_DIR}/XLPagerTabStrip/XLPagerTabStrip.framework",
				"${PODS_ROOT}/ZendeskSDK/ZendeskSDK/5.1/ZendeskCoreSDK.framework",
				"${PODS_ROOT}/ZendeskSDK/ZendeskSDK/5.1/ZendeskProviderSDK.framework",
				"${PODS_ROOT}/ZendeskSDK/ZendeskSDK/5.1/ZendeskSDK.framework",
				"${PODS_ROOT}/ZendeskSDK/ZendeskSDK/5.1/CommonUISDK.framework",
				"${BUILT_PRODUCTS_DIR}/lottie-ios/Lottie.framework",
				"${BUILT_PRODUCTS_DIR}/wpxmlrpc/wpxmlrpc.framework",
			);
			name = "[CP] Embed Pods Frameworks";
			outputPaths = (
				"${TARGET_BUILD_DIR}/${FRAMEWORKS_FOLDER_PATH}/OnePasswordExtension.framework",
				"${TARGET_BUILD_DIR}/${FRAMEWORKS_FOLDER_PATH}/Alamofire.framework",
				"${TARGET_BUILD_DIR}/${FRAMEWORKS_FOLDER_PATH}/AutomatticTracks.framework",
				"${TARGET_BUILD_DIR}/${FRAMEWORKS_FOLDER_PATH}/Charts.framework",
				"${TARGET_BUILD_DIR}/${FRAMEWORKS_FOLDER_PATH}/CocoaLumberjack.framework",
				"${TARGET_BUILD_DIR}/${FRAMEWORKS_FOLDER_PATH}/FormatterKit.framework",
				"${TARGET_BUILD_DIR}/${FRAMEWORKS_FOLDER_PATH}/GTMSessionFetcher.framework",
				"${TARGET_BUILD_DIR}/${FRAMEWORKS_FOLDER_PATH}/GoogleToolboxForMac.framework",
				"${TARGET_BUILD_DIR}/${FRAMEWORKS_FOLDER_PATH}/Gridicons.framework",
				"${TARGET_BUILD_DIR}/${FRAMEWORKS_FOLDER_PATH}/KeychainAccess.framework",
				"${TARGET_BUILD_DIR}/${FRAMEWORKS_FOLDER_PATH}/NSObject_SafeExpectations.framework",
				"${TARGET_BUILD_DIR}/${FRAMEWORKS_FOLDER_PATH}/NSURL_IDN.framework",
				"${TARGET_BUILD_DIR}/${FRAMEWORKS_FOLDER_PATH}/Reachability.framework",
				"${TARGET_BUILD_DIR}/${FRAMEWORKS_FOLDER_PATH}/SVProgressHUD.framework",
				"${TARGET_BUILD_DIR}/${FRAMEWORKS_FOLDER_PATH}/Sentry.framework",
				"${TARGET_BUILD_DIR}/${FRAMEWORKS_FOLDER_PATH}/UIDeviceIdentifier.framework",
				"${TARGET_BUILD_DIR}/${FRAMEWORKS_FOLDER_PATH}/Aztec.framework",
				"${TARGET_BUILD_DIR}/${FRAMEWORKS_FOLDER_PATH}/WordPressEditor.framework",
				"${TARGET_BUILD_DIR}/${FRAMEWORKS_FOLDER_PATH}/WordPressKit.framework",
				"${TARGET_BUILD_DIR}/${FRAMEWORKS_FOLDER_PATH}/WordPressShared.framework",
				"${TARGET_BUILD_DIR}/${FRAMEWORKS_FOLDER_PATH}/WordPressUI.framework",
				"${TARGET_BUILD_DIR}/${FRAMEWORKS_FOLDER_PATH}/XLPagerTabStrip.framework",
				"${TARGET_BUILD_DIR}/${FRAMEWORKS_FOLDER_PATH}/ZendeskCoreSDK.framework",
				"${TARGET_BUILD_DIR}/${FRAMEWORKS_FOLDER_PATH}/ZendeskProviderSDK.framework",
				"${TARGET_BUILD_DIR}/${FRAMEWORKS_FOLDER_PATH}/ZendeskSDK.framework",
				"${TARGET_BUILD_DIR}/${FRAMEWORKS_FOLDER_PATH}/CommonUISDK.framework",
				"${TARGET_BUILD_DIR}/${FRAMEWORKS_FOLDER_PATH}/Lottie.framework",
				"${TARGET_BUILD_DIR}/${FRAMEWORKS_FOLDER_PATH}/wpxmlrpc.framework",
			);
			runOnlyForDeploymentPostprocessing = 0;
			shellPath = /bin/sh;
			shellScript = "\"${PODS_ROOT}/Target Support Files/Pods-WooCommerce/Pods-WooCommerce-frameworks.sh\"\n";
			showEnvVarsInLog = 0;
		};
		CE1445302188ED0300A991D8 /* Zendesk Strip Frameworks */ = {
			isa = PBXShellScriptBuildPhase;
			buildActionMask = 2147483647;
			files = (
			);
			inputPaths = (
			);
			name = "Zendesk Strip Frameworks";
			outputPaths = (
			);
			runOnlyForDeploymentPostprocessing = 0;
			shellPath = /bin/sh;
			shellScript = "# Per Zendesk documentation (https://developer.zendesk.com/embeddables/docs/ios_support_sdk/sdk_add#adding-the-sdk-with-cocoapods):\n# This script should be the last step in your projects \"Build Phases\".\n# This step is required to work around an App store submission bug when archiving universal binaries.\n\nbash \"${BUILT_PRODUCTS_DIR}/${FRAMEWORKS_FOLDER_PATH}/ZendeskCoreSDK.framework/strip-frameworks.sh\"\n";
		};
		E8FC62641D61F33F705BC760 /* [CP] Check Pods Manifest.lock */ = {
			isa = PBXShellScriptBuildPhase;
			buildActionMask = 2147483647;
			files = (
			);
			inputPaths = (
				"${PODS_PODFILE_DIR_PATH}/Podfile.lock",
				"${PODS_ROOT}/Manifest.lock",
			);
			name = "[CP] Check Pods Manifest.lock";
			outputPaths = (
				"$(DERIVED_FILE_DIR)/Pods-WooCommerceTests-checkManifestLockResult.txt",
			);
			runOnlyForDeploymentPostprocessing = 0;
			shellPath = /bin/sh;
			shellScript = "diff \"${PODS_PODFILE_DIR_PATH}/Podfile.lock\" \"${PODS_ROOT}/Manifest.lock\" > /dev/null\nif [ $? != 0 ] ; then\n    # print error to STDERR\n    echo \"error: The sandbox is not in sync with the Podfile.lock. Run 'pod install' or update your CocoaPods installation.\" >&2\n    exit 1\nfi\n# This output is used by Xcode 'outputs' to avoid re-running this script phase.\necho \"SUCCESS\" > \"${SCRIPT_OUTPUT_FILE_0}\"\n";
			showEnvVarsInLog = 0;
		};
/* End PBXShellScriptBuildPhase section */

/* Begin PBXSourcesBuildPhase section */
		B56DB3C22049BFAA00D4AA8E /* Sources */ = {
			isa = PBXSourcesBuildPhase;
			buildActionMask = 2147483647;
			files = (
				B5F571A421BEC90D0010D1B8 /* NoteDetailsHeaderPlainTableViewCell.swift in Sources */,
				D817585E22BB5E8700289CFE /* OrderEmailComposer.swift in Sources */,
				024DF3092372CA00006658FE /* EditorViewProperties.swift in Sources */,
				CE85535D209B5BB700938BDC /* OrderDetailsViewModel.swift in Sources */,
				CE21B3E020FFC59700A259D5 /* ProductDetailsTableViewCell.swift in Sources */,
				B509FED121C041DF000076A9 /* Locale+Woo.swift in Sources */,
				B5DB01B52114AB2D00A4F797 /* CrashLogging.swift in Sources */,
				024DF31E23743045006658FE /* TextList+AztecFormatting.swift in Sources */,
				0260F40123224E8100EDA10A /* ProductsViewController.swift in Sources */,
				02D45647231CB1FB008CF0A9 /* UIImage+Dot.swift in Sources */,
				7459A6C621B0680300F83A78 /* RequirementsChecker.swift in Sources */,
				CE1D5A55228A0AD200DF3715 /* TwoColumnTableViewCell.swift in Sources */,
				74460D4222289C7A00D7316A /* StorePickerCoordinator.swift in Sources */,
				CE15524A21FFB10100EAA690 /* ApplicationLogViewController.swift in Sources */,
				B59D49CD219B587E006BF0AD /* UILabel+OrderStatus.swift in Sources */,
				0216271E2375044D000208D2 /* AztecFormatBar+Update.swift in Sources */,
				CE32B11A20BF8E32006FBCF4 /* UIButton+Helpers.swift in Sources */,
				CE0F17D222A8308900964A63 /* FancyAlertController+PurchaseNote.swift in Sources */,
				B59D1EEA2190AE96009D1978 /* StorageNote+Woo.swift in Sources */,
				024DF3072372C18D006658FE /* AztecUIConfigurator.swift in Sources */,
				0285BF7022FBD91C003A2525 /* TopPerformersSectionHeaderView.swift in Sources */,
				D8736B5322EF4F5900A14A29 /* NotificationsBadgeController.swift in Sources */,
				B541B220218A007C008FE7C1 /* NSMutableParagraphStyle+Helpers.swift in Sources */,
				45AE582C230D9D35001901E3 /* OrderNoteHeaderTableViewCell.swift in Sources */,
				CE583A0B2107937F00D73C1C /* TextViewTableViewCell.swift in Sources */,
				B557652B20F681E800185843 /* StoreTableViewCell.swift in Sources */,
				D8C11A4E22DD235F00D4A88D /* OrderDetailsResultsControllers.swift in Sources */,
				D8C251D9230D256F00F49782 /* NoticePresenter.swift in Sources */,
				74460D4022289B7600D7316A /* Coordinator.swift in Sources */,
				B57C743D20F5493300EEFC87 /* AccountHeaderView.swift in Sources */,
				D8C251D2230CA90200F49782 /* StoresManager.swift in Sources */,
				024DF31F23743045006658FE /* Header+AztecFormatting.swift in Sources */,
				B50911312049E27A007D25DC /* OrdersViewController.swift in Sources */,
				B5A8F8AD20B88D9900D211DE /* LoginPrologueViewController.swift in Sources */,
				B5D1AFC620BC7B7300DB0E8C /* StorePickerViewController.swift in Sources */,
				0240B3AC230A910C000A866C /* StoreStatsV4ChartAxisHelper.swift in Sources */,
				74D0A5302139CF1300E2919F /* String+Helpers.swift in Sources */,
				7435E58E21C0151B00216F0F /* OrderNote+Woo.swift in Sources */,
				D843D5CB22437E59001BFA55 /* TitleAndEditableValueTableViewCell.swift in Sources */,
				025B1748237A92D800C780B4 /* ProductFormSection+ReusableTableRow.swift in Sources */,
				B5A8F8A920B84D3F00D211DE /* ApiCredentials.swift in Sources */,
				02305352237454C700487A64 /* AztecHorizontalRulerFormatBarCommand.swift in Sources */,
				B5DBF3C520E148E000B53AED /* DeauthenticatedState.swift in Sources */,
				02E4FD7A230688BA0049610C /* OrderStatsV4Interval+Chart.swift in Sources */,
				748C7782211E294000814F2C /* Double+Woo.swift in Sources */,
				D8915DC32372C9EF00F63762 /* UIColor+ColorStudio.swift in Sources */,
				024DF31623742BB6006658FE /* AztecStrikethroughFormatBarCommand.swift in Sources */,
				D817586222BB64C300289CFE /* OrderDetailsNotices.swift in Sources */,
				0282DD94233C9465006A5FDB /* SearchUICommand.swift in Sources */,
				028BAC4722F3B550008BB4AF /* StatsTimeRangeV4+UI.swift in Sources */,
				024DF32123744798006658FE /* AztecFormatBarCommandCoordinator.swift in Sources */,
				B5AA7B3F20ED81C2004DA14F /* UserDefaults+Woo.swift in Sources */,
				0274C25423162FB200EF1E40 /* DashboardTopBannerFactory.swift in Sources */,
				B58B4AB22108F01700076FDD /* NoticeView.swift in Sources */,
				B59D1EE321907C7B009D1978 /* NSAttributedString+Helpers.swift in Sources */,
				74B5713621CD7604008F9B8E /* SharingHelper.swift in Sources */,
				D8149F532251CFE60006A245 /* EditableOrderTrackingTableViewCell.swift in Sources */,
				024DF30B23742297006658FE /* AztecFormatBarCommand.swift in Sources */,
				028BAC4222F30B05008BB4AF /* StoreStatsV4PeriodViewController.swift in Sources */,
				740987B321B87760000E4C80 /* FancyAnimatedButton+Woo.swift in Sources */,
				B511ED27218A660E005787DC /* StringDescriptor.swift in Sources */,
				B5F355EF21CD500200A7077A /* SearchViewController.swift in Sources */,
				B55D4C2720B717C000D7A50F /* UserAgent.swift in Sources */,
				D8C2A28823190B2300F503E9 /* StorageProductReview+Woo.swift in Sources */,
				CE1CCB402056F21C000EE3AC /* Style.swift in Sources */,
				D85B8333222FABD1002168F3 /* StatusListTableViewCell.swift in Sources */,
				CE22E3F72170E23C005A6BEF /* PrivacySettingsViewController.swift in Sources */,
				B58B4AB32108F01700076FDD /* DefaultNoticePresenter.swift in Sources */,
				CE21B3D720FE669A00A259D5 /* BasicTableViewCell.swift in Sources */,
				D843D5D92248EE91001BFA55 /* ManualTrackingViewModel.swift in Sources */,
				B57B678A2107546E00AF8905 /* Address+Woo.swift in Sources */,
				747AA0892107CEC60047A89B /* AnalyticsProvider.swift in Sources */,
				B5DBF3CB20E149CC00B53AED /* AuthenticatedState.swift in Sources */,
				B53B3F39219C817800DF1EB6 /* UIStoryboard+Woo.swift in Sources */,
				020F41E823176F8E00776C4D /* TopBannerPresenter.swift in Sources */,
				02F4F50B237AEB8A00E13A9C /* ProductFormTableViewDataSource.swift in Sources */,
				B57C5C9621B80E5500FF82B2 /* Dictionary+Woo.swift in Sources */,
				CE27257F21925AE8002B22EB /* ValueOneTableViewCell.swift in Sources */,
				028296EC237D28B600E84012 /* TextViewViewController.swift in Sources */,
				024DF3052372ADCD006658FE /* KeyboardScrollable.swift in Sources */,
				B555530F21B57DE700449E71 /* ApplicationAdapter.swift in Sources */,
				029D444E22F141CD00DEFA8A /* DashboardStatsV3ViewController.swift in Sources */,
				747AA08B2107CF8D0047A89B /* TracksProvider.swift in Sources */,
				CE1EC8F120B8A408009762BF /* OrderNoteTableViewCell.swift in Sources */,
				D8C11A5E22E2440400D4A88D /* OrderPaymentDetailsViewModel.swift in Sources */,
				0282DD9A233CA32D006A5FDB /* OrderSearchCellViewModel.swift in Sources */,
				D8D15F83230A17A000D48B3F /* ServiceLocator.swift in Sources */,
				CE583A0421076C0100D73C1C /* NewNoteViewController.swift in Sources */,
				02FE89CB231FB36600E85EF8 /* DefaultFeatureFlagService.swift in Sources */,
				D843D5D322485009001BFA55 /* ShipmentProvidersViewController.swift in Sources */,
<<<<<<< HEAD
				02162729237965E8000208D2 /* ProductFormDataSource.swift in Sources */,
				02482A8E237BEAE9007E73ED /* AztecLinkFormatBarCommand.swift in Sources */,
=======
				02162729237965E8000208D2 /* ProductFormTableViewModel.swift in Sources */,
>>>>>>> 041e1b99
				B58B4AC02108FF6100076FDD /* Array+Helpers.swift in Sources */,
				B5A56BF0219F2CE90065A902 /* VerticalButton.swift in Sources */,
				748C7780211E18A600814F2C /* OrderStats+Woo.swift in Sources */,
				D831E2DC230E0558000037D0 /* Authentication.swift in Sources */,
				024A543422BA6F8F00F4F38E /* DeveloperEmailChecker.swift in Sources */,
				D8736B5A22F07D7100A14A29 /* MainTabViewModel.swift in Sources */,
				CE4DA5C621DD755E00074607 /* CurrencyFormatter.swift in Sources */,
				B59C09D92188CBB100AB41D6 /* Array+Notes.swift in Sources */,
				D85136C1231E09C300DD0539 /* ReviewsDataSource.swift in Sources */,
				CE1AFE622200B1BD00432745 /* ApplicationLogDetailViewController.swift in Sources */,
				CE4DDB7B20DD312400D32EC8 /* DateFormatter+Helpers.swift in Sources */,
				B50911322049E27A007D25DC /* SettingsViewController.swift in Sources */,
				0227958D237A51F300787C63 /* OptionsTableViewController+Styles.swift in Sources */,
				B541B226218A412C008FE7C1 /* UIFont+Woo.swift in Sources */,
				B59D1EEC2190B08B009D1978 /* Age.swift in Sources */,
				CE22709B228F362600C0626C /* ProductDetailsViewModel.swift in Sources */,
				CE27257C21924A8C002B22EB /* HelpAndSupportViewController.swift in Sources */,
				025B174A237AA49D00C780B4 /* Product+ProductForm.swift in Sources */,
				B57C744720F55BC800EEFC87 /* UIView+Helpers.swift in Sources */,
				B5A82EE221025C450053ADC8 /* FulfillViewController.swift in Sources */,
				B55D4C0620B6027200D7A50F /* AuthenticationManager.swift in Sources */,
				02695770237281A9001BA0BF /* AztecTextViewAttachmentHandler.swift in Sources */,
				0230535B2374FB6800487A64 /* AztecSourceCodeFormatBarCommand.swift in Sources */,
				B57C5C9221B80E3C00FF82B2 /* APNSDevice+Woo.swift in Sources */,
				D8CD710F237A49DB007148B9 /* UIColor+SemanticColors.swift in Sources */,
				020F41E523163C0100776C4D /* TopBannerViewModel.swift in Sources */,
				B541B2172189EED4008FE7C1 /* NSMutableAttributedString+Helpers.swift in Sources */,
				B586906621A5F4B1001F1EFC /* UINavigationController+Woo.swift in Sources */,
				02482A8B237BE8C7007E73ED /* LinkSettingsViewController.swift in Sources */,
				CE227097228F152400C0626C /* WooBasicTableViewCell.swift in Sources */,
				B5FD111621D3F13700560344 /* BordersView.swift in Sources */,
				0216272B2379662C000208D2 /* DefaultProductFormTableViewModel.swift in Sources */,
				D8736B7522F1FE1600A14A29 /* BadgeLabel.swift in Sources */,
				B5F8B7E02194759100DAB7E2 /* ReviewDetailsViewController.swift in Sources */,
				02E4FD7C2306A04C0049610C /* StatsTimeRangeBarView.swift in Sources */,
				CE85FD5A20F7A7640080B73E /* TableFooterView.swift in Sources */,
				74334F36214AB130006D6AC5 /* ProductTableViewCell.swift in Sources */,
				024DF31B23742E1C006658FE /* FormatBarItemViewProperties.swift in Sources */,
				B560D6862195BCA90027BB7E /* NoteDetailsHeaderTableViewCell.swift in Sources */,
				D82DFB4A225F22D400EFE2CB /* UISearchBar+Appearance.swift in Sources */,
				7441E1D221503F77004E6ECE /* IntrinsicTableView.swift in Sources */,
				B517EA1D218B41F200730EC4 /* String+Woo.swift in Sources */,
				024DF31223742B18006658FE /* AztecItalicFormatBarCommand.swift in Sources */,
				D83F5933225B2EB900626E75 /* ManualTrackingViewController.swift in Sources */,
				B57C744A20F5649300EEFC87 /* EmptyStoresTableViewCell.swift in Sources */,
				B56DB3CA2049BFAA00D4AA8E /* AppDelegate.swift in Sources */,
				02279586237A50C900787C63 /* AztecUnorderedListFormatBarCommand.swift in Sources */,
				B5A82EE7210263460053ADC8 /* UIViewController+Helpers.swift in Sources */,
				CE1F512B206985DF00C6C810 /* PaddedLabel.swift in Sources */,
				7421344A210A323C00C13890 /* WooAnalyticsStat.swift in Sources */,
				02404ED82314BF8A00FF1170 /* StatsV3ToV4BannerActionHandler.swift in Sources */,
				02305353237454C700487A64 /* AztecInsertMoreFormatBarCommand.swift in Sources */,
				B5D6DC54214802740003E48A /* SyncCoordinator.swift in Sources */,
				B57C5C9421B80E4700FF82B2 /* Data+Woo.swift in Sources */,
				CE22E3FB21714776005A6BEF /* TopLeftImageTableViewCell.swift in Sources */,
				B554E17B2152F27200F31188 /* UILabel+Appearance.swift in Sources */,
				7441EBC9226A71AA008BF83D /* TitleBodyTableViewCell.swift in Sources */,
				B541B21C2189F3D8008FE7C1 /* StringStyles.swift in Sources */,
				B58B4AB82108F14700076FDD /* NoticeNotificationInfo.swift in Sources */,
				CE24BCD8212F25D4001CD12E /* StorageOrder+Woo.swift in Sources */,
				D8C2A28623189C6300F503E9 /* ReviewsViewController.swift in Sources */,
				02820F3422C257B700DE0D37 /* UITableView+FooterHelpers.swift in Sources */,
				D8C2A291231BD0FD00F503E9 /* DefaultReviewsDataSource.swift in Sources */,
				CE855366209BA6A700938BDC /* CustomerInfoTableViewCell.swift in Sources */,
				CE35F11B2343F3B1007B2A6B /* TwoColumnHeadlineFootnoteTableViewCell.swift in Sources */,
				D8C251DB230D288A00F49782 /* PushNotesManager.swift in Sources */,
				748D34E12148291E00E21A2F /* TopPerformerDataViewController.swift in Sources */,
				B5A8532220BDBFAF00FAAB4D /* CircularImageView.swift in Sources */,
				CE1F51252064179A00C6C810 /* UILabel+Helpers.swift in Sources */,
				024DF31923742C3F006658FE /* AztecFormatBarFactory.swift in Sources */,
				B5A56BF3219F46470065A902 /* UIButton+Animations.swift in Sources */,
				B54FBE552111F70700390F57 /* ResultsController+UIKit.swift in Sources */,
				CE2409F1215D12D30091F887 /* WooNavigationController.swift in Sources */,
				74F9E9CE214C036400A3F2D2 /* NoPeriodDataTableViewCell.swift in Sources */,
				B50911302049E27A007D25DC /* DashboardViewController.swift in Sources */,
				933A27372222354600C2143A /* Logging.swift in Sources */,
				D85136BE231E064700DD0539 /* NoteTableViewCell.swift in Sources */,
				B5D1AFB820BC510200DB0E8C /* UIImage+Woo.swift in Sources */,
				B5980A6121AC878900EBF596 /* UIDevice+Woo.swift in Sources */,
				D8736B5722EF53A100A14A29 /* OrdersBadgeController.swift in Sources */,
				02404EDC2314CD3600FF1170 /* StatsV4ToV3BannerActionHandler.swift in Sources */,
				B517EA18218B232700730EC4 /* StringFormatter+Notes.swift in Sources */,
				CE583A072107849F00D73C1C /* SwitchTableViewCell.swift in Sources */,
				D8149F562251EE300006A245 /* UITextField+Helpers.swift in Sources */,
				D831E2E0230E0BA7000037D0 /* Logs.swift in Sources */,
				02B296A722FA6DB500FD7A4C /* Date+StartAndEnd.swift in Sources */,
				D81D9228222E7F0800FFA585 /* OrderStatusListViewController.swift in Sources */,
				CEE006082077D14C0079161F /* OrderDetailsViewController.swift in Sources */,
				B58B4AB62108F11C00076FDD /* Notice.swift in Sources */,
				CE1EC8C520B46819009762BF /* PaymentTableViewCell.swift in Sources */,
				CE4296B920A5E9E400B2AFBD /* CNContact+Helpers.swift in Sources */,
				02404EDA2314C36300FF1170 /* StatsVersionStateCoordinator.swift in Sources */,
				CEE006052077D1280079161F /* SummaryTableViewCell.swift in Sources */,
				74A33D8021C3F234009E25DE /* LicensesViewController.swift in Sources */,
				CE1F51272064345B00C6C810 /* UIColor+Helpers.swift in Sources */,
				934CB123224EAB150005CCB9 /* main.swift in Sources */,
				02F4F50F237AFC1E00E13A9C /* ImageAndTitleAndTextTableViewCell.swift in Sources */,
				45C8B2582313FA570002FA77 /* CustomerNoteTableViewCell.swift in Sources */,
				7493BB8E2149852A003071A9 /* TopPerformersHeaderView.swift in Sources */,
				CE1EC8CA20B479F1009762BF /* TwoColumnLabelView.swift in Sources */,
				D83C12A022250BF0004CA04C /* OrderTrackingTableViewCell.swift in Sources */,
				CE21B3DD20FF9BC200A259D5 /* ProductListViewController.swift in Sources */,
				D83F5930225B269C00626E75 /* DatePickerTableViewCell.swift in Sources */,
				0272C00322EE9C3200D7CA2C /* AsyncDictionary.swift in Sources */,
				028BAC3D22F2DECE008BB4AF /* StoreStatsAndTopPerformersViewController.swift in Sources */,
				B59D1EDF219072CC009D1978 /* ProductReviewTableViewCell.swift in Sources */,
				020DD48A23229495005822B1 /* ProductsTabProductTableViewCell.swift in Sources */,
				74AAF6A5212A04A900C612B0 /* ChartMarker.swift in Sources */,
				CE32B11520BF8779006FBCF4 /* FulfillButtonTableViewCell.swift in Sources */,
				025FDD3223717D2900824006 /* EditorFactory.swift in Sources */,
				024DF30E23742A70006658FE /* AztecBoldFormatBarCommand.swift in Sources */,
				020DD48F232392C9005822B1 /* UIViewController+AppReview.swift in Sources */,
				CE263DE8206ACE3E0015A693 /* MainTabBarController.swift in Sources */,
				CE14452E2188C11700A991D8 /* ZendeskManager.swift in Sources */,
				B5BE75DB213F1D1E00909A14 /* OverlayMessageView.swift in Sources */,
				02D4564C231D05E2008CF0A9 /* BetaFeaturesViewController.swift in Sources */,
				CE37C04422984E81008DCB39 /* PickListTableViewCell.swift in Sources */,
				020DD48D2322A617005822B1 /* ProductsTabProductViewModel.swift in Sources */,
				B5A56BF5219F5AB20065A902 /* NSNotificationName+Woo.swift in Sources */,
				029B0F57234197B80010C1F3 /* ProductSearchUICommand.swift in Sources */,
				B555530D21B57DC300449E71 /* UserNotificationsCenterAdapter.swift in Sources */,
				45C8B2662316AB460002FA77 /* BillingAddressTableViewCell.swift in Sources */,
				B541B2152189EEA1008FE7C1 /* Scanner+Helpers.swift in Sources */,
				025FDD3423717D4900824006 /* AztecEditorViewController.swift in Sources */,
				743EDD9F214B05350039071B /* TopEarnerStatsItem+Woo.swift in Sources */,
				B5BBD6DE21B1703700E3207E /* PushNotificationsManager.swift in Sources */,
				CE1EC8EC20B8A3FF009762BF /* LeftImageTableViewCell.swift in Sources */,
				CE16177A21B7192A00B82A47 /* AuthenticationConstants.swift in Sources */,
				B5C3876421C41B9F006CE970 /* UIApplication+Woo.swift in Sources */,
				D85136B9231CED5800DD0539 /* ReviewAge.swift in Sources */,
				028BAC4022F2EFA5008BB4AF /* StoreStatsAndTopPerformersPeriodViewController.swift in Sources */,
				74EC34A8225FE69C004BBC2E /* ProductDetailsViewController.swift in Sources */,
				B554E1792152F20000F31188 /* UINavigationBar+Appearance.swift in Sources */,
				B55401692170D5E10067DC90 /* ChartPlaceholderView.swift in Sources */,
				02E4FD7E2306A8180049610C /* StatsTimeRangeBarViewModel.swift in Sources */,
				021FAFCF23556D2B00B99241 /* UIView+SubviewsAxis.swift in Sources */,
				B5290ED9219B3FA900A6AF7F /* Date+Woo.swift in Sources */,
				B57C744520F55BA600EEFC87 /* NSObject+Helpers.swift in Sources */,
				D817586022BB614A00289CFE /* OrderMessageComposer.swift in Sources */,
				0269576A23726304001BA0BF /* KeyboardFrameObserver.swift in Sources */,
				CEEC9B6421E7AB850055EEF0 /* AppRatingManager.swift in Sources */,
				B5F04D952194F2A300501EE1 /* NoteDetailsRow.swift in Sources */,
				020F41E623163C0100776C4D /* TopBannerView.swift in Sources */,
				B57C744E20F56E3800EEFC87 /* UITableViewCell+Helpers.swift in Sources */,
				CEEC9B5C21E79B3E0055EEF0 /* FeatureFlag.swift in Sources */,
				74036CC0211B882100E462C2 /* PeriodDataViewController.swift in Sources */,
				740382DB2267D94100A627F4 /* LargeImageTableViewCell.swift in Sources */,
				CE22709F2293052700C0626C /* WebviewHelper.swift in Sources */,
				744F00D221B582A9007EFA93 /* StarRatingView.swift in Sources */,
				0282DD96233C960C006A5FDB /* SearchResultCell.swift in Sources */,
				74AFF2EA211B9B1B0038153A /* StoreStatsViewController.swift in Sources */,
				029D444922F13F8A00DEFA8A /* DashboardUIFactory.swift in Sources */,
				D8C2A28F231BD00500F503E9 /* ReviewsViewModel.swift in Sources */,
				D81F2D37225F0D160084BF9C /* EmptyListMessageWithActionView.swift in Sources */,
				B55BC1F121A878A30011A0C0 /* String+HTML.swift in Sources */,
				B56C721221B5B44000E5E85B /* PushNotificationsConfiguration.swift in Sources */,
				02279587237A50C900787C63 /* AztecHeaderFormatBarCommand.swift in Sources */,
				D8915DC12372C8AC00F63762 /* ColorStudio.swift in Sources */,
				CE021535215BE3AB00C19555 /* LoginNavigationController+Woo.swift in Sources */,
				D8C2A28B231931D100F503E9 /* ReviewViewModel.swift in Sources */,
				B541B223218A29A6008FE7C1 /* NSParagraphStyle+Woo.swift in Sources */,
				B50BB4162141828F00AF0F3C /* FooterSpinnerView.swift in Sources */,
				02FE89C9231FB31400E85EF8 /* FeatureFlagService.swift in Sources */,
				B5980A6321AC879F00EBF596 /* Bundle+Woo.swift in Sources */,
				B59D1EE5219080B4009D1978 /* Note+Woo.swift in Sources */,
				CE4DA5CA21DEA78E00074607 /* NSDecimalNumber+Helpers.swift in Sources */,
				02162726237963AF000208D2 /* ProductFormViewController.swift in Sources */,
				020DD49123239DD6005822B1 /* ProductsViewControllerStateCoordinator.swift in Sources */,
				024DF31423742B7A006658FE /* AztecUnderlineFormatBarCommand.swift in Sources */,
				CE32B10D20BEDE1C006FBCF4 /* TwoColumnSectionHeaderView.swift in Sources */,
				D8D15F85230A18AB00D48B3F /* Analytics.swift in Sources */,
				B57B678E21078C5400AF8905 /* OrderItemViewModel.swift in Sources */,
				D8C62471227AE0030011A7D6 /* SiteCountry.swift in Sources */,
				B582F95920FFCEAA0060934A /* UITableViewHeaderFooterView+Helpers.swift in Sources */,
				CE0F17CF22A8105800964A63 /* ReadMoreTableViewCell.swift in Sources */,
				CEEC9B5E21E79C330055EEF0 /* BuildConfiguration.swift in Sources */,
				D843D5D722485B19001BFA55 /* ShippingProvidersViewModel.swift in Sources */,
				CE1CCB4B20570B1F000EE3AC /* OrderTableViewCell.swift in Sources */,
				748AD087219F481B00023535 /* UIView+Animation.swift in Sources */,
				748D34DF214828DD00E21A2F /* TopPerformersViewController.swift in Sources */,
				B509FED321C05121000076A9 /* SupportManagerAdapter.swift in Sources */,
				B5AA7B3D20ED5D15004DA14F /* SessionManager.swift in Sources */,
				74C6FEA521C2F1FA009286B6 /* AboutViewController.swift in Sources */,
				B53B3F37219C75AC00DF1EB6 /* OrderLoaderViewController.swift in Sources */,
				CE1D5A59228A1C2C00DF3715 /* ProductReviewsTableViewCell.swift in Sources */,
				CE24BCCF212DE8A6001CD12E /* HeadlineLabelTableViewCell.swift in Sources */,
				B53B898D20D462A000EDB467 /* DefaultStoresManager.swift in Sources */,
				B5D1AFC020BC67C200DB0E8C /* WooConstants.swift in Sources */,
				45C8B26123155CBC0002FA77 /* BillingInformationViewController.swift in Sources */,
				93FA787421CD7E9E00B663E5 /* CurrencySettings.swift in Sources */,
				74EC34A5225FE21F004BBC2E /* ProductLoaderViewController.swift in Sources */,
				B560D68C2195BD1E0027BB7E /* NoteDetailsCommentTableViewCell.swift in Sources */,
				743E272021AEF20100D6DC82 /* FancyAlertViewController+Upgrade.swift in Sources */,
				CEA16F3A20FD0C8C0061B4E1 /* WooAnalytics.swift in Sources */,
				023053492374528A00487A64 /* AztecBlockquoteFormatBarCommand.swift in Sources */,
				0282DD98233CA093006A5FDB /* OrderSearchUICommand.swift in Sources */,
				B541B21A2189F3A2008FE7C1 /* StringFormatter.swift in Sources */,
				D817586422BDD81600289CFE /* OrderDetailsDataSource.swift in Sources */,
				CE1F512920697F0100C6C810 /* UIFont+Helpers.swift in Sources */,
			);
			runOnlyForDeploymentPostprocessing = 0;
		};
		B56DB3D92049BFAA00D4AA8E /* Sources */ = {
			isa = PBXSourcesBuildPhase;
			buildActionMask = 2147483647;
			files = (
				45C8B2692316B2440002FA77 /* BillingAddressTableViewCellTests.swift in Sources */,
				02FE89C7231FAA4100E85EF8 /* MainTabBarControllerTests+ProductListFeatureFlag.swift in Sources */,
				B57C5C9F21B80E8300FF82B2 /* SampleError.swift in Sources */,
				02404EE42315151400FF1170 /* MockupStatsVersionStoresManager.swift in Sources */,
				B53B898920D450AF00EDB467 /* SessionManagerTests.swift in Sources */,
				7435E59021C0162C00216F0F /* OrderNoteWooTests.swift in Sources */,
				45C8B25D231529410002FA77 /* CustomerInfoTableViewCellTests.swift in Sources */,
				D85B8336222FCDA1002168F3 /* StatusListTableViewCellTests.swift in Sources */,
				B555531321B57E8800449E71 /* MockupUserNotificationsCenterAdapter.swift in Sources */,
				D8C11A6022E2479800D4A88D /* OrderPaymentDetailsViewModelTests.swift in Sources */,
				D83F593D225B4B5000626E75 /* ManualTrackingViewControllerTests.swift in Sources */,
				CEEC9B6621E7C5200055EEF0 /* AppRatingManagerTests.swift in Sources */,
				02BA23C022EE9DAF009539E7 /* AsyncDictionaryTests.swift in Sources */,
				B555531121B57E6F00449E71 /* MockupApplicationAdapter.swift in Sources */,
				CE4DA5C821DD759400074607 /* CurrencyFormatterTests.swift in Sources */,
				B57C745120F56EE900EEFC87 /* UITableViewCellHelpersTests.swift in Sources */,
				D85136C9231E12B600DD0539 /* ReviewViewModelTests.swift in Sources */,
				D83A6A782379097A00419D48 /* MurielColorTests.swift in Sources */,
				B53A569D21123EEB000776C9 /* MockupStorage.swift in Sources */,
				B57C5C9E21B80E8300FF82B2 /* SessionManager+Internal.swift in Sources */,
				B55BC1F321A8790F0011A0C0 /* StringHTMLTests.swift in Sources */,
				D85B833F2230F268002168F3 /* SummaryTableViewCellTests.swift in Sources */,
				45C8B25B231521510002FA77 /* CustomerNoteTableViewCellTests.swift in Sources */,
				B5980A6721AC91AA00EBF596 /* BundleWooTests.swift in Sources */,
				D88D5A3D230B5E85007B6E01 /* ServiceLocatorTests.swift in Sources */,
				CEEC9B6021E79CAA0055EEF0 /* FeatureFlagTests.swift in Sources */,
				02279594237A60FD00787C63 /* AztecHeaderFormatBarCommandTests.swift in Sources */,
				D82DFB4C225F303200EFE2CB /* EmptyListMessageWithActionTests.swift in Sources */,
				B53A569B21123E8E000776C9 /* MockupTableView.swift in Sources */,
				B509FED521C052D1000076A9 /* MockupSupportManager.swift in Sources */,
				02691782232605B9002AFC20 /* ProductsViewControllerStateCoordinatorTests.swift in Sources */,
				0269576D23726401001BA0BF /* KeyboardFrameObserverTests.swift in Sources */,
				B5980A6521AC905C00EBF596 /* UIDeviceWooTests.swift in Sources */,
				746791632108D7C0007CF1DC /* WooAnalyticsTests.swift in Sources */,
				021FAFCD2355621E00B99241 /* UIView+SubviewsAxisTests.swift in Sources */,
				74F3015A2200EC0800931B9E /* NSDecimalNumberWooTests.swift in Sources */,
				D85136CD231E15B800DD0539 /* MockReviews.swift in Sources */,
				D8053BCE231F98DA00CE60C2 /* ReviewAgeTests.swift in Sources */,
				02404EE02314FE5900FF1170 /* DashboardUIFactoryTests.swift in Sources */,
				D8F82AC522AF903700B67E4B /* IconsTests.swift in Sources */,
				B517EA1A218B2D2600730EC4 /* StringFormatterTests.swift in Sources */,
				746FC23D2200A62B00C3096C /* DateWooTests.swift in Sources */,
				024A543622BA84DB00F4F38E /* DeveloperEmailCheckerTests.swift in Sources */,
				B541B2132189E7FD008FE7C1 /* ScannerWooTests.swift in Sources */,
				B57C5C9A21B80E7100FF82B2 /* DataWooTests.swift in Sources */,
				B53A56A42112483E000776C9 /* Constants.swift in Sources */,
				D89E0C31226EFB0900DF9DE6 /* EditableOrderTrackingTableViewCellTests.swift in Sources */,
				02B296A922FA6E0000FD7A4C /* DateStartAndEndTests.swift in Sources */,
				02404EE2231501E000FF1170 /* StatsVersionStateCoordinatorTests.swift in Sources */,
				D83F5939225B424B00626E75 /* AddManualTrackingViewModelTests.swift in Sources */,
				0257285C230ACC7E00A288C4 /* StoreStatsV4ChartAxisHelperTests.swift in Sources */,
				D83F5937225B402E00626E75 /* EditableValueOneTableViewCellTests.swift in Sources */,
				9379E1A6225537D0006A6BE4 /* TestingAppDelegate.swift in Sources */,
				B56C721421B5BBC000E5E85B /* MockupStoresManager.swift in Sources */,
				D8AB131E225DC25F002BB5D1 /* MockOrders.swift in Sources */,
				D85136D5231E40B500DD0539 /* ProductReviewTableViewCellTests.swift in Sources */,
				02691780232600A6002AFC20 /* ProductsTabProductViewModelTests.swift in Sources */,
				B5C6CE612190D28E00515926 /* NSAttributedStringHelperTests.swift in Sources */,
				CE50345A21B1F8F7007573C6 /* ZendeskManagerTests.swift in Sources */,
				D83F5935225B3CDD00626E75 /* DatePickerTableViewCellTests.swift in Sources */,
				93FA787221CD2A1A00B663E5 /* CurrencySettingsTests.swift in Sources */,
				748C7784211E2D8400814F2C /* DoubleWooTests.swift in Sources */,
				B5718D6521B56B400026C9F0 /* PushNotificationsManagerTests.swift in Sources */,
				B53A56A22112470C000776C9 /* MockupStorage+Sample.swift in Sources */,
				D8A8C4F32268288F001C72BF /* AddManualCustomTrackingViewModelTests.swift in Sources */,
				02279590237A5DC900787C63 /* AztecUnorderedListFormatBarCommandTests.swift in Sources */,
				B5F571AB21BEECB60010D1B8 /* NoteWooTests.swift in Sources */,
				B56BBD16214820A70053A32D /* SyncCoordinatorTests.swift in Sources */,
				D8C11A6222E24C4A00D4A88D /* PaymentTableViewCellTests.swift in Sources */,
				D83A6A7A23792B2400419D48 /* UIColor+Muriel-Tests.swift in Sources */,
				B5DBF3C320E1484400B53AED /* StoresManagerTests.swift in Sources */,
				D88D5A3B230B5D63007B6E01 /* MockupAnalyticsProvider.swift in Sources */,
				B53A569721123D3B000776C9 /* ResultsControllerUIKitTests.swift in Sources */,
				022A45EE237BADA6001417F0 /* Product+ProductFormTests.swift in Sources */,
				B57C5C9921B80E7100FF82B2 /* DictionaryWooTests.swift in Sources */,
				D816DDBC22265DA300903E59 /* OrderTrackingTableViewCellTests.swift in Sources */,
				D85136DD231E613900DD0539 /* ReviewsViewModelTests.swift in Sources */,
				D85B833D2230DC9D002168F3 /* StringWooTests.swift in Sources */,
				D8736B5122EB69E300A14A29 /* OrderDetailsViewModelTests.swift in Sources */,
				02E4FD812306AA890049610C /* StatsTimeRangeBarViewModelTests.swift in Sources */,
			);
			runOnlyForDeploymentPostprocessing = 0;
		};
/* End PBXSourcesBuildPhase section */

/* Begin PBXTargetDependency section */
		B55D4C1520B6131400D7A50F /* PBXTargetDependency */ = {
			isa = PBXTargetDependency;
			target = B55D4C0F20B612F300D7A50F /* GenerateCredentials */;
			targetProxy = B55D4C1420B6131400D7A50F /* PBXContainerItemProxy */;
		};
		B56DB3DF2049BFAA00D4AA8E /* PBXTargetDependency */ = {
			isa = PBXTargetDependency;
			target = B56DB3C52049BFAA00D4AA8E /* WooCommerce */;
			targetProxy = B56DB3DE2049BFAA00D4AA8E /* PBXContainerItemProxy */;
		};
/* End PBXTargetDependency section */

/* Begin PBXVariantGroup section */
		B56DB3CD2049BFAA00D4AA8E /* Main.storyboard */ = {
			isa = PBXVariantGroup;
			children = (
				B56DB3CE2049BFAA00D4AA8E /* Base */,
			);
			name = Main.storyboard;
			sourceTree = "<group>";
		};
		B56DB3D52049BFAA00D4AA8E /* LaunchScreen.storyboard */ = {
			isa = PBXVariantGroup;
			children = (
				B56DB3D62049BFAA00D4AA8E /* Base */,
			);
			name = LaunchScreen.storyboard;
			sourceTree = "<group>";
		};
		B573B19D219DC2690081C78C /* Localizable.strings */ = {
			isa = PBXVariantGroup;
			children = (
				B573B19E219DC2690081C78C /* en */,
				B573B19F219DC2690081C78C /* es */,
				B573B1A1219DC28E0081C78C /* de */,
				B573B1A2219DC2950081C78C /* ar */,
				B573B1A3219DC2A20081C78C /* fr */,
				B573B1A4219DC2A20081C78C /* he */,
				B573B1A5219DC2A20081C78C /* id */,
				B573B1A6219DC2B20081C78C /* nl */,
				B573B1A7219DC2B30081C78C /* sv */,
				B573B1A8219DC2B30081C78C /* ja */,
				B573B1A9219DC2B30081C78C /* pt-BR */,
				B573B1AA219DC2B30081C78C /* ko */,
				B573B1AB219DC2B40081C78C /* ru */,
				B573B1AC219DC2B40081C78C /* tr */,
				B573B1AD219DC2B40081C78C /* it */,
				B573B1AE219DC2BC0081C78C /* zh-Hans */,
				B573B1AF219DC2BD0081C78C /* zh-Hant */,
			);
			name = Localizable.strings;
			sourceTree = "<group>";
		};
/* End PBXVariantGroup section */

/* Begin XCBuildConfiguration section */
		1A9690332359CF720061E383 /* Release-Alpha */ = {
			isa = XCBuildConfiguration;
			baseConfigurationReference = 8CA4F6DE220B257000A47B5D /* WooCommerce.release.xcconfig */;
			buildSettings = {
				ALWAYS_SEARCH_USER_PATHS = NO;
				CLANG_ANALYZER_LOCALIZABILITY_NONLOCALIZED = YES;
				CLANG_ANALYZER_NONNULL = YES;
				CLANG_ANALYZER_NUMBER_OBJECT_CONVERSION = YES_AGGRESSIVE;
				CLANG_CXX_LANGUAGE_STANDARD = "gnu++14";
				CLANG_CXX_LIBRARY = "libc++";
				CLANG_ENABLE_MODULES = YES;
				CLANG_ENABLE_OBJC_ARC = YES;
				CLANG_WARN_BLOCK_CAPTURE_AUTORELEASING = YES;
				CLANG_WARN_BOOL_CONVERSION = YES;
				CLANG_WARN_COMMA = YES;
				CLANG_WARN_CONSTANT_CONVERSION = YES;
				CLANG_WARN_DEPRECATED_OBJC_IMPLEMENTATIONS = YES;
				CLANG_WARN_DIRECT_OBJC_ISA_USAGE = YES_ERROR;
				CLANG_WARN_DOCUMENTATION_COMMENTS = YES;
				CLANG_WARN_EMPTY_BODY = YES;
				CLANG_WARN_ENUM_CONVERSION = YES;
				CLANG_WARN_INFINITE_RECURSION = YES;
				CLANG_WARN_INT_CONVERSION = YES;
				CLANG_WARN_NON_LITERAL_NULL_CONVERSION = YES;
				CLANG_WARN_OBJC_IMPLICIT_RETAIN_SELF = YES;
				CLANG_WARN_OBJC_LITERAL_CONVERSION = YES;
				CLANG_WARN_OBJC_ROOT_CLASS = YES_ERROR;
				CLANG_WARN_RANGE_LOOP_ANALYSIS = YES;
				CLANG_WARN_STRICT_PROTOTYPES = YES;
				CLANG_WARN_SUSPICIOUS_MOVE = YES;
				CLANG_WARN_UNGUARDED_AVAILABILITY = YES_AGGRESSIVE;
				CLANG_WARN_UNREACHABLE_CODE = YES;
				CLANG_WARN__DUPLICATE_METHOD_MATCH = YES;
				CODE_SIGN_IDENTITY = "iPhone Developer";
				COPY_PHASE_STRIP = NO;
				DEBUG_INFORMATION_FORMAT = "dwarf-with-dsym";
				ENABLE_NS_ASSERTIONS = NO;
				ENABLE_STRICT_OBJC_MSGSEND = YES;
				GCC_C_LANGUAGE_STANDARD = gnu11;
				GCC_NO_COMMON_BLOCKS = YES;
				GCC_WARN_64_TO_32_BIT_CONVERSION = YES;
				GCC_WARN_ABOUT_RETURN_TYPE = YES_ERROR;
				GCC_WARN_UNDECLARED_SELECTOR = YES;
				GCC_WARN_UNINITIALIZED_AUTOS = YES_AGGRESSIVE;
				GCC_WARN_UNUSED_FUNCTION = YES;
				GCC_WARN_UNUSED_VARIABLE = YES;
				IPHONEOS_DEPLOYMENT_TARGET = 12.0;
				MTL_ENABLE_DEBUG_INFO = NO;
				SDKROOT = iphoneos;
				SWIFT_OBJC_BRIDGING_HEADER = "Classes/System/WooCommerce-Bridging-Header.h";
				SWIFT_OPTIMIZATION_LEVEL = "-Owholemodule";
				VALIDATE_PRODUCT = YES;
				VALID_ARCHS = "$(ARCHS_STANDARD_64_BIT)";
			};
			name = "Release-Alpha";
		};
		1A9690342359CF720061E383 /* Release-Alpha */ = {
			isa = XCBuildConfiguration;
			baseConfigurationReference = 25D00C97936D2C6589F8ECE9 /* Pods-WooCommerce.release-alpha.xcconfig */;
			buildSettings = {
				ASSETCATALOG_COMPILER_APPICON_NAME = AppIcon;
				CODE_SIGN_ENTITLEMENTS = "Resources/Woo-Release.entitlements";
				CODE_SIGN_IDENTITY = "iPhone Distribution";
				CODE_SIGN_STYLE = Manual;
				DEVELOPMENT_TEAM = 99KV9Z6BKV;
				ENABLE_BITCODE = NO;
				INFOPLIST_FILE = "$(SRCROOT)/Resources/Info.plist";
				INFOPLIST_PREFIX_HEADER = DerivedSources/InfoPlist.h;
				INFOPLIST_PREPROCESS = YES;
				IPHONEOS_DEPLOYMENT_TARGET = 11.0;
				LD_RUNPATH_SEARCH_PATHS = "$(inherited) @executable_path/Frameworks";
				OTHER_SWIFT_FLAGS = "$(inherited)";
				PRODUCT_BUNDLE_IDENTIFIER = com.automattic.alpha.woocommerce;
				PRODUCT_NAME = "$(TARGET_NAME)";
				PROVISIONING_PROFILE_SPECIFIER = "match InHouse com.automattic.alpha.woocommerce";
				SECRETS_PATH = "$(SRCROOT)/../.configure-files/woo_app_credentials.json";
				SWIFT_VERSION = 5.0;
				TARGETED_DEVICE_FAMILY = "1,2";
				USER_HEADER_SEARCH_PATHS = "";
			};
			name = "Release-Alpha";
		};
		1A9690352359CF720061E383 /* Release-Alpha */ = {
			isa = XCBuildConfiguration;
			baseConfigurationReference = 2719B6FD1E6FE78A76B6AC74 /* Pods-WooCommerceTests.release-alpha.xcconfig */;
			buildSettings = {
				ALWAYS_EMBED_SWIFT_STANDARD_LIBRARIES = "$(inherited)";
				BUNDLE_LOADER = "$(TEST_HOST)";
				CLANG_ENABLE_MODULES = "$(inherited)";
				CODE_SIGN_STYLE = Automatic;
				DEVELOPMENT_TEAM = PZYM8XX95Q;
				INFOPLIST_FILE = WooCommerceTests/Info.plist;
				LD_RUNPATH_SEARCH_PATHS = "$(inherited) @executable_path/Frameworks @loader_path/Frameworks";
				PRODUCT_BUNDLE_IDENTIFIER = com.woocommerce.WooCommerceTests;
				PRODUCT_NAME = "$(TARGET_NAME)";
				SWIFT_VERSION = 5.0;
				TARGETED_DEVICE_FAMILY = "1,2";
				TEST_HOST = "$(BUILT_PRODUCTS_DIR)/WooCommerce.app/WooCommerce";
				VALID_ARCHS = "$(inherited)";
			};
			name = "Release-Alpha";
		};
		1A9690362359CF720061E383 /* Release-Alpha */ = {
			isa = XCBuildConfiguration;
			buildSettings = {
				CODE_SIGN_STYLE = Automatic;
				INFOPLIST_PREFIX_HEADER = InfoPlist.h;
				PRODUCT_NAME = "$(TARGET_NAME)";
				SECRETS_PATH = "$(SRCROOT)/../.configure-files/woo_app_credentials.json";
				VALID_ARCHS = "$(inherited)";
			};
			name = "Release-Alpha";
		};
		B55D4C1120B612F300D7A50F /* Debug */ = {
			isa = XCBuildConfiguration;
			buildSettings = {
				CODE_SIGN_STYLE = Automatic;
				INFOPLIST_PREFIX_HEADER = InfoPlist.h;
				PRODUCT_NAME = "$(TARGET_NAME)";
				SECRETS_PATH = "$(SRCROOT)/../.configure-files/woo_app_credentials.json";
				VALID_ARCHS = "$(inherited)";
			};
			name = Debug;
		};
		B55D4C1220B612F300D7A50F /* Release */ = {
			isa = XCBuildConfiguration;
			buildSettings = {
				CODE_SIGN_STYLE = Automatic;
				INFOPLIST_PREFIX_HEADER = InfoPlist.h;
				PRODUCT_NAME = "$(TARGET_NAME)";
				SECRETS_PATH = "$(SRCROOT)/../.configure-files/woo_app_credentials.json";
				VALID_ARCHS = "$(inherited)";
			};
			name = Release;
		};
		B56DB3E42049BFAA00D4AA8E /* Debug */ = {
			isa = XCBuildConfiguration;
			baseConfigurationReference = 8CA4F6DD220B257000A47B5D /* WooCommerce.debug.xcconfig */;
			buildSettings = {
				ALWAYS_SEARCH_USER_PATHS = NO;
				CLANG_ANALYZER_LOCALIZABILITY_NONLOCALIZED = YES;
				CLANG_ANALYZER_NONNULL = YES;
				CLANG_ANALYZER_NUMBER_OBJECT_CONVERSION = YES_AGGRESSIVE;
				CLANG_CXX_LANGUAGE_STANDARD = "gnu++14";
				CLANG_CXX_LIBRARY = "libc++";
				CLANG_ENABLE_MODULES = YES;
				CLANG_ENABLE_OBJC_ARC = YES;
				CLANG_WARN_BLOCK_CAPTURE_AUTORELEASING = YES;
				CLANG_WARN_BOOL_CONVERSION = YES;
				CLANG_WARN_COMMA = YES;
				CLANG_WARN_CONSTANT_CONVERSION = YES;
				CLANG_WARN_DEPRECATED_OBJC_IMPLEMENTATIONS = YES;
				CLANG_WARN_DIRECT_OBJC_ISA_USAGE = YES_ERROR;
				CLANG_WARN_DOCUMENTATION_COMMENTS = YES;
				CLANG_WARN_EMPTY_BODY = YES;
				CLANG_WARN_ENUM_CONVERSION = YES;
				CLANG_WARN_INFINITE_RECURSION = YES;
				CLANG_WARN_INT_CONVERSION = YES;
				CLANG_WARN_NON_LITERAL_NULL_CONVERSION = YES;
				CLANG_WARN_OBJC_IMPLICIT_RETAIN_SELF = YES;
				CLANG_WARN_OBJC_LITERAL_CONVERSION = YES;
				CLANG_WARN_OBJC_ROOT_CLASS = YES_ERROR;
				CLANG_WARN_RANGE_LOOP_ANALYSIS = YES;
				CLANG_WARN_STRICT_PROTOTYPES = YES;
				CLANG_WARN_SUSPICIOUS_MOVE = YES;
				CLANG_WARN_UNGUARDED_AVAILABILITY = YES_AGGRESSIVE;
				CLANG_WARN_UNREACHABLE_CODE = YES;
				CLANG_WARN__DUPLICATE_METHOD_MATCH = YES;
				CODE_SIGN_IDENTITY = "iPhone Developer";
				COPY_PHASE_STRIP = NO;
				DEBUG_INFORMATION_FORMAT = dwarf;
				ENABLE_STRICT_OBJC_MSGSEND = YES;
				ENABLE_TESTABILITY = YES;
				GCC_C_LANGUAGE_STANDARD = gnu11;
				GCC_DYNAMIC_NO_PIC = NO;
				GCC_NO_COMMON_BLOCKS = YES;
				GCC_OPTIMIZATION_LEVEL = 0;
				GCC_PREPROCESSOR_DEFINITIONS = (
					"DEBUG=1",
					"$(inherited)",
				);
				GCC_WARN_64_TO_32_BIT_CONVERSION = YES;
				GCC_WARN_ABOUT_RETURN_TYPE = YES_ERROR;
				GCC_WARN_UNDECLARED_SELECTOR = YES;
				GCC_WARN_UNINITIALIZED_AUTOS = YES_AGGRESSIVE;
				GCC_WARN_UNUSED_FUNCTION = YES;
				GCC_WARN_UNUSED_VARIABLE = YES;
				IPHONEOS_DEPLOYMENT_TARGET = 12.0;
				MTL_ENABLE_DEBUG_INFO = YES;
				ONLY_ACTIVE_ARCH = YES;
				SDKROOT = iphoneos;
				SWIFT_ACTIVE_COMPILATION_CONDITIONS = DEBUG;
				SWIFT_OBJC_BRIDGING_HEADER = "Classes/System/WooCommerce-Bridging-Header.h";
				SWIFT_OPTIMIZATION_LEVEL = "-Onone";
				VALID_ARCHS = "$(ARCHS_STANDARD_64_BIT)";
			};
			name = Debug;
		};
		B56DB3E52049BFAA00D4AA8E /* Release */ = {
			isa = XCBuildConfiguration;
			baseConfigurationReference = 8CA4F6DE220B257000A47B5D /* WooCommerce.release.xcconfig */;
			buildSettings = {
				ALWAYS_SEARCH_USER_PATHS = NO;
				CLANG_ANALYZER_LOCALIZABILITY_NONLOCALIZED = YES;
				CLANG_ANALYZER_NONNULL = YES;
				CLANG_ANALYZER_NUMBER_OBJECT_CONVERSION = YES_AGGRESSIVE;
				CLANG_CXX_LANGUAGE_STANDARD = "gnu++14";
				CLANG_CXX_LIBRARY = "libc++";
				CLANG_ENABLE_MODULES = YES;
				CLANG_ENABLE_OBJC_ARC = YES;
				CLANG_WARN_BLOCK_CAPTURE_AUTORELEASING = YES;
				CLANG_WARN_BOOL_CONVERSION = YES;
				CLANG_WARN_COMMA = YES;
				CLANG_WARN_CONSTANT_CONVERSION = YES;
				CLANG_WARN_DEPRECATED_OBJC_IMPLEMENTATIONS = YES;
				CLANG_WARN_DIRECT_OBJC_ISA_USAGE = YES_ERROR;
				CLANG_WARN_DOCUMENTATION_COMMENTS = YES;
				CLANG_WARN_EMPTY_BODY = YES;
				CLANG_WARN_ENUM_CONVERSION = YES;
				CLANG_WARN_INFINITE_RECURSION = YES;
				CLANG_WARN_INT_CONVERSION = YES;
				CLANG_WARN_NON_LITERAL_NULL_CONVERSION = YES;
				CLANG_WARN_OBJC_IMPLICIT_RETAIN_SELF = YES;
				CLANG_WARN_OBJC_LITERAL_CONVERSION = YES;
				CLANG_WARN_OBJC_ROOT_CLASS = YES_ERROR;
				CLANG_WARN_RANGE_LOOP_ANALYSIS = YES;
				CLANG_WARN_STRICT_PROTOTYPES = YES;
				CLANG_WARN_SUSPICIOUS_MOVE = YES;
				CLANG_WARN_UNGUARDED_AVAILABILITY = YES_AGGRESSIVE;
				CLANG_WARN_UNREACHABLE_CODE = YES;
				CLANG_WARN__DUPLICATE_METHOD_MATCH = YES;
				CODE_SIGN_IDENTITY = "iPhone Developer";
				COPY_PHASE_STRIP = NO;
				DEBUG_INFORMATION_FORMAT = "dwarf-with-dsym";
				ENABLE_NS_ASSERTIONS = NO;
				ENABLE_STRICT_OBJC_MSGSEND = YES;
				GCC_C_LANGUAGE_STANDARD = gnu11;
				GCC_NO_COMMON_BLOCKS = YES;
				GCC_WARN_64_TO_32_BIT_CONVERSION = YES;
				GCC_WARN_ABOUT_RETURN_TYPE = YES_ERROR;
				GCC_WARN_UNDECLARED_SELECTOR = YES;
				GCC_WARN_UNINITIALIZED_AUTOS = YES_AGGRESSIVE;
				GCC_WARN_UNUSED_FUNCTION = YES;
				GCC_WARN_UNUSED_VARIABLE = YES;
				IPHONEOS_DEPLOYMENT_TARGET = 12.0;
				MTL_ENABLE_DEBUG_INFO = NO;
				SDKROOT = iphoneos;
				SWIFT_OBJC_BRIDGING_HEADER = "Classes/System/WooCommerce-Bridging-Header.h";
				SWIFT_OPTIMIZATION_LEVEL = "-Owholemodule";
				VALIDATE_PRODUCT = YES;
				VALID_ARCHS = "$(ARCHS_STANDARD_64_BIT)";
			};
			name = Release;
		};
		B56DB3E72049BFAA00D4AA8E /* Debug */ = {
			isa = XCBuildConfiguration;
			baseConfigurationReference = 90AC1C0B391E04A837BDC64E /* Pods-WooCommerce.debug.xcconfig */;
			buildSettings = {
				ASSETCATALOG_COMPILER_APPICON_NAME = AppIcon;
				CODE_SIGN_ENTITLEMENTS = "Resources/Woo-Debug.entitlements";
				CODE_SIGN_STYLE = Manual;
				DEVELOPMENT_TEAM = PZYM8XX95Q;
				ENABLE_BITCODE = NO;
				INFOPLIST_FILE = "$(SRCROOT)/Resources/Info.plist";
				INFOPLIST_PREFIX_HEADER = DerivedSources/InfoPlist.h;
				INFOPLIST_PREPROCESS = YES;
				IPHONEOS_DEPLOYMENT_TARGET = 11.0;
				LD_RUNPATH_SEARCH_PATHS = "$(inherited) @executable_path/Frameworks";
				OTHER_SWIFT_FLAGS = "$(inherited)";
				PRODUCT_BUNDLE_IDENTIFIER = com.automattic.woocommerce;
				PRODUCT_NAME = "$(TARGET_NAME)";
				PROVISIONING_PROFILE = "";
				PROVISIONING_PROFILE_SPECIFIER = "WooCommerce Development";
				SECRETS_PATH = "$(SRCROOT)/../.configure-files/woo_app_credentials.json";
				SWIFT_VERSION = 5.0;
				TARGETED_DEVICE_FAMILY = "1,2";
				USER_HEADER_SEARCH_PATHS = "";
			};
			name = Debug;
		};
		B56DB3E82049BFAA00D4AA8E /* Release */ = {
			isa = XCBuildConfiguration;
			baseConfigurationReference = 33035144757869DE5E4DC88A /* Pods-WooCommerce.release.xcconfig */;
			buildSettings = {
				ASSETCATALOG_COMPILER_APPICON_NAME = AppIcon;
				CODE_SIGN_ENTITLEMENTS = "Resources/Woo-Release.entitlements";
				CODE_SIGN_IDENTITY = "iPhone Distribution";
				CODE_SIGN_STYLE = Manual;
				DEVELOPMENT_TEAM = PZYM8XX95Q;
				ENABLE_BITCODE = NO;
				INFOPLIST_FILE = "$(SRCROOT)/Resources/Info.plist";
				INFOPLIST_PREFIX_HEADER = DerivedSources/InfoPlist.h;
				INFOPLIST_PREPROCESS = YES;
				IPHONEOS_DEPLOYMENT_TARGET = 11.0;
				LD_RUNPATH_SEARCH_PATHS = "$(inherited) @executable_path/Frameworks";
				OTHER_SWIFT_FLAGS = "$(inherited)";
				PRODUCT_BUNDLE_IDENTIFIER = com.automattic.woocommerce;
				PRODUCT_NAME = "$(TARGET_NAME)";
				PROVISIONING_PROFILE_SPECIFIER = "match AppStore com.automattic.woocommerce";
				SECRETS_PATH = "$(SRCROOT)/../.configure-files/woo_app_credentials.json";
				SWIFT_VERSION = 5.0;
				TARGETED_DEVICE_FAMILY = "1,2";
				USER_HEADER_SEARCH_PATHS = "";
			};
			name = Release;
		};
		B56DB3EA2049BFAA00D4AA8E /* Debug */ = {
			isa = XCBuildConfiguration;
			baseConfigurationReference = 9D2992FEF3D1246B8CCC2EBB /* Pods-WooCommerceTests.debug.xcconfig */;
			buildSettings = {
				ALWAYS_EMBED_SWIFT_STANDARD_LIBRARIES = "$(inherited)";
				BUNDLE_LOADER = "$(TEST_HOST)";
				CLANG_ENABLE_MODULES = "$(inherited)";
				CODE_SIGN_STYLE = Automatic;
				DEVELOPMENT_TEAM = PZYM8XX95Q;
				INFOPLIST_FILE = WooCommerceTests/Info.plist;
				LD_RUNPATH_SEARCH_PATHS = "$(inherited) @executable_path/Frameworks @loader_path/Frameworks";
				PRODUCT_BUNDLE_IDENTIFIER = com.woocommerce.WooCommerceTests;
				PRODUCT_NAME = "$(TARGET_NAME)";
				SWIFT_OPTIMIZATION_LEVEL = "-Onone";
				SWIFT_VERSION = 5.0;
				TARGETED_DEVICE_FAMILY = "1,2";
				TEST_HOST = "$(BUILT_PRODUCTS_DIR)/WooCommerce.app/WooCommerce";
				VALID_ARCHS = "$(inherited)";
			};
			name = Debug;
		};
		B56DB3EB2049BFAA00D4AA8E /* Release */ = {
			isa = XCBuildConfiguration;
			baseConfigurationReference = 8A659E65308A3D9DD79A95F9 /* Pods-WooCommerceTests.release.xcconfig */;
			buildSettings = {
				ALWAYS_EMBED_SWIFT_STANDARD_LIBRARIES = "$(inherited)";
				BUNDLE_LOADER = "$(TEST_HOST)";
				CLANG_ENABLE_MODULES = "$(inherited)";
				CODE_SIGN_STYLE = Automatic;
				DEVELOPMENT_TEAM = PZYM8XX95Q;
				INFOPLIST_FILE = WooCommerceTests/Info.plist;
				LD_RUNPATH_SEARCH_PATHS = "$(inherited) @executable_path/Frameworks @loader_path/Frameworks";
				PRODUCT_BUNDLE_IDENTIFIER = com.woocommerce.WooCommerceTests;
				PRODUCT_NAME = "$(TARGET_NAME)";
				SWIFT_VERSION = 5.0;
				TARGETED_DEVICE_FAMILY = "1,2";
				TEST_HOST = "$(BUILT_PRODUCTS_DIR)/WooCommerce.app/WooCommerce";
				VALID_ARCHS = "$(inherited)";
			};
			name = Release;
		};
/* End XCBuildConfiguration section */

/* Begin XCConfigurationList section */
		B55D4C1020B612F300D7A50F /* Build configuration list for PBXAggregateTarget "GenerateCredentials" */ = {
			isa = XCConfigurationList;
			buildConfigurations = (
				B55D4C1120B612F300D7A50F /* Debug */,
				B55D4C1220B612F300D7A50F /* Release */,
				1A9690362359CF720061E383 /* Release-Alpha */,
			);
			defaultConfigurationIsVisible = 0;
			defaultConfigurationName = Release;
		};
		B56DB3C12049BFAA00D4AA8E /* Build configuration list for PBXProject "WooCommerce" */ = {
			isa = XCConfigurationList;
			buildConfigurations = (
				B56DB3E42049BFAA00D4AA8E /* Debug */,
				B56DB3E52049BFAA00D4AA8E /* Release */,
				1A9690332359CF720061E383 /* Release-Alpha */,
			);
			defaultConfigurationIsVisible = 0;
			defaultConfigurationName = Release;
		};
		B56DB3E62049BFAA00D4AA8E /* Build configuration list for PBXNativeTarget "WooCommerce" */ = {
			isa = XCConfigurationList;
			buildConfigurations = (
				B56DB3E72049BFAA00D4AA8E /* Debug */,
				B56DB3E82049BFAA00D4AA8E /* Release */,
				1A9690342359CF720061E383 /* Release-Alpha */,
			);
			defaultConfigurationIsVisible = 0;
			defaultConfigurationName = Release;
		};
		B56DB3E92049BFAA00D4AA8E /* Build configuration list for PBXNativeTarget "WooCommerceTests" */ = {
			isa = XCConfigurationList;
			buildConfigurations = (
				B56DB3EA2049BFAA00D4AA8E /* Debug */,
				B56DB3EB2049BFAA00D4AA8E /* Release */,
				1A9690352359CF720061E383 /* Release-Alpha */,
			);
			defaultConfigurationIsVisible = 0;
			defaultConfigurationName = Release;
		};
/* End XCConfigurationList section */
	};
	rootObject = B56DB3BE2049BFAA00D4AA8E /* Project object */;
}<|MERGE_RESOLUTION|>--- conflicted
+++ resolved
@@ -108,6 +108,8 @@
 		02E4FD7C2306A04C0049610C /* StatsTimeRangeBarView.swift in Sources */ = {isa = PBXBuildFile; fileRef = 02E4FD7B2306A04C0049610C /* StatsTimeRangeBarView.swift */; };
 		02E4FD7E2306A8180049610C /* StatsTimeRangeBarViewModel.swift in Sources */ = {isa = PBXBuildFile; fileRef = 02E4FD7D2306A8180049610C /* StatsTimeRangeBarViewModel.swift */; };
 		02E4FD812306AA890049610C /* StatsTimeRangeBarViewModelTests.swift in Sources */ = {isa = PBXBuildFile; fileRef = 02E4FD802306AA890049610C /* StatsTimeRangeBarViewModelTests.swift */; };
+		02E6B97823853D81000A36F0 /* SettingTitleAndValueTableViewCell.swift in Sources */ = {isa = PBXBuildFile; fileRef = 02E6B97623853D81000A36F0 /* SettingTitleAndValueTableViewCell.swift */; };
+		02E6B97923853D81000A36F0 /* SettingTitleAndValueTableViewCell.xib in Resources */ = {isa = PBXBuildFile; fileRef = 02E6B97723853D81000A36F0 /* SettingTitleAndValueTableViewCell.xib */; };
 		02F4F50B237AEB8A00E13A9C /* ProductFormTableViewDataSource.swift in Sources */ = {isa = PBXBuildFile; fileRef = 02F4F50A237AEB8A00E13A9C /* ProductFormTableViewDataSource.swift */; };
 		02F4F50F237AFC1E00E13A9C /* ImageAndTitleAndTextTableViewCell.swift in Sources */ = {isa = PBXBuildFile; fileRef = 02F4F50D237AFC1E00E13A9C /* ImageAndTitleAndTextTableViewCell.swift */; };
 		02F4F510237AFC1E00E13A9C /* ImageAndTitleAndTextTableViewCell.xib in Resources */ = {isa = PBXBuildFile; fileRef = 02F4F50E237AFC1E00E13A9C /* ImageAndTitleAndTextTableViewCell.xib */; };
@@ -609,6 +611,8 @@
 		02E4FD7B2306A04C0049610C /* StatsTimeRangeBarView.swift */ = {isa = PBXFileReference; lastKnownFileType = sourcecode.swift; path = StatsTimeRangeBarView.swift; sourceTree = "<group>"; };
 		02E4FD7D2306A8180049610C /* StatsTimeRangeBarViewModel.swift */ = {isa = PBXFileReference; lastKnownFileType = sourcecode.swift; path = StatsTimeRangeBarViewModel.swift; sourceTree = "<group>"; };
 		02E4FD802306AA890049610C /* StatsTimeRangeBarViewModelTests.swift */ = {isa = PBXFileReference; lastKnownFileType = sourcecode.swift; path = StatsTimeRangeBarViewModelTests.swift; sourceTree = "<group>"; };
+		02E6B97623853D81000A36F0 /* SettingTitleAndValueTableViewCell.swift */ = {isa = PBXFileReference; lastKnownFileType = sourcecode.swift; path = SettingTitleAndValueTableViewCell.swift; sourceTree = "<group>"; };
+		02E6B97723853D81000A36F0 /* SettingTitleAndValueTableViewCell.xib */ = {isa = PBXFileReference; lastKnownFileType = file.xib; path = SettingTitleAndValueTableViewCell.xib; sourceTree = "<group>"; };
 		02F4F50A237AEB8A00E13A9C /* ProductFormTableViewDataSource.swift */ = {isa = PBXFileReference; lastKnownFileType = sourcecode.swift; path = ProductFormTableViewDataSource.swift; sourceTree = "<group>"; };
 		02F4F50D237AFC1E00E13A9C /* ImageAndTitleAndTextTableViewCell.swift */ = {isa = PBXFileReference; lastKnownFileType = sourcecode.swift; path = ImageAndTitleAndTextTableViewCell.swift; sourceTree = "<group>"; };
 		02F4F50E237AFC1E00E13A9C /* ImageAndTitleAndTextTableViewCell.xib */ = {isa = PBXFileReference; lastKnownFileType = file.xib; path = ImageAndTitleAndTextTableViewCell.xib; sourceTree = "<group>"; };
@@ -1056,12 +1060,6 @@
 		021627232379637E000208D2 /* Edit Product */ = {
 			isa = PBXGroup;
 			children = (
-<<<<<<< HEAD
-				02162724237963AF000208D2 /* ProductFormViewController.swift */,
-				02162725237963AF000208D2 /* ProductFormViewController.xib */,
-				02162728237965E8000208D2 /* ProductFormDataSource.swift */,
-				0216272A2379662C000208D2 /* DefaultProductFormDataSource.swift */,
-=======
 				02F4F50C237AFBB700E13A9C /* Cells */,
 				02162724237963AF000208D2 /* ProductFormViewController.swift */,
 				02162725237963AF000208D2 /* ProductFormViewController.xib */,
@@ -1070,7 +1068,6 @@
 				02F4F50A237AEB8A00E13A9C /* ProductFormTableViewDataSource.swift */,
 				025B1747237A92D800C780B4 /* ProductFormSection+ReusableTableRow.swift */,
 				025B1749237AA49D00C780B4 /* Product+ProductForm.swift */,
->>>>>>> 041e1b99
 			);
 			path = "Edit Product";
 			sourceTree = "<group>";
@@ -2224,6 +2221,8 @@
 				B5BE75DC213F1D3D00909A14 /* OverlayMessageView.xib */,
 				CE0F17CD22A8105800964A63 /* ReadMoreTableViewCell.swift */,
 				CE0F17CE22A8105800964A63 /* ReadMoreTableViewCell.xib */,
+				02E6B97623853D81000A36F0 /* SettingTitleAndValueTableViewCell.swift */,
+				02E6B97723853D81000A36F0 /* SettingTitleAndValueTableViewCell.xib */,
 				744F00D121B582A9007EFA93 /* StarRatingView.swift */,
 				D85B8331222FABD1002168F3 /* StatusListTableViewCell.swift */,
 				D85B8332222FABD1002168F3 /* StatusListTableViewCell.xib */,
@@ -2505,6 +2504,7 @@
 				028296ED237D28B600E84012 /* TextViewViewController.xib in Resources */,
 				D85136BF231E064700DD0539 /* NoteTableViewCell.xib in Resources */,
 				B59C09DC2188D70200AB41D6 /* Notifications.storyboard in Resources */,
+				02E6B97923853D81000A36F0 /* SettingTitleAndValueTableViewCell.xib in Resources */,
 				CE37C04522984E81008DCB39 /* PickListTableViewCell.xib in Resources */,
 				D85B8334222FABD1002168F3 /* StatusListTableViewCell.xib in Resources */,
 				B5F571A621BEC92A0010D1B8 /* NoteDetailsHeaderPlainTableViewCell.xib in Resources */,
@@ -2802,6 +2802,7 @@
 				B55D4C2720B717C000D7A50F /* UserAgent.swift in Sources */,
 				D8C2A28823190B2300F503E9 /* StorageProductReview+Woo.swift in Sources */,
 				CE1CCB402056F21C000EE3AC /* Style.swift in Sources */,
+				02E6B97823853D81000A36F0 /* SettingTitleAndValueTableViewCell.swift in Sources */,
 				D85B8333222FABD1002168F3 /* StatusListTableViewCell.swift in Sources */,
 				CE22E3F72170E23C005A6BEF /* PrivacySettingsViewController.swift in Sources */,
 				B58B4AB32108F01700076FDD /* DefaultNoticePresenter.swift in Sources */,
@@ -2827,12 +2828,8 @@
 				CE583A0421076C0100D73C1C /* NewNoteViewController.swift in Sources */,
 				02FE89CB231FB36600E85EF8 /* DefaultFeatureFlagService.swift in Sources */,
 				D843D5D322485009001BFA55 /* ShipmentProvidersViewController.swift in Sources */,
-<<<<<<< HEAD
-				02162729237965E8000208D2 /* ProductFormDataSource.swift in Sources */,
 				02482A8E237BEAE9007E73ED /* AztecLinkFormatBarCommand.swift in Sources */,
-=======
 				02162729237965E8000208D2 /* ProductFormTableViewModel.swift in Sources */,
->>>>>>> 041e1b99
 				B58B4AC02108FF6100076FDD /* Array+Helpers.swift in Sources */,
 				B5A56BF0219F2CE90065A902 /* VerticalButton.swift in Sources */,
 				748C7780211E18A600814F2C /* OrderStats+Woo.swift in Sources */,

--- conflicted
+++ resolved
@@ -175,21 +175,11 @@
         let selectedPackage = ShippingLabelPackageAttributes(packageID: expectedPackageID, totalWeight: expectedPackageWeight, productIDs: [])
 
         // When
-<<<<<<< HEAD
-        shippingLabelFormViewModel.handlePackageDetailsValueChanges(packagesResponse: expectedPackageResponse,
-                                                                    selectedPackageID: expectedPackageID,
-                                                                    totalPackageWeight: expectedPackageWeight)
+        shippingLabelFormViewModel.handlePackageDetailsValueChanges(packagesResponse: expectedPackageResponse, details: [selectedPackage])
 
         // Then
         XCTAssertEqual(shippingLabelFormViewModel.packagesResponse, expectedPackageResponse)
-        XCTAssertEqual(shippingLabelFormViewModel.selectedPackageID, expectedPackageID)
-        XCTAssertEqual(shippingLabelFormViewModel.totalPackageWeight, expectedPackageWeight)
-=======
-        shippingLabelFormViewModel.handlePackageDetailsValueChanges(details: [selectedPackage])
-
-        // Then
         XCTAssertEqual(shippingLabelFormViewModel.selectedPackagesDetails, [selectedPackage])
->>>>>>> 7305fa4c
     }
 
     func test_handlePackageDetailsValueChanges_reset_carrier_and_rates_selection() {
@@ -210,13 +200,7 @@
         XCTAssertNotNil(shippingLabelFormViewModel.selectedRate)
 
         // When
-<<<<<<< HEAD
-        shippingLabelFormViewModel.handlePackageDetailsValueChanges(packagesResponse: ShippingLabelPackagesResponse.fake(),
-                                                                    selectedPackageID: expectedPackageID,
-                                                                    totalPackageWeight: expectedPackageWeight)
-=======
-        shippingLabelFormViewModel.handlePackageDetailsValueChanges(details: [selectedPackage])
->>>>>>> 7305fa4c
+        shippingLabelFormViewModel.handlePackageDetailsValueChanges(packagesResponse: ShippingLabelPackagesResponse.fake(), details: [selectedPackage])
 
         // Then
         XCTAssertNil(shippingLabelFormViewModel.selectedRate)
@@ -249,13 +233,7 @@
         XCTAssertNotNil(shippingLabelFormViewModel.selectedRate)
 
         // When
-<<<<<<< HEAD
-        shippingLabelFormViewModel.handlePackageDetailsValueChanges(packagesResponse: ShippingLabelPackagesResponse.fake(),
-                                                                    selectedPackageID: expectedPackageID,
-                                                                    totalPackageWeight: expectedPackageWeight)
-=======
-        shippingLabelFormViewModel.handlePackageDetailsValueChanges(details: [selectedPackage])
->>>>>>> 7305fa4c
+        shippingLabelFormViewModel.handlePackageDetailsValueChanges(packagesResponse: ShippingLabelPackagesResponse.fake(), details: [selectedPackage])
 
         // Then
         XCTAssertEqual(shippingLabelFormViewModel.customsForms.first?.packageID, expectedPackageID)
@@ -891,14 +869,8 @@
         // When
         viewModel.handleOriginAddressValueChanges(address: MockShippingLabelAddress.sampleAddress(phone: "0123456789", country: "US"), validated: true)
         viewModel.handleDestinationAddressValueChanges(address: MockShippingLabelAddress.sampleAddress(country: "VN"), validated: true)
-<<<<<<< HEAD
-        viewModel.handlePackageDetailsValueChanges(packagesResponse: ShippingLabelPackagesResponse.fake(),
-                                                   selectedPackageID: expectedPackageID,
-                                                   totalPackageWeight: "55")
-=======
         let selectedPackage = ShippingLabelPackageAttributes(packageID: expectedPackageID, totalWeight: "55", productIDs: [expectedProductID])
-        viewModel.handlePackageDetailsValueChanges(details: [selectedPackage])
->>>>>>> 7305fa4c
+        viewModel.handlePackageDetailsValueChanges(packagesResponse: ShippingLabelPackagesResponse.fake(), details: [selectedPackage])
 
         // Then
         let defaultForms = viewModel.customsForms

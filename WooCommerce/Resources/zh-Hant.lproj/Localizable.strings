--- conflicted
+++ resolved
@@ -135,11 +135,7 @@
 "Certificate error" = "憑證錯誤";
 
 /* Deletes all activity logs except for the marked 'Current'. */
-<<<<<<< HEAD
 "Reset Activity Log" = "Reset Activity Log";
-=======
-"Clear old activity logs" = "清除舊活動記錄";
->>>>>>> 12e85c83
 
 /* Settings > Privacy Settings > collect info section. Label for the `Collect Information` toggle. */
 "Collect Information" = "收集資訊";

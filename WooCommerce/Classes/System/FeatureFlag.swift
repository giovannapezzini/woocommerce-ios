--- conflicted
+++ resolved
@@ -14,15 +14,13 @@
     ///
     case addProductVariations
 
-<<<<<<< HEAD
+    /// Card Present Payments
+    ///
+    case cardPresentPayments
+
     /// Large titles on the main tabs
     ///
     case largeTitles
-=======
-    /// Card Present Payments
-    ///
-    case cardPresentPayments
->>>>>>> 4109ea19
 
     /// Product Reviews
     ///

import Foundation
import KeychainAccess
import WordPressAuthenticator
import Yosemite
import class Networking.UserAgent
import struct Networking.Settings


/// Encapsulates all of the interactions with the WordPress Authenticator
///
class AuthenticationManager: Authentication {

    /// Store Picker Coordinator
    ///
    private var storePickerCoordinator: StorePickerCoordinator?

    /// Keychain access for SIWA auth token
    ///
    private lazy var keychain = Keychain(service: WooConstants.keychainServiceName)

    /// Apple ID is temporarily stored in memory until we can save it to Keychain when the authentication is complete.
    ///
    private var appleUserID: String?

    /// Initializes the WordPress Authenticator.
    ///
    func initialize() {
        let isSignInWithAppleEnabled = true
        let configuration = WordPressAuthenticatorConfiguration(wpcomClientId: ApiCredentials.dotcomAppId,
                                                                wpcomSecret: ApiCredentials.dotcomSecret,
                                                                wpcomScheme: ApiCredentials.dotcomAuthScheme,
                                                                wpcomTermsOfServiceURL: WooConstants.URLs.termsOfService.rawValue,
                                                                wpcomAPIBaseURL: Settings.wordpressApiBaseURL,
                                                                googleLoginClientId: ApiCredentials.googleClientId,
                                                                googleLoginServerClientId: ApiCredentials.googleServerId,
                                                                googleLoginScheme: ApiCredentials.googleAuthScheme,
                                                                userAgent: UserAgent.defaultUserAgent,
                                                                showLoginOptions: true,
                                                                enableSignUp: false,
                                                                enableSignInWithApple: isSignInWithAppleEnabled,
                                                                enableUnifiedAuth: true,
                                                                continueWithSiteAddressFirst: true)

        let systemGray3LightModeColor = UIColor(red: 199/255.0, green: 199/255.0, blue: 204/255.0, alpha: 1)
        let systemLabelLightModeColor = UIColor(red: 0, green: 0, blue: 0, alpha: 1)
        let style = WordPressAuthenticatorStyle(primaryNormalBackgroundColor: .primaryButtonBackground,
                                                primaryNormalBorderColor: .primaryButtonDownBackground,
                                                primaryHighlightBackgroundColor: .primaryButtonDownBackground,
                                                primaryHighlightBorderColor: .primaryButtonDownBorder,
                                                secondaryNormalBackgroundColor: .white,
                                                secondaryNormalBorderColor: systemGray3LightModeColor,
                                                secondaryHighlightBackgroundColor: systemGray3LightModeColor,
                                                secondaryHighlightBorderColor: systemGray3LightModeColor,
                                                disabledBackgroundColor: .buttonDisabledBackground,
                                                disabledBorderColor: .gray(.shade30),
                                                primaryTitleColor: .primaryButtonTitle,
                                                secondaryTitleColor: systemLabelLightModeColor,
                                                disabledTitleColor: .textSubtle,
                                                textButtonColor: .accent,
                                                textButtonHighlightColor: .accentDark,
                                                instructionColor: .textSubtle,
                                                subheadlineColor: .gray(.shade30),
                                                placeholderColor: .placeholderImage,
                                                viewControllerBackgroundColor: .listBackground,
                                                textFieldBackgroundColor: .listForeground,
                                                buttonViewBackgroundColor: .authPrologueBottomBackgroundColor,
                                                buttonViewTopShadowImage: nil,
                                                navBarImage: StyleManager.navBarImage,
                                                navBarBadgeColor: .primary,
                                                navBarBackgroundColor: .appBar,
                                                prologueTopContainerChildViewController: LoginPrologueViewController(),
                                                statusBarStyle: .default)

        let displayStrings = WordPressAuthenticatorDisplayStrings(emailLoginInstructions: AuthenticationConstants.emailInstructions,
                                                                  getStartedInstructions: AuthenticationConstants.getStartedInstructions,
                                                                  jetpackLoginInstructions: AuthenticationConstants.jetpackInstructions,
                                                                  siteLoginInstructions: AuthenticationConstants.siteInstructions,
                                                                  usernamePasswordInstructions: AuthenticationConstants.usernamePasswordInstructions,
                                                                  continueWithWPButtonTitle: AuthenticationConstants.continueWithWPButtonTitle,
                                                                  enterYourSiteAddressButtonTitle: AuthenticationConstants.enterYourSiteAddressButtonTitle,
<<<<<<< HEAD
                                                                  getStartedTitle: AuthenticationConstants.loginTitle)
=======
                                                                  findSiteButtonTitle: AuthenticationConstants.findYourStoreAddressButtonTitle)
>>>>>>> 75e92803

        let unifiedStyle = WordPressAuthenticatorUnifiedStyle(borderColor: .divider,
                                                              errorColor: .error,
                                                              textColor: .text,
                                                              textSubtleColor: .textSubtle,
                                                              textButtonColor: .accent,
                                                              textButtonHighlightColor: .accent,
                                                              viewControllerBackgroundColor: .basicBackground,
                                                              prologueButtonsBackgroundColor: .authPrologueBottomBackgroundColor,
                                                              prologueViewBackgroundColor: .authPrologueBottomBackgroundColor,
                                                              navBarBackgroundColor: .basicBackground,
                                                              navButtonTextColor: .accent,
                                                              navTitleTextColor: .text)

        let displayImages = WordPressAuthenticatorDisplayImages(
            magicLink: .loginMagicLinkImage,
            siteAddressModalPlaceholder: .loginSiteAddressInfoImage
        )

        WordPressAuthenticator.initialize(configuration: configuration,
                                          style: style,
                                          unifiedStyle: unifiedStyle,
                                          displayImages: displayImages,
                                          displayStrings: displayStrings)
        WordPressAuthenticator.shared.delegate = self
    }

    /// Displays the Login Flow using the specified UIViewController as presenter.
    ///
    func displayAuthentication(from presenter: UIViewController, animated: Bool, onCompletion: @escaping () -> Void) {
        WordPressAuthenticator.showLogin(from: presenter, animated: animated, onLoginButtonTapped: { [weak self] in
            guard let self = self else { return }
            // Resets Apple ID at the beginning of the authentication.
            self.appleUserID = nil

            ServiceLocator.analytics.track(.loginPrologueContinueTapped)
        }, onCompletion: onCompletion)
    }

    /// Handles an Authentication URL Callback. Returns *true* on success.
    ///
    func handleAuthenticationUrl(_ url: URL, options: [UIApplication.OpenURLOptionsKey: Any], rootViewController: UIViewController) -> Bool {
        let source = options[.sourceApplication] as? String
        let annotation = options[.annotation]

        if WordPressAuthenticator.shared.isGoogleAuthUrl(url) {
            return WordPressAuthenticator.shared.handleGoogleAuthUrl(url, sourceApplication: source, annotation: annotation)
        }

        if WordPressAuthenticator.shared.isWordPressAuthUrl(url) {
            return WordPressAuthenticator.shared.handleWordPressAuthUrl(url, allowWordPressComAuth: true, rootViewController: rootViewController)
        }

        return false
    }
}



// MARK: - WordPressAuthenticator Delegate
//
extension AuthenticationManager: WordPressAuthenticatorDelegate {
    func userAuthenticatedWithAppleUserID(_ appleUserID: String) {
        self.appleUserID = appleUserID
    }

    var allowWPComLogin: Bool {
        return true
    }

    /// Indicates if the active Authenticator can be dismissed or not.
    ///
    var dismissActionEnabled: Bool {
        // TODO: Return *true* only if there is no default account already set.
        return false
    }

    /// Indicates whether the Support Action should be enabled, or not.
    ///
    var supportActionEnabled: Bool {
        return true
    }

    /// Indicates whether a link to WP.com TOS should be available, or not.
    ///
    var wpcomTermsOfServiceEnabled: Bool {
        return false
    }

    /// Indicates if Support is Enabled.
    ///
    var supportEnabled: Bool {
        return ZendeskManager.shared.zendeskEnabled
    }

    /// Indicates if the Support notification indicator should be displayed.
    ///
    var showSupportNotificationIndicator: Bool {
        // TODO: Wire Zendesk
        return false
    }

    /// Executed whenever a new WordPress.com account has been created.
    /// Note: As of now, this is a NO-OP, we're not supporting any signup flows.
    ///
    func createdWordPressComAccount(username: String, authToken: String) { }

    func shouldHandleError(_ error: Error) -> Bool {
        return isSupportedError(error)
    }

    func handleError(_ error: Error, onCompletion: @escaping (UIViewController) -> Void) {
        guard let errorViewModel = viewModel(error) else {
            return
        }

        let noWPErrorUI = ULErrorViewController(viewModel: errorViewModel)

        onCompletion(noWPErrorUI)
    }

    /// Validates that the self-hosted site contains the correct information
    /// and can proceed to the self-hosted username and password view controller.
    ///
    func shouldPresentUsernamePasswordController(for siteInfo: WordPressComSiteInfo?, onCompletion: @escaping (WordPressAuthenticatorResult) -> Void) {

        guard let site = siteInfo, site.hasValidJetpack == true else {
            let viewModel = JetpackErrorViewModel(siteURL: siteInfo?.url)
            let installJetpackUI = ULErrorViewController(viewModel: viewModel)

            let authenticationResult: WordPressAuthenticatorResult = .injectViewController(value: installJetpackUI)

            onCompletion(authenticationResult)

            return
        }

        let isSelfHosted = false
        let authenticationResult: WordPressAuthenticatorResult = .presentPasswordController(value: isSelfHosted)
        onCompletion(authenticationResult)
    }

    /// Presents the Login Epilogue, in the specified NavigationController.
    ///
    func presentLoginEpilogue(in navigationController: UINavigationController, for credentials: AuthenticatorCredentials, onDismiss: @escaping () -> Void) {
        storePickerCoordinator = StorePickerCoordinator(navigationController, config: .login)
        storePickerCoordinator?.onDismiss = onDismiss
        storePickerCoordinator?.start()
    }

    /// Presents the Signup Epilogue, in the specified NavigationController.
    ///
    func presentSignupEpilogue(in navigationController: UINavigationController, for credentials: AuthenticatorCredentials, service: SocialService?) {
        // NO-OP: The current WC version does not support Signup. Let SIWA through.
        guard case .apple = service else {
            return
        }

        // For SIWA, signups are treating like signing in for now.
        // Signup code in Authenticator normally synchronizes the auth credentials but
        // since we're hacking in SIWA, that's never called in the pod. Call here so the
        // person's name and user ID show up on the picker screen.
        //
        // This is effectively a useless screen for them other than telling them to install Jetpack.
        sync(credentials: credentials) { [weak self] in
            self?.storePickerCoordinator = StorePickerCoordinator(navigationController, config: .login)
            self?.storePickerCoordinator?.start()
        }
    }

    /// Presents the Support Interface from a given ViewController, with a specified SourceTag.
    ///
    func presentSupport(from sourceViewController: UIViewController, sourceTag: WordPressSupportSourceTag) {
        let identifier = HelpAndSupportViewController.classNameWithoutNamespaces
        guard let supportViewController = UIStoryboard.dashboard.instantiateViewController(withIdentifier: identifier) as? HelpAndSupportViewController else {
            return
        }

        supportViewController.displaysDismissAction = true

        let navController = UINavigationController(rootViewController: supportViewController)
        navController.modalPresentationStyle = .formSheet

        sourceViewController.present(navController, animated: true, completion: nil)
    }

    /// Presents the Support new request, from a given ViewController, with a specified SourceTag.
    ///
    func presentSupportRequest(from sourceViewController: UIViewController, sourceTag: WordPressSupportSourceTag) {
        ZendeskManager.shared.showNewRequestIfPossible(from: sourceViewController, with: sourceTag.name)
    }

    /// Indicates if the Login Epilogue should be presented.
    ///
    func shouldPresentLoginEpilogue(isJetpackLogin: Bool) -> Bool {
        return true
    }

    /// Indicates if the Signup Epilogue should be displayed.
    /// Note: As of now, this is a NO-OP, we're not supporting any signup flows.
    ///
    func shouldPresentSignupEpilogue() -> Bool {
        return false
    }

    /// Synchronizes the specified WordPress Account.
    ///
    func sync(credentials: AuthenticatorCredentials, onCompletion: @escaping () -> Void) {
        guard let wpcom = credentials.wpcom else {
            fatalError("Self Hosted sites are not supported. Please review the Authenticator settings!")
        }

        // If Apple ID is previously set, saves it to Keychain now that authentication is complete.
        if let appleUserID = appleUserID {
            keychain.wooAppleID = appleUserID
        }
        appleUserID = nil

        ServiceLocator.stores.authenticate(credentials: .init(authToken: wpcom.authToken))
        let action = AccountAction.synchronizeAccount { (account, error) in
            if let account = account {
                let credentials = Credentials(username: account.username, authToken: wpcom.authToken, siteAddress: wpcom.siteURL)
                ServiceLocator.stores
                    .authenticate(credentials: credentials)
                    .synchronizeEntities(onCompletion: onCompletion)
            } else {
                ServiceLocator.stores.synchronizeEntities(onCompletion: onCompletion)
            }
        }
        ServiceLocator.stores.dispatch(action)
    }

    /// Tracks a given Analytics Event.
    ///
    func track(event: WPAnalyticsStat) {
        guard let wooEvent = WooAnalyticsStat.valueOf(stat: event) else {
            DDLogWarn("⚠️ Could not convert WPAnalyticsStat with value: \(event.rawValue)")
            return
        }
        ServiceLocator.analytics.track(wooEvent)
    }

    /// Tracks a given Analytics Event, with the specified properties.
    ///
    func track(event: WPAnalyticsStat, properties: [AnyHashable: Any]) {
        guard let wooEvent = WooAnalyticsStat.valueOf(stat: event) else {
            DDLogWarn("⚠️ Could not convert WPAnalyticsStat with value: \(event.rawValue)")
            return
        }
        ServiceLocator.analytics.track(wooEvent, withProperties: properties)
    }

    /// Tracks a given Analytics Event, with the specified error.
    ///
    func track(event: WPAnalyticsStat, error: Error) {
        guard let wooEvent = WooAnalyticsStat.valueOf(stat: event) else {
            DDLogWarn("⚠️ Could not convert WPAnalyticsStat with value: \(event.rawValue)")
            return
        }
        ServiceLocator.analytics.track(wooEvent, withError: error)
    }
}


// MARK: - Error handling
private extension AuthenticationManager {

    /// Maps error codes emitted by WPAuthenticator to a domain error object
    enum AuthenticationError: Int, Error {
        case emailDoesNotMatchWPAccount = 7
        case notWPSite = 406
        case unknown

        static func make(with error: Error) -> AuthenticationError {
            let error = error as NSError

            switch error.code {
            case emailDoesNotMatchWPAccount.rawValue:
                return .emailDoesNotMatchWPAccount
            case notWPSite.rawValue:
                return .notWPSite
            default:
                return .unknown
            }
        }
    }

    func isSupportedError(_ error: Error) -> Bool {
        let wooAuthError = AuthenticationError.make(with: error)
        return wooAuthError != .unknown
    }

    func viewModel(_ error: Error) -> ULErrorViewModel? {
        let wooAuthError = AuthenticationError.make(with: error)

        switch wooAuthError {
        case .emailDoesNotMatchWPAccount:
            return NotWPAccountViewModel()
        case .notWPSite:
            return NotWPErrorViewModel()
        default:
            return nil
        }
    }
}<|MERGE_RESOLUTION|>--- conflicted
+++ resolved
@@ -78,11 +78,8 @@
                                                                   usernamePasswordInstructions: AuthenticationConstants.usernamePasswordInstructions,
                                                                   continueWithWPButtonTitle: AuthenticationConstants.continueWithWPButtonTitle,
                                                                   enterYourSiteAddressButtonTitle: AuthenticationConstants.enterYourSiteAddressButtonTitle,
-<<<<<<< HEAD
+                                                                  findSiteButtonTitle: AuthenticationConstants.findYourStoreAddressButtonTitle,
                                                                   getStartedTitle: AuthenticationConstants.loginTitle)
-=======
-                                                                  findSiteButtonTitle: AuthenticationConstants.findYourStoreAddressButtonTitle)
->>>>>>> 75e92803
 
         let unifiedStyle = WordPressAuthenticatorUnifiedStyle(borderColor: .divider,
                                                               errorColor: .error,

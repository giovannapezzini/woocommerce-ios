--- conflicted
+++ resolved
@@ -37,14 +37,12 @@
         ///
         case connectToReader
 
-<<<<<<< HEAD
-        case updating(progress: Float)
-=======
         /// A failure occurred while connecting. The search may continue or be canceled. At this time we
         /// do not present the detailed error from the service.
         ///
         case connectingFailed(Error)
->>>>>>> a1761bc1
+
+        case updating(progress: Float)
 
         /// User cancelled search/connecting to a card reader. The completion passed to `searchAndConnect`
         /// will be called with a `success` `Bool` `False` result. The view controller passed to `searchAndConnect` will be
@@ -85,16 +83,14 @@
     ///
     private var candidateReader: CardReader?
 
-<<<<<<< HEAD
-    private var softwareUpdateCancelable: Cancelable? = nil
-=======
     /// Since the number of readers can go greater than 1 and then back to 1, and we don't
     /// want to keep changing the UI from the several-readers-found list to a single prompt
     /// and back (as this would be visually quite annoying), this flag will tell us that we've
     /// already switched to list format for this discovery flow, so that stay in list mode
     /// even if the number of found readers drops to less than 2
     private var showSeveralFoundReaders: Bool = false
->>>>>>> a1761bc1
+
+    private var softwareUpdateCancelable: Cancelable? = nil
 
     private var subscriptions = Set<AnyCancellable>()
 
@@ -148,17 +144,14 @@
             onCancel()
         case .connectToReader:
             onConnectToReader()
-<<<<<<< HEAD
-        case .updating(progress: let progress):
-            onUpdateProgress(progress: progress)
         case .failed(let error):
             onFailed(error: error)
-=======
         case .connectingFailed(let error):
             onConnectingFailed(error: error)
         case .discoveryFailed(let error):
             onDiscoveryFailed(error: error)
->>>>>>> a1761bc1
+        case .updating(progress: let progress):
+            onUpdateProgress(progress: progress)
         }
     }
 
@@ -380,19 +373,35 @@
             })
     }
 
-<<<<<<< HEAD
-    func onUpdateProgress(progress: Float) {
-=======
     /// Several readers have been found
     /// Opens a continually updating list modal for the user to pick one (or cancel the search)
     ///
     func onFoundSeveralReaders() {
->>>>>>> a1761bc1
-        guard let from = fromController else {
-            return
-        }
-
-<<<<<<< HEAD
+        guard let from = fromController else {
+            return
+        }
+
+        alerts.foundSeveralReaders(
+            from: from,
+            readerIDs: getFoundReaderIDs(),
+            connect: { [weak self] readerID in
+                guard let self = self else {
+                    return
+                }
+                self.candidateReader = self.getFoundReaderByID(readerID: readerID)
+                self.state = .connectToReader
+            },
+            cancelSearch: { [weak self] in
+                self?.state = .cancel
+            }
+        )
+    }
+
+    func onUpdateProgress(progress: Float) {
+        guard let from = fromController else {
+            return
+        }
+
         let cancel = softwareUpdateCancelable.map { cancelable in
             return { [weak self] in
                 self?.state = .cancel
@@ -407,22 +416,6 @@
         alerts.updateProgress(from: from,
                               progress: progress,
                               cancel: cancel)
-=======
-        alerts.foundSeveralReaders(
-            from: from,
-            readerIDs: getFoundReaderIDs(),
-            connect: { [weak self] readerID in
-                guard let self = self else {
-                    return
-                }
-                self.candidateReader = self.getFoundReaderByID(readerID: readerID)
-                self.state = .connectToReader
-            },
-            cancelSearch: { [weak self] in
-                self?.state = .cancel
-            }
-        )
->>>>>>> a1761bc1
     }
 
     /// End the search for a card reader

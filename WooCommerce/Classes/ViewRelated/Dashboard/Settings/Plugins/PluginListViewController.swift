--- conflicted
+++ resolved
@@ -6,13 +6,9 @@
 
     private let viewModel: PluginListViewModel
 
-<<<<<<< HEAD
     @IBOutlet private var tableView: UITableView!
 
-    init?(coder: NSCoder, viewModel: PluginListViewModel) {
-=======
     init(viewModel: PluginListViewModel) {
->>>>>>> 1379ba01
         self.viewModel = viewModel
         super.init(nibName: Self.nibName, bundle: nil)
     }

--- conflicted
+++ resolved
@@ -36,15 +36,12 @@
                     InPersonPaymentsPluginNotSupportedVersion(onRefresh: viewModel.refresh)
                 case .wcpayNotActivated:
                     InPersonPaymentsPluginNotActivated(onRefresh: viewModel.refresh)
-<<<<<<< HEAD
                 case .stripeAccountPendingRequirement(let deadline):
                     InPersonPaymentsStripeAccountPending(deadline: deadline)
-=======
+                case .stripeAccountUnderReview:
+                    InPersonPaymentsStripeAcountReview()                    
                 case .wcpaySetupNotCompleted:
                     InPersonPaymentsWCPayNotSetup(onRefresh: viewModel.refresh)
->>>>>>> 7836eb7a
-                case .stripeAccountUnderReview:
-                    InPersonPaymentsStripeAcountReview()
                 case .completed:
                     CardReaderSettingsPresentingView()
                 default:

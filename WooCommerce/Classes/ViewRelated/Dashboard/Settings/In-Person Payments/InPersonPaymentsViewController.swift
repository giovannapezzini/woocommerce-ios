import SwiftUI

final class InPersonPaymentsViewController: UIHostingController<InPersonPaymentsView> {
    init(viewModel: InPersonPaymentsViewModel) {
        super.init(rootView: InPersonPaymentsView(viewModel: viewModel))
        rootView.showSupport = {
            ZendeskManager.shared.showNewWCPayRequestIfPossible(from: self)
        }
        rootView.showURL = { url in
            WebviewHelper.launch(url, with: self)
        }
    }

    @objc required dynamic init?(coder aDecoder: NSCoder) {
        fatalError("init(coder:) has not been implemented")
    }
}

struct InPersonPaymentsView: View {
    @StateObject var viewModel: InPersonPaymentsViewModel

    var showSupport: (() -> Void)? = nil
    var showURL: ((URL) -> Void)? = nil

    var body: some View {
        Group {
            if viewModel.showLoadingScreen {
                InPersonPaymentsLoading()
            } else {
                switch viewModel.state {
                case .countryNotSupported(let countryCode):
                    InPersonPaymentsCountryNotSupported(countryCode: countryCode)
                case .wcpayNotInstalled:
                    InPersonPaymentsPluginNotInstalled(onRefresh: viewModel.refresh)
                case .wcpayUnsupportedVersion:
                    InPersonPaymentsPluginNotSupportedVersion(onRefresh: viewModel.refresh)
                case .wcpayNotActivated:
<<<<<<< HEAD
                    InPersonPaymentsPluginNotActivatedView(onRefresh: viewModel.refresh)
                case .stripeAccountPendingRequirement(let deadline):
                    InPersonPaymentsStripeAccountPendingView(deadline: deadline)
=======
                    InPersonPaymentsPluginNotActivated(onRefresh: viewModel.refresh)
                case .stripeAccountUnderReview:
                    InPersonPaymentsStripeAcountReview()
>>>>>>> e57d36c7
                case .completed:
                    CardReaderSettingsPresentingView()
                default:
                    InPersonPaymentsUnavailableView()
                }
            }
        }
        .customOpenURL(action: { url in
            switch url {
            case InPersonPaymentsSupportLink.supportURL:
                showSupport?()
            default:
                showURL?(url)
            }
        })
        .navigationTitle(Localization.title)
    }
}

private enum Localization {
    static let title = NSLocalizedString(
        "In-Person Payments",
        comment: "Title for the In-Person Payments settings screen"
    )
}

struct InPersonPaymentsView_Previews: PreviewProvider {
    static var previews: some View {
        NavigationView {
            InPersonPaymentsView(viewModel: InPersonPaymentsViewModel(fixedState: .genericError))
        }
    }
}<|MERGE_RESOLUTION|>--- conflicted
+++ resolved
@@ -35,15 +35,11 @@
                 case .wcpayUnsupportedVersion:
                     InPersonPaymentsPluginNotSupportedVersion(onRefresh: viewModel.refresh)
                 case .wcpayNotActivated:
-<<<<<<< HEAD
-                    InPersonPaymentsPluginNotActivatedView(onRefresh: viewModel.refresh)
+                    InPersonPaymentsPluginNotActivated(onRefresh: viewModel.refresh)
                 case .stripeAccountPendingRequirement(let deadline):
                     InPersonPaymentsStripeAccountPendingView(deadline: deadline)
-=======
-                    InPersonPaymentsPluginNotActivated(onRefresh: viewModel.refresh)
                 case .stripeAccountUnderReview:
                     InPersonPaymentsStripeAcountReview()
->>>>>>> e57d36c7
                 case .completed:
                     CardReaderSettingsPresentingView()
                 default:

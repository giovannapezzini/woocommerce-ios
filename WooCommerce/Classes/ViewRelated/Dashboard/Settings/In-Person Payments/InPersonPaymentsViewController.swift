--- conflicted
+++ resolved
@@ -35,18 +35,15 @@
                 case .wcpayUnsupportedVersion:
                     InPersonPaymentsPluginNotSupportedVersion(onRefresh: viewModel.refresh)
                 case .wcpayNotActivated:
-                    InPersonPaymentsPluginNotActivated(onRefresh: viewModel.refresh)
-<<<<<<< HEAD
+                    InPersonPaymentsPluginNotActivated(onRefresh: viewModel.refresh)                    
+                case .wcpaySetupNotCompleted:
+                    InPersonPaymentsWCPayNotSetup(onRefresh: viewModel.refresh)
                 case .stripeAccountOverdueRequirement:
                     InPersonPaymentsStripeAccountOverdue()
-=======
                 case .stripeAccountPendingRequirement(let deadline):
                     InPersonPaymentsStripeAccountPending(deadline: deadline)
->>>>>>> 84eeed2a
                 case .stripeAccountUnderReview:
                     InPersonPaymentsStripeAcountReview()                    
-                case .wcpaySetupNotCompleted:
-                    InPersonPaymentsWCPayNotSetup(onRefresh: viewModel.refresh)
                 case .completed:
                     CardReaderSettingsPresentingView()
                 default:

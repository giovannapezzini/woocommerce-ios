--- conflicted
+++ resolved
@@ -132,11 +132,7 @@
     // MARK: - Navigation actions handling
 
     override func shouldPopOnBackButton() -> Bool {
-<<<<<<< HEAD
-        if viewModel.hasUnsavedChanges() {
-=======
         guard viewModel.hasUnsavedChanges() == false else {
->>>>>>> bf4bd3fb
             presentBackNavigationActionSheet()
             return false
         }
@@ -261,23 +257,12 @@
                 break
             case .variations:
                 // TODO-2509 Edit Product M3 analytics
-<<<<<<< HEAD
-                guard let product = product as? Product else {
-                    return
-                }
-                guard product.variations.isNotEmpty else {
+                guard let product = product as? Product, product.variations.isNotEmpty else {
                     return
                 }
                 let variationsViewController = ProductVariationsViewController(siteID: product.siteID,
                                                                                productID: product.productID,
                                                                                isEditProductsRelease3Enabled: isEditProductsRelease3Enabled)
-=======
-                guard let product = product as? Product, product.variations.isNotEmpty else {
-                    return
-                }
-                let variationsViewController = ProductVariationsViewController(siteID: product.siteID,
-                                                                               productID: product.productID)
->>>>>>> bf4bd3fb
                 show(variationsViewController, sender: self)
             }
         }
@@ -825,10 +810,6 @@
 //
 private extension ProductFormViewController {
     func editInventorySettings() {
-        // TODO-2085: Support product variation
-        guard let product = product as? Product else {
-            return
-        }
         let inventorySettingsViewController = ProductInventorySettingsViewController(product: product) { [weak self] data in
             self?.onEditInventorySettingsCompletion(data: data)
         }
@@ -836,10 +817,6 @@
     }
 
     func onEditInventorySettingsCompletion(data: ProductInventoryEditableData) {
-        // TODO-2085: Support product variation
-        guard let product = product as? Product else {
-            return
-        }
         defer {
             navigationController?.popViewController(animated: true)
         }

import SwiftUI
import Yosemite

struct ShippingLabelPackageDetails: View {
    @ObservedObject private var viewModel: ShippingLabelPackageDetailsViewModel
    @State private var showingAddPackage = false
    @Environment(\.presentationMode) var presentation

    /// Completion callback
    ///
    typealias Completion = (_ selectedPackageID: String?, _ totalPackageWeight: String?) -> Void
    private let onCompletion: Completion

    init(viewModel: ShippingLabelPackageDetailsViewModel, completion: @escaping Completion) {
        self.viewModel = viewModel
        onCompletion = completion
        ServiceLocator.analytics.track(.shippingLabelPurchaseFlow, withProperties: ["state": "packages_started"])
    }

    var body: some View {
        GeometryReader { geometry in
            ScrollView {
                LazyVStack(spacing: 0) {
                    VStack(spacing: 0) {
                        ShippingLabelPackageNumberRow(packageNumber: 1, numberOfItems: viewModel.itemsRows.count)
                            .padding(.horizontal, insets: geometry.safeAreaInsets)

                        Divider()
                    }
                    .background(Color(.systemBackground))

                    ListHeaderView(text: Localization.itemsToFulfillHeader, alignment: .left)
                        .padding(.horizontal, insets: geometry.safeAreaInsets)

                    ForEach(viewModel.itemsRows) { productItemRow in
                        productItemRow
                            .padding(.horizontal, insets: geometry.safeAreaInsets)
                            .background(Color(.systemBackground))
                        Divider()
                            .padding(.horizontal, insets: geometry.safeAreaInsets)
                            .padding(.leading, Constants.dividerPadding)
                    }

                    ListHeaderView(text: Localization.packageDetailsHeader, alignment: .left)
                        .padding(.horizontal, insets: geometry.safeAreaInsets)

                    VStack(spacing: 0) {
                        Divider()

                        TitleAndValueRow(title: Localization.packageSelected, value: viewModel.selectedPackageName, selectable: true) {
                            showingAddPackage.toggle()
                        }
                        .padding(.horizontal, insets: geometry.safeAreaInsets)
                        .sheet(isPresented: $showingAddPackage, content: {
                            ShippingLabelPackageList(viewModel: viewModel)
                        })

                        Divider()

                        TitleAndTextFieldRow(title: Localization.totalPackageWeight,
                                             placeholder: "0",
                                             text: $viewModel.totalWeight,
                                             symbol: viewModel.weightUnit,
                                             keyboardType: .decimalPad)
                            .padding(.horizontal, insets: geometry.safeAreaInsets)

                        Divider()
                    }
                    .background(Color(.systemBackground))

                    ListHeaderView(text: Localization.footer, alignment: .left)
                        .padding(.horizontal, insets: geometry.safeAreaInsets)
                }

<<<<<<< HEAD
                ListHeaderView(text: Localization.packageDetailsHeader, alignment: .left)
                    .background(Color(.listBackground))

                TitleAndValueRow(title: Localization.packageSelected, value: viewModel.selectedPackageName, selectable: true) {
                    showingAddPackage.toggle()
                }.sheet(isPresented: $showingAddPackage, content: {
                    ShippingLabelPackageList(viewModel: viewModel)
                })

                Divider()

                TitleAndTextFieldRow(title: Localization.totalPackageWeight,
                                     placeholder: "0",
                                     text: $viewModel.totalWeight,
                                     symbol: viewModel.weightUnit,
                                     keyboardType: .decimalPad,
                                     onEditingChanged: { _ in
                                        // We don't have a Return button to track committed changes to this field,
                                        // so if the user starts editing the field we assume it was edited.
                                        viewModel.isPackageWeightEdited = true
                                     })
                Divider()

                ListHeaderView(text: Localization.footer, alignment: .left)
                    .background(Color(.listBackground))
=======
>>>>>>> 06d3e1c0
            }
            .background(Color(.listBackground))
            .ignoresSafeArea(.container, edges: .horizontal)
        }
        .navigationTitle(Localization.title)
        .navigationBarItems(trailing: Button(action: {
            onCompletion(viewModel.selectedPackageID, viewModel.totalWeight)
            presentation.wrappedValue.dismiss()
        }, label: {
            Text(Localization.doneButton)
        })
        .disabled(!viewModel.isPackageDetailsDoneButtonEnabled()))
    }
}

private extension ShippingLabelPackageDetails {
    enum Localization {
        static let title = NSLocalizedString("Package Details",
                                             comment: "Navigation bar title of shipping label package details screen")
        static let itemsToFulfillHeader = NSLocalizedString("ITEMS TO FULFILL", comment: "Header section items to fulfill in Shipping Label Package Detail")
        static let packageDetailsHeader = NSLocalizedString("PACKAGE DETAILS", comment: "Header section package details in Shipping Label Package Detail")
        static let packageSelected = NSLocalizedString("Package Selected",
                                                       comment: "Title of the row for selecting a package in Shipping Label Package Detail screen")
        static let totalPackageWeight = NSLocalizedString("Total package weight",
                                                          comment: "Title of the row for adding the package weight in Shipping Label Package Detail screen")
        static let footer = NSLocalizedString("Sum of products and package weight",
                                              comment: "Title of the footer in Shipping Label Package Detail screen")
        static let doneButton = NSLocalizedString("Done", comment: "Done navigation button in the Package Details screen in Shipping Label flow")
    }

    enum Constants {
        static let dividerPadding: CGFloat = 16
    }
}

struct ShippingLabelPackageDetails_Previews: PreviewProvider {

    static var previews: some View {

        let viewModel = ShippingLabelPackageDetailsViewModel(order: ShippingLabelPackageDetailsViewModel.sampleOrder(),
                                                             packagesResponse: ShippingLabelPackageDetailsViewModel.samplePackageDetails(),
                                                             selectedPackageID: nil,
                                                             totalWeight: nil)

        ShippingLabelPackageDetails(viewModel: viewModel, completion: { (selectedPackageID, totalPackageWeight) in
        })
        .environment(\.colorScheme, .light)
        .previewDisplayName("Light")

        ShippingLabelPackageDetails(viewModel: viewModel, completion: { (selectedPackageID, totalPackageWeight) in
        })
        .environment(\.colorScheme, .dark)
        .previewDisplayName("Dark")
    }
}<|MERGE_RESOLUTION|>--- conflicted
+++ resolved
@@ -72,7 +72,6 @@
                         .padding(.horizontal, insets: geometry.safeAreaInsets)
                 }
 
-<<<<<<< HEAD
                 ListHeaderView(text: Localization.packageDetailsHeader, alignment: .left)
                     .background(Color(.listBackground))
 
@@ -98,8 +97,6 @@
 
                 ListHeaderView(text: Localization.footer, alignment: .left)
                     .background(Color(.listBackground))
-=======
->>>>>>> 06d3e1c0
             }
             .background(Color(.listBackground))
             .ignoresSafeArea(.container, edges: .horizontal)

import Combine
import Foundation
import Yosemite

/// View model for ShippingLabelCustomsFormInput
final class ShippingLabelCustomsFormInputViewModel: ObservableObject {
    /// ID of current package.
    ///
    let packageID: String

    /// Name of current package.
    ///
    let packageName: String

    /// Whether to return package if delivery fails.
    ///
    @Published var returnOnNonDelivery: Bool

    /// Content type of the items to be declared in the customs form.
    ///
    @Published var contentsType: ShippingLabelCustomsForm.ContentsType

    /// Description of contents, required if contentsType is other.
    ///
    @Published var contentExplanation: String

    /// Restriction type of items to be declared in the customs form.
    ///
    @Published var restrictionType: ShippingLabelCustomsForm.RestrictionType

    /// Description of restriction type, required if the type is other.
    ///
    @Published var restrictionComments: String

    /// Internal transaction number for package.
    ///
    @Published var itn: String

    /// Items contained in the package.
    ///
    @Published var items: [ShippingLabelCustomsForm.Item]

    /// References of item view models.
    ///
    let itemViewModels: [ShippingLabelCustomsFormItemDetailsViewModel]

    /// Whether all fields and items are validated.
    ///
    @Published private(set) var validForm: Bool = false

    /// Destination country for the shipment.
    ///
    let destinationCountry: Country

    /// Persisted countries to send to item detail forms.
    ///
    private let allCountries: [Country]

    /// Currency to send to item detail forms.
    ///
    private let currency: String

    /// Whether ITN validation is required for the destination country.
    ///
    private lazy var itnRequiredForDestination: Bool = {
        Constants.uspsITNRequiredDestinations.contains(destinationCountry.code)
    }()

    /// Validation states of all items.
    ///
    @Published private var itemsValidation: [Int64: Bool] = [:]

    /// Tariff numbers with total values above $2500.
    ///
    @Published private var classesAbove2500usd: [String] = []

    /// Keeping track of all items tariff numbers and total values to calculate `classesAbove2500usd`.
    ///
    private var itemTariffNumbersAndValues: [Int64: (hsTariffNumber: String, totalValue: Decimal)] = [:] {
        didSet {
            configureClassesAbove2500usd()
        }
    }

    /// References to keep the Combine subscriptions alive with the class.
    ///
    private var cancellables: Set<AnyCancellable> = []

    init(customsForm: ShippingLabelCustomsForm, destinationCountry: Country, countries: [Country], currency: String) {
        self.packageID = customsForm.packageID
        self.packageName = customsForm.packageName
        self.returnOnNonDelivery = customsForm.nonDeliveryOption == .return
        self.contentsType = customsForm.contentsType
        self.contentExplanation = customsForm.contentExplanation
        self.restrictionType = customsForm.restrictionType
        self.restrictionComments = customsForm.restrictionComments
        self.itn = customsForm.itn
        self.items = customsForm.items
        self.destinationCountry = destinationCountry
        self.allCountries = countries
        self.currency = currency
        self.itemViewModels = customsForm.items.map { .init(item: $0, countries: countries, currency: currency) }

        configureItemsValidation()
        configureFormValidation()
        configureItemTariffNumbersAndValues()
        resetContentExplanationIfNeeded()
        resetRestrictionCommentsIfNeeded()
    }
}

// MARK: - Validation
//
extension ShippingLabelCustomsFormInputViewModel {
    /// Validated customs form
    ///
    var validatedCustomsForm: ShippingLabelCustomsForm? {
        guard !missingContentExplanation,
              !missingRestrictionComments,
              !missingITNForDestination,
              !missingITNForClassesAbove2500usd,
              !invalidITN,
              itemViewModels.filter({ $0.validatedItem == nil }).isEmpty else {
            return nil
        }
        return ShippingLabelCustomsForm(packageID: packageID,
                                        packageName: packageName,
                                        contentsType: contentsType,
                                        contentExplanation: contentExplanation,
                                        restrictionType: restrictionType,
                                        restrictionComments: restrictionComments,
                                        nonDeliveryOption: returnOnNonDelivery ? .return : .abandon,
                                        itn: itn,
                                        items: itemViewModels.compactMap { $0.validatedItem })
    }

    var missingContentExplanation: Bool {
        checkMissingContentExplanation(contentExplanation, with: contentsType)
    }

    var missingRestrictionComments: Bool {
        checkMissingRestrictionComment(restrictionComments, with: restrictionType)
    }

    var missingITNForDestination: Bool {
        checkMissingITNForDestination(itn)
    }

    var missingITNForClassesAbove2500usd: Bool {
        checkMissingITN(itn, for: classesAbove2500usd)
    }

    var invalidITN: Bool {
        checkInvalidITN(itn)
    }
}

// MARK: - Private validation helpers
//
private extension ShippingLabelCustomsFormInputViewModel {
    func checkMissingContentExplanation(_ contentExplanation: String, with contentsType: ShippingLabelCustomsForm.ContentsType) -> Bool {
        if contentsType == .other, contentExplanation.trimmingCharacters(in: .whitespacesAndNewlines).isEmpty {
            return true
        }
        return false
    }

    func checkMissingRestrictionComment(_ restrictionComment: String, with restrictionType: ShippingLabelCustomsForm.RestrictionType) -> Bool {
        if restrictionType == .other, restrictionComments.trimmingCharacters(in: .whitespacesAndNewlines).isEmpty {
            return true
        }
        return false
    }

<<<<<<< HEAD
    func checkMissingITNForDestination(_ itn: String) -> Bool {
        if itnValidationRequired && itn.isEmpty {
=======
    var missingITNForDestination: Bool {
        if itnRequiredForDestination && itn.isEmpty {
>>>>>>> 52c62da6
            return true
        }
        return false
    }

    func checkMissingITN(_ itn: String, for classesAbove2500usd: [String]) -> Bool {
        if classesAbove2500usd.isNotEmpty && itn.isEmpty {
            return true
        }
        return false
    }

    func checkInvalidITN(_ itn: String) -> Bool {
        if itn.isNotEmpty,
           itn.range(of: Constants.itnRegex, options: .regularExpression, range: nil, locale: nil) == nil {
            return true
        }
        return false
    }

    /// Observe validation state of each item and save them by product ID.
    ///
    func configureItemsValidation() {
        itemViewModels.forEach { viewModel in
            viewModel.$validItem
                .sink { [weak self] isValid in
                    self?.itemsValidation[viewModel.productID] = isValid
                }
                .store(in: &cancellables)
        }
    }

    /// Observe all fields and item validation states to decide validity of the form.
    ///
    func configureFormValidation() {
        let groupOne = $classesAbove2500usd.combineLatest($contentsType, $contentExplanation)
        let groupTwo = $itn.combineLatest($restrictionType, $restrictionComments, $itemsValidation)
        groupOne.combineLatest(groupTwo)
            .map { [weak self] groupOne, groupTwo -> Bool in
                guard let self = self else {
                    return false
                }
                let (classesAbove2500usd, contentsType, contentExplanation) = groupOne
                let (itn, restrictionType, restrictionComments, itemsValidation) = groupTwo
                return !self.checkMissingContentExplanation(contentExplanation, with: contentsType) &&
                    !self.checkMissingRestrictionComment(restrictionComments, with: restrictionType) &&
                    !self.checkMissingITNForDestination(itn) &&
                    !self.checkMissingITN(itn, for: classesAbove2500usd) &&
                    !self.checkInvalidITN(itn) &&
                    itemsValidation.values.first(where: { !$0 }) == nil
            }
            .removeDuplicates()
            .assign(to: &$validForm)
    }
}

// MARK: - Private helpers
//
private extension ShippingLabelCustomsFormInputViewModel {
    /// Observe changes of each item's tariff number and value,
    /// and save them by product ID.
    ///
    func configureItemTariffNumbersAndValues() {
        itemViewModels.forEach { viewModel in
            viewModel.$validatedHSTariffNumber.combineLatest(viewModel.$validatedTotalValue)
                .sink { [weak self] number, totalValue in
                    if let number = number, number.isNotEmpty,
                       let totalValue = totalValue {
                        self?.itemTariffNumbersAndValues[viewModel.productID] = (hsTariffNumber: number, totalValue: totalValue)
                    } else {
                        self?.itemTariffNumbersAndValues.removeValue(forKey: viewModel.productID)
                    }
                }
                .store(in: &cancellables)
        }
    }

    /// Check for items and list ones with same HS Tariff Number
    /// whose values accumulate to more than $2500.
    ///
    func configureClassesAbove2500usd() {
        classesAbove2500usd = itemTariffNumbersAndValues.values
            .reduce([String: Decimal]()) { accumulator, item in
                var result = accumulator
                if let currentTotal = result[item.hsTariffNumber] {
                    result[item.hsTariffNumber] = currentTotal + item.totalValue
                } else {
                    result[item.hsTariffNumber] = item.totalValue
                }
                return result
            }
            .filter { $0.value > Constants.minimumValueRequiredForITNValidation }
            .keys
            .map { String($0) }
    }

    /// Reset content explanation if content type is not Other.
    ///
    func resetContentExplanationIfNeeded() {
        $contentsType
            .filter { $0 != .other }
            .map { _ -> String in "" }
            .assign(to: &$contentExplanation)
    }

    /// Reset restriction comments if restriction type is not Other.
    ///
    func resetRestrictionCommentsIfNeeded() {
        $restrictionType
            .filter { $0 != .other }
            .map { _ -> String in "" }
            .assign(to: &$restrictionComments)
    }
}

private extension ShippingLabelCustomsFormInputViewModel {
    enum Constants {
        // Reference: https://git.io/J0K0r
        static let itnRegex = "^(?:(?:AES X\\d{14})|(?:NOEEI 30\\.\\d{1,2}(?:\\([a-z]\\)(?:\\(\\d\\))?)?))$"
        static let minimumValueRequiredForITNValidation: Decimal = 2_500

        // These destination countries require an ITN regardless of shipment value
        static let uspsITNRequiredDestinations = ["IR", "SY", "KP", "CU", "SD"]
    }
}<|MERGE_RESOLUTION|>--- conflicted
+++ resolved
@@ -172,13 +172,8 @@
         return false
     }
 
-<<<<<<< HEAD
     func checkMissingITNForDestination(_ itn: String) -> Bool {
-        if itnValidationRequired && itn.isEmpty {
-=======
-    var missingITNForDestination: Bool {
         if itnRequiredForDestination && itn.isEmpty {
->>>>>>> 52c62da6
             return true
         }
         return false

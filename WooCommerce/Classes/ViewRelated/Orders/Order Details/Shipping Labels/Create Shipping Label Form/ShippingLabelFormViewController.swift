import UIKit
import Yosemite
import SwiftUI
import WordPressUI

final class ShippingLabelFormViewController: UIViewController {

    @IBOutlet private weak var tableView: UITableView!

    private let viewModel: ShippingLabelFormViewModel

    /// Can be set to true to mark the order as complete when the label is purchased
    ///
    private var shouldMarkOrderComplete = false

    /// Assign this closure to be notified after a shipping label is successfully purchased
    ///
    var onLabelPurchase: ((_ isOrderComplete: Bool) -> Void)?

    /// Assign this closure to be notified after a shipping label is saved for later
    ///
    var onLabelSave: (() -> Void)?

    /// Init
    ///
    init(order: Order) {
        viewModel = ShippingLabelFormViewModel(order: order,
                                               originAddress: nil,
                                               destinationAddress: order.shippingAddress)
        super.init(nibName: nil, bundle: nil)
        ServiceLocator.analytics.track(.shippingLabelPurchaseFlow, withProperties: ["state": "started"])
    }

    required init?(coder: NSCoder) {
        fatalError("init(coder:) has not been implemented")
    }

    override func viewDidLoad() {
        super.viewDidLoad()
        configureNavigationBar()
        configureMainView()
        configureTableView()
        registerTableViewCells()
        registerTableViewHeaderFooters()
        observeViewModel()
    }
}

// MARK: - View Configuration
//
private extension ShippingLabelFormViewController {

    func configureNavigationBar() {
        title = Localization.titleView
    }

    func configureMainView() {
        view.backgroundColor = .listForeground
    }

    func configureTableView() {
        view.backgroundColor = .listBackground
        tableView.rowHeight = UITableView.automaticDimension
        tableView.estimatedSectionHeaderHeight = UITableView.automaticDimension
        tableView.backgroundColor = .listBackground
        tableView.separatorStyle = .none

        registerTableViewCells()
        registerTableViewHeaderFooters()

        tableView.dataSource = self
        tableView.delegate = self
    }

    func registerTableViewCells() {
        for row in RowType.allCases {
            tableView.registerNib(for: row.type)
        }
    }

    /// Registers all of the available TableViewHeaderFooters
    ///
    func registerTableViewHeaderFooters() {
        let headersAndFooters = [
            TwoColumnSectionHeaderView.self
        ]

        for kind in headersAndFooters {
            tableView.register(kind.loadNib(), forHeaderFooterViewReuseIdentifier: kind.reuseIdentifier)
        }
    }

    func observeViewModel() {
        viewModel.onChange = { [weak self] in
            guard let self = self else { return }
            self.tableView.reloadData()
        }
    }
}

// MARK: - UITableViewDataSource Conformance
//
extension ShippingLabelFormViewController: UITableViewDataSource {

    func numberOfSections(in tableView: UITableView) -> Int {
        return viewModel.state.sections.count
    }

    func tableView(_ tableView: UITableView, numberOfRowsInSection section: Int) -> Int {
        return viewModel.state.sections[section].rows.count
    }

    func tableView(_ tableView: UITableView, cellForRowAt indexPath: IndexPath) -> UITableViewCell {
        let row = viewModel.state.sections[indexPath.section].rows[indexPath.row]
        let cell = tableView.dequeueReusableCell(withIdentifier: row.type.reuseIdentifier, for: indexPath)
        configure(cell, for: row, at: indexPath)

        return cell
    }

    func tableView(_ tableView: UITableView, heightForHeaderInSection section: Int) -> CGFloat {
        if viewModel.state.sections[section].title == nil {
            return CGFloat.leastNormalMagnitude
        }

        return UITableView.automaticDimension
    }

    func tableView(_ tableView: UITableView, heightForFooterInSection section: Int) -> CGFloat {
        return CGFloat.leastNormalMagnitude
    }

    func tableView(_ tableView: UITableView, viewForHeaderInSection section: Int) -> UIView? {
        guard let leftText = viewModel.state.sections[section].title else {
            return nil
        }

        let headerID = TwoColumnSectionHeaderView.reuseIdentifier
        guard let headerView = tableView.dequeueReusableHeaderFooterView(withIdentifier: headerID) as? TwoColumnSectionHeaderView else {
            fatalError()
        }

        headerView.leftText = leftText
        headerView.rightText = nil

        return headerView
    }
}

// MARK: - UITableViewDelegate Conformance
//
extension ShippingLabelFormViewController: UITableViewDelegate {

    func tableView(_ tableView: UITableView, didSelectRowAt indexPath: IndexPath) {
        let row = viewModel.state.sections[indexPath.section].rows[indexPath.row]
        switch row {
        case Row(type: .shipFrom, dataState: .validated, displayMode: .editable):
            displayEditAddressFormVC(address: viewModel.originAddress, validationError: nil, type: .origin)
        case Row(type: .shipTo, dataState: .validated, displayMode: .editable):
            displayEditAddressFormVC(address: viewModel.destinationAddress, validationError: nil, type: .destination)
        case Row(type: .packageDetails, dataState: .validated, displayMode: .editable):
            displayPackageDetailsVC(inputPackages: viewModel.selectedPackagesDetails)
        case Row(type: .customs, dataState: .validated, displayMode: .editable):
            displayCustomsFormListVC(customsForms: viewModel.customsForms)
        case Row(type: .shippingCarrierAndRates, dataState: .validated, displayMode: .editable):
            displayCarriersAndRatesVC(selectedRate: viewModel.selectedRate,
                                      selectedSignatureRate: viewModel.selectedSignatureRate,
                                      selectedAdultSignatureRate: viewModel.selectedAdultSignatureRate)
        case Row(type: .paymentMethod, dataState: .validated, displayMode: .editable):
            displayPaymentMethodVC()
        default:
            break
        }
    }
}

// MARK: - Cell configuration
//
private extension ShippingLabelFormViewController {
    /// Cells currently configured in the order they appear on screen
    ///
    func configure(_ cell: UITableViewCell, for row: Row, at indexPath: IndexPath) {
        switch cell {
        case let cell as ShippingLabelFormStepTableViewCell where row.type == .shipFrom:
            configureShipFrom(cell: cell, row: row)
        case let cell as ShippingLabelFormStepTableViewCell where row.type == .shipTo:
            configureShipTo(cell: cell, row: row)
        case let cell as ShippingLabelFormStepTableViewCell where row.type == .packageDetails:
            configurePackageDetails(cell: cell, row: row)
        case let cell as ShippingLabelFormStepTableViewCell where row.type == .customs:
            configureCustoms(cell: cell, row: row)
        case let cell as ShippingLabelFormStepTableViewCell where row.type == .shippingCarrierAndRates:
            configureShippingCarrierAndRates(cell: cell, row: row)
        case let cell as ShippingLabelFormStepTableViewCell where row.type == .paymentMethod:
            configurePaymentMethod(cell: cell, row: row)
        case let cell as ShippingLabelSummaryTableViewCell where row.type == .orderSummary:
            configureOrderSummary(cell: cell, row: row)
        default:
            fatalError("Cannot instantiate \(cell) with row \(row.type)")
            break
        }
    }

    func configureShipFrom(cell: ShippingLabelFormStepTableViewCell, row: Row) {
        cell.configure(state: row.cellState,
                       icon: .shippingImage,
                       title: Localization.shipFromCellTitle,
                       body: viewModel.originAddress?.fullNameWithCompanyAndAddress,
                       buttonTitle: Localization.continueButtonInCells) { [weak self] in
            guard let self = self else { return }
            // Skip remote validation and navigate to edit address
            // if customs form is required and phone number is not found.
            if self.viewModel.customsFormRequired,
               let originAddress = self.viewModel.originAddress,
               originAddress.phone.isEmpty {
                return self.displayEditAddressFormVC(address: originAddress, validationError: nil, type: .origin)
            }
            self.viewModel.validateAddress(type: .origin) { [weak self] (validationState, response) in
                guard let self = self else { return }
                let shippingLabelAddress = self.viewModel.originAddress
                switch validationState {
                case .validated:
                    self.viewModel.handleOriginAddressValueChanges(address: response?.address,
                                                                   validated: true)
                case .suggestedAddress:
                    self.displaySuggestedAddressVC(address: shippingLabelAddress, suggestedAddress: response?.address, type: .origin)
                default:
                    self.displayEditAddressFormVC(address: shippingLabelAddress, validationError: nil, type: .origin)
                }
            }
        }

        cell.showActivityIndicator(viewModel.state.isValidatingOriginAddress)
        cell.enableButton(!viewModel.state.isValidatingOriginAddress)
    }

    func configureShipTo(cell: ShippingLabelFormStepTableViewCell, row: Row) {
        cell.configure(state: row.cellState,
                       icon: .houseOutlinedImage,
                       title: Localization.shipToCellTitle,
                       body: viewModel.destinationAddress?.fullNameWithCompanyAndAddress,
                       buttonTitle: Localization.continueButtonInCells) { [weak self] in
            guard let self = self else { return }

            // Skip remote validation and navigate to edit address
            // if customs form is required and phone number is not found.
            if self.viewModel.customsFormRequired,
               let destinationAddress = self.viewModel.destinationAddress,
               destinationAddress.phone.isEmpty {
                return self.displayEditAddressFormVC(address: destinationAddress, validationError: nil, type: .destination)
            }

            self.viewModel.validateAddress(type: .destination) { [weak self] (validationState, response) in
                guard let self = self else { return }
                let shippingLabelAddress = self.viewModel.destinationAddress
                switch validationState {
                case .validated:
                    self.viewModel.handleDestinationAddressValueChanges(address: response?.address,
                                                                        validated: true)
                case .suggestedAddress:
                    self.displaySuggestedAddressVC(address: shippingLabelAddress, suggestedAddress: response?.address, type: .destination)
                case .validationError(let validationError):
                    self.displayEditAddressFormVC(address: shippingLabelAddress, validationError: validationError, type: .destination)
                case .genericError(let error):
                    let validationError = ShippingLabelAddressValidationError(addressError: nil, generalError: error.localizedDescription)
                    self.displayEditAddressFormVC(address: shippingLabelAddress, validationError: validationError, type: .destination)
                }
            }
        }
        cell.showActivityIndicator(viewModel.state.isValidatingDestinationAddress)
        cell.enableButton(!viewModel.state.isValidatingDestinationAddress)
    }

    func configurePackageDetails(cell: ShippingLabelFormStepTableViewCell, row: Row) {
        cell.configure(state: row.cellState,
                       icon: .productPlaceholderImage,
                       title: Localization.packageDetailsCellTitle,
                       body: viewModel.getPackageDetailsBody(),
                       buttonTitle: Localization.continueButtonInCells) { [weak self] in
            guard let self = self else { return }
            self.displayPackageDetailsVC(inputPackages: self.viewModel.selectedPackagesDetails)
        }
    }

    func configureCustoms(cell: ShippingLabelFormStepTableViewCell, row: Row) {
        cell.configure(state: row.cellState,
                       icon: .globeImage,
                       title: Localization.customsCellTitle,
                       body: Localization.customsCellSubtitle,
                       buttonTitle: Localization.continueButtonInCells) { [weak self] in
            guard let self = self else { return }
            self.displayCustomsFormListVC(customsForms: self.viewModel.customsForms)
        }
    }

    func configureShippingCarrierAndRates(cell: ShippingLabelFormStepTableViewCell, row: Row) {
        cell.configure(state: row.cellState,
                       icon: .priceImage,
                       title: Localization.shippingCarrierAndRatesCellTitle,
                       body: viewModel.getCarrierAndRatesBody(),
                       buttonTitle: Localization.continueButtonInCells) { [weak self] in
            self?.displayCarriersAndRatesVC(selectedRate: self?.viewModel.selectedRate,
                                            selectedSignatureRate: self?.viewModel.selectedSignatureRate,
                                            selectedAdultSignatureRate: self?.viewModel.selectedAdultSignatureRate)
        }
    }

    func configurePaymentMethod(cell: ShippingLabelFormStepTableViewCell, row: Row) {
        cell.configure(state: row.cellState,
                       icon: .creditCardImage,
                       title: Localization.paymentMethodCellTitle,
                       body: viewModel.getPaymentMethodBody(),
                       buttonTitle: Localization.continueButtonInCells) {
            // To be implemented as part of the "Add new payment method" flow
        }
    }

    func configureOrderSummary(cell: ShippingLabelSummaryTableViewCell, row: Row) {
        cell.configure(state: row.cellState) {
            ServiceLocator.analytics.track(.shippingLabelDiscountInfoButtonTapped)
            let discountInfoVC = ShippingLabelDiscountInfoViewController()
            let bottomSheet = BottomSheetViewController(childViewController: discountInfoVC)
            bottomSheet.show(from: self, sourceView: cell)
        } onSwitchChange: { [weak self] (switchIsOn) in
            self?.shouldMarkOrderComplete = switchIsOn
        } onButtonTouchUp: { [weak self] in
            guard let self = self else { return }
            ServiceLocator.analytics.track(.shippingLabelPurchaseFlow, withProperties: ["state": "purchase_initiated",
                                                                                        "amount": self.viewModel.selectedRate?.rate ?? 0,
                                                                                        "fulfill_order": self.shouldMarkOrderComplete])
            self.displayPurchaseProgressView()
            self.viewModel.purchaseLabel { [weak self] result in
                guard let self = self else { return }
                switch result {
                case .success(let totalDuration):
                    ServiceLocator.analytics.track(.shippingLabelPurchaseFlow, withProperties: ["state": "purchase_succeeded",
                                                                                                "amount": self.viewModel.selectedRate?.rate ?? 0,
                                                                                                "fulfill_order": self.shouldMarkOrderComplete,
                                                                                                "total_duration": Double(totalDuration)])
                    self.onLabelPurchase?(self.shouldMarkOrderComplete)
                    self.dismiss(animated: true)
                    self.displayPrintShippingLabelVC()
                case .failure:
                    ServiceLocator.analytics.track(.shippingLabelPurchaseFlow, withProperties: ["state": "purchase_failed",
                                                                                                "amount": self.viewModel.selectedRate?.rate ?? 0,
                                                                                                "fulfill_order": self.shouldMarkOrderComplete])
                    self.dismiss(animated: true)
                    self.displayLabelPurchaseErrorNotice()
                }
            }
        }
        cell.isOn = false
        cell.setSubtotal(viewModel.getSubtotal())
        cell.setDiscount(viewModel.getDiscount())
        cell.setOrderTotal(viewModel.getOrderTotal())
    }
}

// MARK: - Actions
//
private extension ShippingLabelFormViewController {
    func displayEditAddressFormVC(address: ShippingLabelAddress?, validationError: ShippingLabelAddressValidationError?, type: ShipType) {
        guard viewModel.countries.isNotEmpty else {
            let notice = Notice(title: Localization.noticeUnableToFetchCountries, feedbackType: .error, actionTitle: Localization.noticeRetryAction) {
                [weak self] in
                self?.viewModel.fetchCountries()
            }
            ServiceLocator.noticePresenter.enqueue(notice: notice)
            return
        }
        let isPhoneNumberRequired = viewModel.customsFormRequired
        let shippingAddressVC = ShippingLabelAddressFormViewController(
            siteID: viewModel.siteID,
            type: type,
            address: address,
            phoneNumberRequired: isPhoneNumberRequired,
            validationError: validationError,
            countries: viewModel.filteredCountries(for: type),
            completion: { [weak self] (newShippingLabelAddress) in
                guard let self = self else { return }
                switch type {
                case .origin:
                    self.viewModel.handleOriginAddressValueChanges(address: newShippingLabelAddress,
                                                                   validated: true)
                case .destination:
                    self.viewModel.handleDestinationAddressValueChanges(address: newShippingLabelAddress,
                                                                        validated: true)
                }
            })
        navigationController?.pushViewController(shippingAddressVC, animated: true)
    }

    func displaySuggestedAddressVC(address: ShippingLabelAddress?, suggestedAddress: ShippingLabelAddress?, type: ShipType) {
        guard viewModel.countries.isNotEmpty else {
            let notice = Notice(title: Localization.noticeUnableToFetchCountries, feedbackType: .error, actionTitle: Localization.noticeRetryAction) {
                [weak self] in
                self?.viewModel.fetchCountries()
            }
            ServiceLocator.noticePresenter.enqueue(notice: notice)
            return
        }
        let vc = ShippingLabelSuggestedAddressViewController(siteID: viewModel.siteID,
                                                             type: type,
                                                             address: address,
                                                             suggestedAddress: suggestedAddress,
                                                             countries: viewModel.countries) { [weak self] (newShippingLabelAddress) in
            switch type {
            case .origin:
                self?.viewModel.handleOriginAddressValueChanges(address: newShippingLabelAddress,
                                                                validated: true)
            case .destination:
                self?.viewModel.handleDestinationAddressValueChanges(address: newShippingLabelAddress,
                                                                     validated: true)
            }
        }
        navigationController?.pushViewController(vc, animated: true)
    }

    func displayPackageDetailsVC(inputPackages: [ShippingLabelPackageAttributes]) {
<<<<<<< HEAD
        if ServiceLocator.featureFlagService.isFeatureFlagEnabled(.shippingLabelsMultiPackage) {
            let vm = ShippingLabelPackagesFormViewModel(order: viewModel.order,
                                                        packagesResponse: viewModel.packagesResponse,
                                                        selectedPackages: inputPackages)
            let packagesForm = ShippingLabelPackagesForm(viewModel: vm)
            let hostingVC = UIHostingController(rootView: packagesForm)
            navigationController?.show(hostingVC, sender: nil)
        } else {
            let vm = ShippingLabelPackageDetailsViewModel(order: viewModel.order,
                                                          packagesResponse: viewModel.packagesResponse,
                                                          selectedPackages: inputPackages)
            let packageDetails = ShippingLabelPackageDetails(viewModel: vm) { [weak self] selectedPackages in
                self?.viewModel.handlePackageDetailsValueChanges(details: selectedPackages)
            }
=======
        let vm = ShippingLabelPackageDetailsViewModel(order: viewModel.order,
                                                      packagesResponse: viewModel.packagesResponse,
                                                      selectedPackages: inputPackages,
                                                      onPackageSyncCompletion: { [weak self] (packagesResponse) in
                                                        self?.viewModel.handleNewPackagesResponse(packagesResponse: packagesResponse)
                                                      },
                                                      onPackageSaveCompletion: { [weak self] (selectedPackages) in
                                                        self?.viewModel.handlePackageDetailsValueChanges(details: selectedPackages)
                                                      })
        let packageDetails = ShippingLabelPackageDetails(viewModel: vm)
>>>>>>> 63e73db7

            let hostingVC = UIHostingController(rootView: packageDetails)
            navigationController?.show(hostingVC, sender: nil)
        }
    }

    func displayCustomsFormListVC(customsForms: [ShippingLabelCustomsForm]) {
        guard let countryCode = viewModel.destinationAddress?.country,
              let country = viewModel.countries.first(where: { $0.code == countryCode }) else {
            fatalError("⛔️ Destination country is not found")
        }
        let vm = ShippingLabelCustomsFormListViewModel(order: viewModel.order,
                                                       customsForms: viewModel.customsForms,
                                                       destinationCountry: country,
                                                       countries: viewModel.countries)
        let formList = ShippingLabelCustomsFormList(viewModel: vm) { [weak self] forms in
            self?.viewModel.handleCustomsFormsValueChanges(customsForms: forms, isValidated: true)
        }
        let hostingVC = UIHostingController(rootView: formList)
        navigationController?.show(hostingVC, sender: nil)
    }

    func displayCarriersAndRatesVC(selectedRate: ShippingLabelCarrierRate?,
                                   selectedSignatureRate: ShippingLabelCarrierRate?,
                                   selectedAdultSignatureRate: ShippingLabelCarrierRate?) {
        guard let originAddress = viewModel.originAddress,
              let destinationAddress = viewModel.destinationAddress,
              viewModel.selectedPackages.isNotEmpty else {
            return
        }

        let vm = ShippingLabelCarriersViewModel(order: viewModel.order,
                                                originAddress: originAddress,
                                                destinationAddress: destinationAddress,
                                                packages: viewModel.selectedPackages,
                                                selectedRate: selectedRate,
                                                selectedSignatureRate: selectedSignatureRate,
                                                selectedAdultSignatureRate: selectedAdultSignatureRate)

        let carriersView = ShippingLabelCarriers(viewModel: vm) { [weak self] (selectedRate,
                                                                               selectedSignatureRate,
                                                                               selectedAdultSignatureRate) in
            self?.viewModel.handleCarrierAndRatesValueChanges(selectedRate: selectedRate,
                                                              selectedSignatureRate: selectedSignatureRate,
                                                              selectedAdultSignatureRate: selectedAdultSignatureRate,
                                                              editable: true)
        }
        let hostingVC = UIHostingController(rootView: carriersView)
        navigationController?.show(hostingVC, sender: nil)
    }

    func displayPaymentMethodVC() {
        guard let accountSettings = viewModel.shippingLabelAccountSettings else {
            return
        }

        let vm = ShippingLabelPaymentMethodsViewModel(accountSettings: accountSettings)
        let paymentMethod = ShippingLabelPaymentMethods(viewModel: vm) { [weak self] newSettings in
            guard let self = self else { return }
            self.viewModel.handlePaymentMethodValueChanges(settings: newSettings, editable: true)
        }

        let hostingVC = UIHostingController(rootView: paymentMethod)
        navigationController?.show(hostingVC, sender: nil)
    }

    func displayPurchaseProgressView() {
        let viewProperties = InProgressViewProperties(title: Localization.purchaseProgressTitle, message: Localization.purchaseProgressMessage)
        let inProgressViewController = InProgressViewController(viewProperties: viewProperties)
        inProgressViewController.modalPresentationStyle = .overFullScreen

        present(inProgressViewController, animated: true)
    }

    /// Removes the Shipping Label Form from the navigation stack and displays the Print Shipping Label screen.
    /// This prevents navigating back to the purchase form after successfully purchasing the label.
    /// TODO-4599: Update for multi-package support
    ///
    func displayPrintShippingLabelVC() {
        guard let purchasedShippingLabel = viewModel.purchasedShippingLabels.first,
              let navigationController = navigationController else {
            return
        }

        if let indexOfSelf = navigationController.viewControllers.firstIndex(of: self) {
            let viewControllersExcludingSelf = Array(navigationController.viewControllers[0..<indexOfSelf])
            navigationController.setViewControllers(viewControllersExcludingSelf, animated: false)
        }
        let printCoordinator = PrintShippingLabelCoordinator(shippingLabel: purchasedShippingLabel,
                                                             printType: .print,
                                                             sourceNavigationController: navigationController,
                                                             onCompletion: onLabelSave)
        printCoordinator.showPrintUI()
    }

    /// Enqueues the `Label Purchase Error` Notice.
    ///
    private func displayLabelPurchaseErrorNotice() {
        let message = NSLocalizedString("Error purchasing the label", comment: "Notice displayed when the label purchase fails")
        let notice = Notice(title: message, feedbackType: .error)

        ServiceLocator.noticePresenter.enqueue(notice: notice)
    }
}

extension ShippingLabelFormViewController {

    struct Section: Equatable {
        let title: String?
        let rows: [Row]
    }

    struct Row: Equatable {
        let type: RowType
        let dataState: DataState
        let displayMode: DisplayMode

        fileprivate var cellState: ShippingLabelFormStepTableViewCell.State {
            if dataState == .validated && displayMode == .editable {
                return .enabled
            }
            else if dataState == .pending && displayMode == .editable {
                return .continue
            }
            return .disabled
        }
    }

    /// Each row has a data state
    enum DataState {
        /// the data are validated
        case validated

        /// the data still need to be validated
        case pending
    }

    /// Each row has a UI state
    enum DisplayMode {
        /// the row is not greyed out and is available for edit (a disclosure indicator is shown in the accessory view) and
        /// "Continue" CTA is shown to edit the row details
        case editable

        /// the row is greyed out
        case disabled
    }

    enum RowType: CaseIterable {
        case shipFrom
        case shipTo
        case packageDetails
        case customs
        case shippingCarrierAndRates
        case paymentMethod
        case orderSummary

        fileprivate var type: UITableViewCell.Type {
            switch self {
            case .shipFrom, .shipTo, .packageDetails, .customs, .shippingCarrierAndRates, .paymentMethod:
                return ShippingLabelFormStepTableViewCell.self
            case .orderSummary:
                return ShippingLabelSummaryTableViewCell.self
            }
        }

        fileprivate var reuseIdentifier: String {
            return type.reuseIdentifier
        }
    }
}

private extension ShippingLabelFormViewController {
    enum Localization {
        static let titleView = NSLocalizedString("Create Shipping Label", comment: "Create Shipping Label form navigation title")
        static let shipFromCellTitle = NSLocalizedString("Ship from", comment: "Title of the cell Ship from inside Create Shipping Label form")
        static let shipToCellTitle = NSLocalizedString("Ship to", comment: "Title of the cell Ship From inside Create Shipping Label form")
        static let packageDetailsCellTitle = NSLocalizedString("Package Details",
                                                               comment: "Title of the cell Package Details inside Create Shipping Label form")
        static let shippingCarrierAndRatesCellTitle = NSLocalizedString("Shipping Carrier and Rates",
                                                                        comment: "Title of the cell Shipping Carrier inside Create Shipping Label form")
        static let paymentMethodCellTitle = NSLocalizedString("Payment Method",
                                                              comment: "Title of the cell Payment Method inside Create Shipping Label form")
        static let continueButtonInCells = NSLocalizedString("Continue",
                                                             comment: "Continue button inside every cell inside Create Shipping Label form")
        static let customsCellTitle = NSLocalizedString("Customs", comment: "Title of the cell Customs inside Create Shipping Label form")
        static let customsCellSubtitle = NSLocalizedString("Fill out customs form", comment: "Subtitle of the cell Customs inside Create Shipping Label form")
        // Purchase progress view
        static let purchaseProgressTitle = NSLocalizedString("Purchasing Label", comment: "Title of the in-progress UI while purchasing a shipping label")
        static let purchaseProgressMessage = NSLocalizedString("Please wait", comment: "Message of the in-progress UI while purchasing a shipping label")
        static let noticeUnableToFetchCountries = NSLocalizedString("Unable to fetch countries.",
                                                                    comment: "Unable to fetch countries action failed in Shipping Label Form")
        static let noticeRetryAction = NSLocalizedString("Retry", comment: "Retry Action")
    }
}<|MERGE_RESOLUTION|>--- conflicted
+++ resolved
@@ -417,7 +417,6 @@
     }
 
     func displayPackageDetailsVC(inputPackages: [ShippingLabelPackageAttributes]) {
-<<<<<<< HEAD
         if ServiceLocator.featureFlagService.isFeatureFlagEnabled(.shippingLabelsMultiPackage) {
             let vm = ShippingLabelPackagesFormViewModel(order: viewModel.order,
                                                         packagesResponse: viewModel.packagesResponse,
@@ -427,13 +426,6 @@
             navigationController?.show(hostingVC, sender: nil)
         } else {
             let vm = ShippingLabelPackageDetailsViewModel(order: viewModel.order,
-                                                          packagesResponse: viewModel.packagesResponse,
-                                                          selectedPackages: inputPackages)
-            let packageDetails = ShippingLabelPackageDetails(viewModel: vm) { [weak self] selectedPackages in
-                self?.viewModel.handlePackageDetailsValueChanges(details: selectedPackages)
-            }
-=======
-        let vm = ShippingLabelPackageDetailsViewModel(order: viewModel.order,
                                                       packagesResponse: viewModel.packagesResponse,
                                                       selectedPackages: inputPackages,
                                                       onPackageSyncCompletion: { [weak self] (packagesResponse) in
@@ -442,9 +434,7 @@
                                                       onPackageSaveCompletion: { [weak self] (selectedPackages) in
                                                         self?.viewModel.handlePackageDetailsValueChanges(details: selectedPackages)
                                                       })
-        let packageDetails = ShippingLabelPackageDetails(viewModel: vm)
->>>>>>> 63e73db7
-
+            let packageDetails = ShippingLabelPackageDetails(viewModel: vm)
             let hostingVC = UIHostingController(rootView: packageDetails)
             navigationController?.show(hostingVC, sender: nil)
         }

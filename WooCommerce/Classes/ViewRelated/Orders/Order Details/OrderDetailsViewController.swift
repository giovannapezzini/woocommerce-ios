import UIKit
import Gridicons
import Contacts
import Yosemite
import SafariServices
import MessageUI
import Combine

// MARK: - OrderDetailsViewController: Displays the details for a given Order.
//
final class OrderDetailsViewController: UIViewController {

    /// Main Stack View, that contains all the other views of the screen
    ///
    @IBOutlet private weak var stackView: UIStackView!

    /// Main TableView.
    ///
    @IBOutlet private weak var tableView: UITableView!

    /// The top loader view, that will be embedded inside the stackview, on top of the tableview, while the screen is loading its
    /// content for the first time.
    ///
    private var topLoaderView: TopLoaderView = {
        let loaderView: TopLoaderView = TopLoaderView.instantiateFromNib()
        loaderView.setBody(Localization.Generic.topLoaderBannerDescription)
        return loaderView
    }()

    /// Pull To Refresh Support.
    ///
    private lazy var refreshControl: UIRefreshControl = {
        let refreshControl = UIRefreshControl()
        refreshControl.addTarget(self, action: #selector(pullToRefresh), for: .valueChanged)
        return refreshControl
    }()

    /// Top banner that announces shipping labels features.
    ///
    private var topBannerView: TopBannerView?

    /// EntityListener: Update / Deletion Notifications.
    ///
    private lazy var entityListener: EntityListener<Order> = {
        return EntityListener(storageManager: ServiceLocator.storageManager, readOnlyEntity: viewModel.order)
    }()

    /// Order to be rendered!
    ///
    var viewModel: OrderDetailsViewModel! {
        didSet {
            reloadTableViewSectionsAndData()
        }
    }

    private let notices = OrderDetailsNotices()

    /// Orchestrates what needs to be presented in the modal views
    /// that provide user-facing feedback about the card present payment process.
    private lazy var paymentAlerts: OrderDetailsPaymentAlerts = {
        OrderDetailsPaymentAlerts(presentingController: self)
    }()

    /// Subscription that listens for connected readers while we are trying to connect to one to capture payment
    /// We need to cancel that subscription if the process is canceled by the user or when we connect to a reader.
    ///
    private var cardReaderAvailableSubscription: Combine.Cancellable? = nil

    // MARK: - View Lifecycle

    /// Create an instance of `Self` from its corresponding storyboard.
    ///
    static func instantiatedViewControllerFromStoryboard() -> Self? {
        let storyboard = UIStoryboard.orders
        let identifier = "OrderDetailsViewController"
        return storyboard.instantiateViewController(withIdentifier: identifier) as? Self
    }

    override func viewDidLoad() {
        super.viewDidLoad()
        configureNavigation()
        configureTopLoaderView()
        configureTableView()
        registerTableViewCells()
        registerTableViewHeaderFooters()
        configureEntityListener()
        configureViewModel()
        updateTopBannerView()

        // FIXME: this is a hack. https://github.com/woocommerce/woocommerce-ios/issues/1779
        reloadTableViewSectionsAndData()
    }

    override func viewWillAppear(_ animated: Bool) {
        super.viewWillAppear(animated)
        syncEverything { [weak self] in
            self?.topLoaderView.isHidden = true

            /// We add the refresh control to the tableview just after the `topLoaderView` disappear for the first time.
            if self?.tableView.refreshControl == nil {
                self?.tableView.refreshControl = self?.refreshControl
            }
        }
    }

    override func viewDidLayoutSubviews() {
        super.viewDidLayoutSubviews()
        tableView.updateHeaderHeight()
    }
}


// MARK: - TableView Configuration
//
private extension OrderDetailsViewController {

    /// Setup: TopLoaderView
    func configureTopLoaderView() {
        stackView.insertArrangedSubview(topLoaderView, at: 0)
    }

    /// Setup: TableView
    ///
    func configureTableView() {
        view.backgroundColor = .listBackground
        tableView.backgroundColor = .listBackground
        tableView.estimatedSectionHeaderHeight = Constants.sectionHeight
        tableView.estimatedRowHeight = Constants.rowHeight
        tableView.rowHeight = UITableView.automaticDimension

        tableView.dataSource = viewModel.dataSource
    }

    /// Setup: Navigation
    ///
    func configureNavigation() {
        let titleFormat = NSLocalizedString("Order #%1$@", comment: "Order number title. Parameters: %1$@ - order number")
        title = String.localizedStringWithFormat(titleFormat, viewModel.order.number)
    }

    /// Setup: EntityListener
    ///
    func configureEntityListener() {
        entityListener.onUpsert = { [weak self] order in
            guard let self = self else {
                return
            }
            self.viewModel.update(order: order)
            self.reloadTableViewSectionsAndData()
        }
    }

    private func configureViewModel() {
        viewModel.onUIReloadRequired = { [weak self] in
            self?.reloadTableViewDataIfPossible()
        }

        viewModel.configureResultsControllers { [weak self] in
            self?.reloadTableViewSectionsAndData()
        }

        viewModel.onCellAction = { [weak self] (actionType, indexPath) in
            self?.handleCellAction(actionType, at: indexPath)
        }

        viewModel.onShippingLabelMoreMenuTapped = { [weak self] shippingLabel, sourceView in
            self?.shippingLabelMoreMenuTapped(shippingLabel: shippingLabel, sourceView: sourceView)
        }
    }

    /// Reloads the tableView's data, assuming the view has been loaded.
    ///
    func reloadTableViewDataIfPossible() {
        guard isViewLoaded else {
            return
        }

        tableView.reloadData()

        updateTopBannerView()
    }

    /// Reloads the tableView's sections and data.
    ///
    func reloadTableViewSectionsAndData() {
        reloadSections()
        reloadTableViewDataIfPossible()
    }

    /// Registers all of the available TableViewCells
    ///
    func registerTableViewCells() {
        viewModel.registerTableViewCells(tableView)
    }

    /// Registers all of the available TableViewHeaderFooters
    ///
    func registerTableViewHeaderFooters() {
        viewModel.registerTableViewHeaderFooters(tableView)
    }
}


// MARK: - Sections
//
private extension OrderDetailsViewController {

    func reloadSections() {
        viewModel.reloadSections()
    }
}


// MARK: - Notices
//
private extension OrderDetailsViewController {

    /// Displays the `Unable to delete tracking` Notice.
    ///
    func displayDeleteErrorNotice(order: Order, tracking: ShipmentTracking) {
        notices.displayDeleteErrorNotice(order: order, tracking: tracking) { [weak self] in
            self?.deleteTracking(tracking)
        }
    }
}

// MARK: - Top Banner
//
private extension OrderDetailsViewController {
    func updateTopBannerView() {
        let factory = ShippingLabelsTopBannerFactory(shouldShowShippingLabelCreation: viewModel.dataSource.shouldShowShippingLabelCreation,
                                                     shippingLabels: viewModel.dataSource.shippingLabels)
        let isExpanded = topBannerView?.isExpanded ?? false
        factory.createTopBannerIfNeeded(isExpanded: isExpanded,
                                        expandedStateChangeHandler: { [weak self] in
                                            self?.tableView.updateHeaderHeight()
                                        }, onGiveFeedbackButtonPressed: { [weak self] in
                                            self?.presentShippingLabelsFeedbackSurvey()
                                        }, onDismissButtonPressed: { [weak self] in
                                            self?.dismissTopBanner()
                                        }, onCompletion: { [weak self] topBannerView in
                                            if let topBannerView = topBannerView {
                                                self?.showTopBannerView(topBannerView)
                                            } else {
                                                self?.hideTopBannerView()
                                            }
                                        })
    }

    func showTopBannerView(_ topBannerView: TopBannerView) {
        guard tableView.tableHeaderView == nil else {
            return
        }

        self.topBannerView = topBannerView
        // A frame-based container view is needed for table view's `tableHeaderView` and its height is recalculated in `viewDidLayoutSubviews`, so that the
        // top banner view can be Auto Layout based with dynamic height.
        let headerContainer = UIView(frame: CGRect(x: 0, y: 0, width: Int(tableView.frame.width), height: Int(Constants.headerDefaultHeight)))
        headerContainer.addSubview(topBannerView)
        headerContainer.pinSubviewToAllEdges(topBannerView, insets: Constants.headerContainerInsets)
        tableView.tableHeaderView = headerContainer
        tableView.updateHeaderHeight()
    }

    func hideTopBannerView() {
        guard tableView.tableHeaderView != nil else {
            return
        }

        topBannerView?.removeFromSuperview()
        topBannerView = nil
        tableView.tableHeaderView = nil
        tableView.updateHeaderHeight()
    }

    func presentShippingLabelsFeedbackSurvey() {
        let navigationController = SurveyCoordinatingController(survey: .shippingLabelsRelease3Feedback)
        present(navigationController, animated: true, completion: nil)
    }

    func dismissTopBanner() {
        hideTopBannerView()
    }
}

// MARK: - Action Handlers
//
private extension OrderDetailsViewController {

    @objc func pullToRefresh() {
        ServiceLocator.analytics.track(.orderDetailPulledToRefresh)
        refreshControl.beginRefreshing()

        syncEverything { [weak self] in
            NotificationCenter.default.post(name: .ordersBadgeReloadRequired, object: nil)
            self?.refreshControl.endRefreshing()
        }
    }
}


// MARK: - Sync'ing Helpers
//
private extension OrderDetailsViewController {
    func syncEverything(onCompletion: (() -> ())? = nil) {
        let group = DispatchGroup()

        group.enter()
        syncOrder { _ in
            group.leave()
        }

        group.enter()
        syncProducts { _ in
            group.leave()
        }

        group.enter()
        syncProductVariations { _ in
            group.leave()
        }

        group.enter()
        syncRefunds() { _ in
            group.leave()
        }

        group.enter()
        syncShippingLabels() { _ in
            group.leave()
        }

        group.enter()
        syncNotes { _ in
            group.leave()
        }

        group.enter()
        syncTrackingsEnablingAddButtonIfReachable {
            group.leave()
        }

        group.enter()
        checkShippingLabelCreationEligibility {
            group.leave()
        }

        group.enter()
        refreshCardPresentPaymentEligibility()
        group.leave()

        group.enter()
        syncSavedReceipts {_ in
            group.leave()
        }

        group.enter()
        checkOrderAddOnFeatureSwitchState {
            group.leave()
        }

        group.notify(queue: .main) {
            onCompletion?()
        }
    }

    func syncOrder(onCompletion: ((Error?) -> ())? = nil) {
        viewModel.syncOrder { [weak self] (order, error) in
            guard let self = self, let order = order else {
                onCompletion?(error)
                return
            }

            self.viewModel.update(order: order)

            onCompletion?(nil)
        }
    }

    func syncTracking(onCompletion: ((Error?) -> Void)? = nil) {
        viewModel.syncTracking(onCompletion: onCompletion)
    }

    func syncNotes(onCompletion: ((Error?) -> ())? = nil) {
        viewModel.syncNotes(onCompletion: onCompletion)
    }

    func syncProducts(onCompletion: ((Error?) -> ())? = nil) {
        viewModel.syncProducts(onCompletion: onCompletion)
    }

    func syncProductVariations(onCompletion: ((Error?) -> ())? = nil) {
        viewModel.syncProductVariations(onCompletion: onCompletion)
    }

    func syncRefunds(onCompletion: ((Error?) -> ())? = nil) {
        viewModel.syncRefunds(onCompletion: onCompletion)
    }

    func syncShippingLabels(onCompletion: ((Error?) -> ())? = nil) {
        viewModel.syncShippingLabels(onCompletion: onCompletion)
    }

    func syncSavedReceipts(onCompletion: ((Error?) -> ())? = nil) {
        viewModel.syncSavedReceipts(onCompletion: onCompletion)
    }

    func syncTrackingsEnablingAddButtonIfReachable(onCompletion: (() -> Void)? = nil) {
        syncTracking { [weak self] error in
            if error == nil {
                self?.viewModel.trackingIsReachable = true
            }

            self?.reloadTableViewSectionsAndData()
            onCompletion?()
        }
    }

    func checkShippingLabelCreationEligibility(onCompletion: (() -> Void)? = nil) {
        viewModel.checkShippingLabelCreationEligibility { [weak self] in
            self?.reloadTableViewSectionsAndData()
            onCompletion?()
        }
    }

    func refreshCardPresentPaymentEligibility() {
        viewModel.refreshCardPresentPaymentEligibility()
    }

    func checkOrderAddOnFeatureSwitchState(onCompletion: (() -> Void)? = nil) {
        viewModel.checkOrderAddOnFeatureSwitchState { [weak self] in
            self?.reloadTableViewSectionsAndData()
            onCompletion?()
        }
    }

    func deleteTracking(_ tracking: ShipmentTracking) {
        let order = viewModel.order
        viewModel.deleteTracking(tracking) { [weak self] error in
            if let _ = error {
                self?.displayDeleteErrorNotice(order: order, tracking: tracking)
                return
            }

            self?.reloadSections()
        }
    }

    func syncOrderAfterPaymentCollection(onCompletion: @escaping ()-> Void) {
        let group = DispatchGroup()

        group.enter()
        syncOrder { _ in
            group.leave()
        }

        group.enter()
        syncNotes { _ in
            group.leave()
        }

        group.enter()
        syncSavedReceipts { _ in
            group.leave()
        }

        group.notify(queue: .main) {
            NotificationCenter.default.post(name: .ordersBadgeReloadRequired, object: nil)
            onCompletion()
        }
    }
}


// MARK: - Actions
//
private extension OrderDetailsViewController {

    func handleCellAction(_ type: OrderDetailsDataSource.CellActionType, at indexPath: IndexPath?) {
        switch type {
        case .markComplete:
            markOrderCompleteWasPressed()
        case .summary:
            displayOrderStatusList()
        case .tracking:
            guard let indexPath = indexPath else {
                break
            }
            trackingWasPressed(at: indexPath)
        case .issueRefund:
            issueRefundWasPressed()
        case .collectPayment:
            guard let indexPath = indexPath else {
                break
            }
            collectPayment(at: indexPath)
        case .reprintShippingLabel(let shippingLabel):
            guard let navigationController = navigationController else {
                assertionFailure("Cannot reprint a shipping label because `navigationController` is nil")
                return
            }
            let coordinator = PrintShippingLabelCoordinator(shippingLabel: shippingLabel, printType: .reprint, sourceViewController: navigationController)
            coordinator.showPrintUI()
        case .createShippingLabel:
            let shippingLabelFormVC = ShippingLabelFormViewController(order: viewModel.order)
            shippingLabelFormVC.onLabelPurchase = { [weak self] isOrderComplete in
                if isOrderComplete {
                    self?.markOrderCompleteFromShippingLabels()
                }
            }
            shippingLabelFormVC.onLabelSave = { [weak self] in
                guard let self = self else { return }
                self.navigationController?.popToViewController(self, animated: true)
            }
            navigationController?.show(shippingLabelFormVC, sender: self)
        case .shippingLabelTrackingMenu(let shippingLabel, let sourceView):
            shippingLabelTrackingMoreMenuTapped(shippingLabel: shippingLabel, sourceView: sourceView)
        case let .viewAddOns(addOns):
            itemAddOnsButtonTapped(addOns: addOns)
        case .editCustomerNote:
<<<<<<< HEAD
            // TODO: Navigate to edit customer note
            print("Edit Note Tapped")
        case .editShippingAddress:
            // TODO: Navigate to edit shipping address
            print("Edit Shipping Address Tapped")
=======
            editCustomerNoteTapped()
>>>>>>> b68bcc93
        }
    }

    func markOrderCompleteWasPressed() {
        ServiceLocator.analytics.track(.orderFulfillmentCompleteButtonTapped)
        let reviewOrderViewModel = ReviewOrderViewModel(order: viewModel.order, products: viewModel.products, showAddOns: viewModel.dataSource.showAddOns)
        let controller = ReviewOrderViewController(viewModel: reviewOrderViewModel) { [weak self] in
            guard let self = self else { return }
            ServiceLocator.analytics.track(
                .orderStatusChange,
                withProperties: [
                    "id": self.viewModel.order.orderID,
                    "from": self.viewModel.order.status.rawValue,
                    "to": OrderStatusEnum.completed.rawValue
                ])
            let fulfillmentProcess = self.viewModel.markCompleted()
            let presenter = OrderFulfillmentNoticePresenter()
            presenter.present(process: fulfillmentProcess)
        }
        navigationController?.pushViewController(controller, animated: true)
    }

    func markOrderCompleteFromShippingLabels() {
        let fulfillmentProcess = self.viewModel.markCompleted()

        var cancellables = Set<AnyCancellable>()
        var cancellable: AnyCancellable = AnyCancellable { }
        cancellable = fulfillmentProcess.result.sink { completion in
            if case .failure(_) = completion {
                ServiceLocator.analytics.track(.shippingLabelOrderFulfillFailed)
            }
            else {
                ServiceLocator.analytics.track(.shippingLabelOrderFulfillSucceeded)
            }
            cancellables.remove(cancellable)
        } receiveValue: {
            // Noop. There is no value to receive or act on.
        }

        // Insert in `cancellables` to keep the `sink` handler active.
        cancellables.insert(cancellable)
    }

    func trackingWasPressed(at indexPath: IndexPath) {
        guard let cell = tableView.cellForRow(at: indexPath) as? OrderTrackingTableViewCell else {
            return
        }

        displayShipmentTrackingAlert(from: cell, indexPath: indexPath)
    }

    func openTrackingDetails(_ tracking: ShipmentTracking) {
        guard let trackingURL = tracking.trackingURL?.addHTTPSSchemeIfNecessary(),
            let url = URL(string: trackingURL) else {
            return
        }

        ServiceLocator.analytics.track(.orderDetailTrackPackageButtonTapped)
        displayWebView(url: url)
    }

    func issueRefundWasPressed() {
        let issueRefundCoordinatingController = IssueRefundCoordinatingController(order: viewModel.order, refunds: viewModel.refunds)
        present(issueRefundCoordinatingController, animated: true)
    }

    func displayWebView(url: URL) {
        let safariViewController = SFSafariViewController(url: url)
        present(safariViewController, animated: true, completion: nil)
    }

    func shippingLabelMoreMenuTapped(shippingLabel: ShippingLabel, sourceView: UIView) {
        let actionSheet = UIAlertController(title: nil, message: nil, preferredStyle: .actionSheet)
        actionSheet.view.tintColor = .text

        actionSheet.addCancelActionWithTitle(Localization.ShippingLabelMoreMenu.cancelAction)

        actionSheet.addDefaultActionWithTitle(Localization.ShippingLabelMoreMenu.requestRefundAction) { [weak self] _ in
            let refundViewController = RefundShippingLabelViewController(shippingLabel: shippingLabel) { [weak self] in
                self?.navigationController?.popViewController(animated: true)
            }
            // Disables the bottom bar (tab bar) when requesting a refund.
            refundViewController.hidesBottomBarWhenPushed = true
            self?.show(refundViewController, sender: self)
        }

        let popoverController = actionSheet.popoverPresentationController
        popoverController?.sourceView = sourceView

        present(actionSheet, animated: true)
    }

    func shippingLabelTrackingMoreMenuTapped(shippingLabel: ShippingLabel, sourceView: UIView) {
        let actionSheet = UIAlertController(title: nil, message: nil, preferredStyle: .actionSheet)
        actionSheet.view.tintColor = .text

        actionSheet.addCancelActionWithTitle(Localization.ShippingLabelTrackingMoreMenu.cancelAction)

        actionSheet.addDefaultActionWithTitle(Localization.ShippingLabelTrackingMoreMenu.copyTrackingNumberAction) { [weak self] _ in
            ServiceLocator.analytics.track(event: .shipmentTrackingMenu(action: .copy))
            self?.viewModel.dataSource.sendToPasteboard(shippingLabel.trackingNumber, includeTrailingNewline: false)
        }

        // Only shows the tracking action when there is a tracking URL.
        if let url = ShippingLabelTrackingURLGenerator.url(for: shippingLabel) {
            actionSheet.addDefaultActionWithTitle(Localization.ShippingLabelTrackingMoreMenu.trackShipmentAction) { [weak self] _ in
                guard let self = self else { return }
                ServiceLocator.analytics.track(event: .shipmentTrackingMenu(action: .track))
                let safariViewController = SFSafariViewController(url: url)
                safariViewController.modalPresentationStyle = .pageSheet
                self.present(safariViewController, animated: true, completion: nil)
            }
        }

        let popoverController = actionSheet.popoverPresentationController
        popoverController?.sourceView = sourceView

        present(actionSheet, animated: true)
    }

    func editCustomerNoteTapped() {
        let editNoteViewController = EditCustomerNoteHostingController()
        present(editNoteViewController, animated: true, completion: nil)
    }

    @objc private func collectPayment(at: IndexPath) {
        cardReaderAvailableSubscription = viewModel.cardReaderAvailable()
            .sink(
                receiveCompletion: { [weak self] result in
                    self?.dismiss(animated: false, completion: {
                        self?.collectPaymentForCurrentOrder()
                    })
                    self?.cardReaderAvailableSubscription = nil
                },
                receiveValue: { [weak self] _ in
                    self?.connectToCardReader()
                })
    }

    private func collectPaymentForCurrentOrder() {
        let currencyFormatter = CurrencyFormatter(currencySettings: ServiceLocator.currencySettings)
        let currencyCode = ServiceLocator.currencySettings.currencyCode
        let unit = ServiceLocator.currencySettings.symbol(from: currencyCode)
        let value = currencyFormatter.formatAmount(viewModel.order.total, with: unit) ?? ""

        paymentAlerts.readerIsReady(title: viewModel.collectPaymentFrom,
                                    amount: value)

        ServiceLocator.analytics.track(.collectPaymentTapped)
        viewModel.collectPayment { [weak self] readerEventMessage in
            self?.paymentAlerts.tapOrInsertCard()
        } onClearMessage: { [weak self] in
            self?.paymentAlerts.removeCard()
        } onProcessingMessage: { [weak self] in
            self?.paymentAlerts.processingPayment()
        } onCompletion: { [weak self] result in
            guard let self = self else {
                return
            }

            switch result {
            case .failure(let error):
                ServiceLocator.analytics.track(.collectPaymentFailed, withError: error)
                self.paymentAlerts.error(error: error, tryAgain: {
                    self.retryCollectPayment()
                })
            case .success(let receiptParameters):
                ServiceLocator.analytics.track(.collectPaymentSuccess)
                self.syncOrderAfterPaymentCollection {
                    self.refreshCardPresentPaymentEligibility()
                }

                self.paymentAlerts.success(printReceipt: {
                    self.viewModel.printReceipt(params: receiptParameters)
                }, emailReceipt: {
                    self.viewModel.emailReceipt(params: receiptParameters, onContent: { emailContent in
                        self.emailReceipt(emailContent)
                    })
                }
                )
            }
        }
    }

    private func retryCollectPayment() {
        viewModel.cancelPayment { [weak self] result in
            switch result {
            case .failure(let error):
                self?.paymentAlerts.nonRetryableError(from: self, error: error)
            case .success:
                self?.collectPaymentForCurrentOrder()
            }
        }
    }

    private func connectToCardReader() {
        let connectionController = CardReaderConnectionController(
            forSiteID: viewModel.order.siteID,
            knownReadersProvider: CardReaderSettingsKnownReadersStoredList(),
            alertsProvider: CardReaderSettingsAlerts()
        )
        connectionController.searchAndConnect(from: self) { _ in
            /// No need for logic here. Once connected, the connected reader will publish
            /// through the `cardReaderAvailableSubscription`
        }
    }

    private func cancelObservingCardReader() {
        cardReaderAvailableSubscription?.cancel()
        cardReaderAvailableSubscription = nil
    }

    private func itemAddOnsButtonTapped(addOns: [OrderItemAttribute]) {
        let addOnsViewModel = OrderAddOnListI1ViewModel(attributes: addOns)
        let addOnsController = OrderAddOnsListViewController(viewModel: addOnsViewModel)
        let navigationController = WooNavigationController(rootViewController: addOnsController)
        present(navigationController, animated: true, completion: nil)
    }

    private func emailReceipt(_ content: String) {
        guard MFMailComposeViewController.canSendMail() else {
            DDLogError("⛔️ Failed to submit email receipt for order: \(viewModel.order.orderID). Email is not configured")
            return
        }

        let mail = MFMailComposeViewController()
        mail.mailComposeDelegate = self

        mail.setSubject(viewModel.paymentReceiptEmailSubject)
        mail.setMessageBody(content, isHTML: true)

        if let customerEmail = viewModel.order.billingAddress?.email {
            mail.setToRecipients([customerEmail])
        }

        present(mail, animated: true)
    }
}

extension OrderDetailsViewController: MFMailComposeViewControllerDelegate {
    func mailComposeController(_ controller: MFMailComposeViewController, didFinishWith result: MFMailComposeResult, error: Error?) {
        switch result {
        case .cancelled:
            ServiceLocator.analytics.track(.receiptEmailCanceled)
        case .sent, .saved:
            ServiceLocator.analytics.track(.receiptEmailSuccess)
        case .failed:
            ServiceLocator.analytics.track(.receiptEmailFailed, withError: error ?? UnknownEmailError())
        @unknown default:
            assertionFailure("MFMailComposeViewController finished with an unknown result type")
        }
        controller.dismiss(animated: true)
    }
}

// MARK: - UITableViewDelegate Conformance
//
extension OrderDetailsViewController: UITableViewDelegate {

    func tableView(_ tableView: UITableView, didSelectRowAt indexPath: IndexPath) {
        tableView.deselectRow(at: indexPath, animated: true)
        viewModel.tableView(tableView, in: self, didSelectRowAt: indexPath)
    }

    func tableView(_ tableView: UITableView, leadingSwipeActionsConfigurationForRowAt indexPath: IndexPath) -> UISwipeActionsConfiguration? {
        guard viewModel.dataSource.checkIfCopyingIsAllowed(for: indexPath) else {
            // Only allow the leading swipe action on the address rows
            return UISwipeActionsConfiguration(actions: [])
        }

        let copyActionTitle = NSLocalizedString("Copy", comment: "Copy address text button title — should be one word and as short as possible.")
        let copyAction = UIContextualAction(style: .normal, title: copyActionTitle) { [weak self] (action, view, success) in
            self?.viewModel.dataSource.copyText(at: indexPath)
            success(true)
        }
        copyAction.backgroundColor = .primary

        return UISwipeActionsConfiguration(actions: [copyAction])
    }

    func tableView(_ tableView: UITableView, trailingSwipeActionsConfigurationForRowAt indexPath: IndexPath) -> UISwipeActionsConfiguration? {
        // No trailing action on any cell
        return UISwipeActionsConfiguration(actions: [])
    }

    func tableView(_ tableView: UITableView, shouldShowMenuForRowAt indexPath: IndexPath) -> Bool {
        return viewModel.dataSource.checkIfCopyingIsAllowed(for: indexPath)
    }

    func tableView(_ tableView: UITableView, canPerformAction action: Selector, forRowAt indexPath: IndexPath, withSender sender: Any?) -> Bool {
        return action == #selector(copy(_:))
    }

    func tableView(_ tableView: UITableView, performAction action: Selector, forRowAt indexPath: IndexPath, withSender sender: Any?) {
        guard action == #selector(copy(_:)) else {
            return
        }

        viewModel.dataSource.copyText(at: indexPath)
    }

    func tableView(_ tableView: UITableView, heightForHeaderInSection section: Int) -> CGFloat {
        // Remove the first header
        if section == 0 {
            return CGFloat.leastNormalMagnitude
        }

        return UITableView.automaticDimension
    }

    func tableView(_ tableView: UITableView, heightForFooterInSection section: Int) -> CGFloat {
        return CGFloat.leastNormalMagnitude
    }

    func tableView(_ tableView: UITableView, viewForHeaderInSection section: Int) -> UIView? {
        return viewModel.dataSource.viewForHeaderInSection(section, tableView: tableView)
    }
}

extension OrderDetailsViewController: UIAdaptivePresentationControllerDelegate {
    func presentationControllerDidDismiss(_ presentationController: UIPresentationController) {
        cancelObservingCardReader()
    }
}

// MARK: - Trackings alert
// Track / delete tracking alert
private extension OrderDetailsViewController {
    /// Displays an alert that offers deleting a shipment tracking or opening
    /// it in a webview
    ///

    func displayShipmentTrackingAlert(from sourceView: UIView, indexPath: IndexPath) {
        guard let tracking = viewModel.dataSource.orderTracking(at: indexPath) else {
            return
        }

        let actionSheet = UIAlertController(title: nil, message: nil, preferredStyle: .actionSheet)
        actionSheet.view.tintColor = .text

        actionSheet.addCancelActionWithTitle(TrackingAction.dismiss)

        actionSheet.addDefaultActionWithTitle(TrackingAction.copyTrackingNumber) { [weak self] _ in
            self?.viewModel.dataSource.copyText(at: indexPath)
        }

        if tracking.trackingURL?.isEmpty == false {
            actionSheet.addDefaultActionWithTitle(TrackingAction.trackShipment) { [weak self] _ in
                self?.openTrackingDetails(tracking)
            }
        }

        actionSheet.addDestructiveActionWithTitle(TrackingAction.deleteTracking) { [weak self] _ in
            ServiceLocator.analytics.track(.orderDetailTrackingDeleteButtonTapped)
            self?.deleteTracking(tracking)
        }

        let popoverController = actionSheet.popoverPresentationController
        popoverController?.sourceView = sourceView
        popoverController?.sourceRect = sourceView.bounds

        present(actionSheet, animated: true)
    }
}


// MARK: - Order Status List Child View
//
private extension OrderDetailsViewController {
    private func displayOrderStatusList() {
        ServiceLocator.analytics.track(.orderDetailOrderStatusEditButtonTapped,
                                       withProperties: ["status": viewModel.order.status.rawValue])

        let statusList = OrderStatusListViewController(siteID: viewModel.order.siteID,
                                                       status: viewModel.order.status)

        statusList.didSelectCancel = {
            statusList.dismiss(animated: true, completion: nil)
        }

        statusList.didSelectApply = { (selectedStatus) in
            statusList.dismiss(animated: true) {
                self.setOrderStatus(to: selectedStatus)
            }
        }

        let navigationController = WooNavigationController(rootViewController: statusList)

        present(navigationController, animated: true)
    }

    func setOrderStatus(to newStatus: OrderStatusEnum?) {
        guard let newStatus = newStatus else {
            return
        }
        let orderID = viewModel.order.orderID
        let undoStatus = viewModel.order.status
        let done = updateOrderStatusAction(siteID: viewModel.order.siteID, orderID: viewModel.order.orderID, status: newStatus)
        let undo = updateOrderStatusAction(siteID: viewModel.order.siteID, orderID: viewModel.order.orderID, status: undoStatus)

        ServiceLocator.stores.dispatch(done)

        ServiceLocator.analytics.track(.orderStatusChange,
                                       withProperties: ["id": orderID,
                                                        "from": undoStatus.rawValue,
                                                        "to": newStatus.rawValue])

        displayOrderStatusUpdatedNotice {
            ServiceLocator.stores.dispatch(undo)
            ServiceLocator.analytics.track(.orderStatusChange,
                                           withProperties: ["id": orderID,
                                                            "from": newStatus.rawValue,
                                                            "to": undoStatus.rawValue])
        }
    }

    /// Returns an Order Update Action that will result in the specified Order Status updated accordingly.
    ///
    private func updateOrderStatusAction(siteID: Int64, orderID: Int64, status: OrderStatusEnum) -> Action {
        return OrderAction.updateOrder(siteID: siteID, orderID: orderID, status: status, onCompletion: { [weak self] error in
            guard let error = error else {
                NotificationCenter.default.post(name: .ordersBadgeReloadRequired, object: nil)
                self?.syncNotes()
                ServiceLocator.analytics.track(.orderStatusChangeSuccess)
                return
            }

            ServiceLocator.analytics.track(.orderStatusChangeFailed, withError: error)
            DDLogError("⛔️ Order Update Failure: [\(orderID).status = \(status)]. Error: \(error)")

            self?.displayOrderStatusErrorNotice(orderID: orderID, status: status)
        })
    }

    /// Enqueues the `Order Updated` Notice. Whenever the `Undo` button gets pressed, we'll execute the `onUndoAction` closure.
    ///
    private func displayOrderStatusUpdatedNotice(onUndoAction: @escaping () -> Void) {
        let message = NSLocalizedString("Order status updated", comment: "Order status update success notice")
        let actionTitle = NSLocalizedString("Undo", comment: "Undo Action")
        let notice = Notice(title: message, feedbackType: .success, actionTitle: actionTitle, actionHandler: onUndoAction)

        ServiceLocator.noticePresenter.enqueue(notice: notice)
    }

    /// Enqueues the `Unable to Change Status of Order` Notice.
    ///
    private func displayOrderStatusErrorNotice(orderID: Int64, status: OrderStatusEnum) {
        let titleFormat = NSLocalizedString(
            "Unable to change status of order #%1$d",
            comment: "Content of error presented when updating the status of an Order fails. "
            + "It reads: Unable to change status of order #{order number}. "
            + "Parameters: %1$d - order number"
        )
        let title = String.localizedStringWithFormat(titleFormat, orderID)
        let actionTitle = NSLocalizedString("Retry", comment: "Retry Action")
        let notice = Notice(title: title, message: nil, feedbackType: .error, actionTitle: actionTitle) { [weak self] in
            self?.setOrderStatus(to: status)
        }

        ServiceLocator.noticePresenter.enqueue(notice: notice)
    }
}


// MARK: - Constants
//
private extension OrderDetailsViewController {

    enum TrackingAction {
        static let dismiss = NSLocalizedString("Dismiss", comment: "Dismiss the shipment tracking action sheet")
        static let copyTrackingNumber = NSLocalizedString("Copy Tracking Number", comment: "Copy tracking number button title")
        static let trackShipment = NSLocalizedString("Track Shipment", comment: "Track shipment button title")
        static let deleteTracking = NSLocalizedString("Delete Tracking", comment: "Delete tracking button title")
    }

    enum Localization {
        enum Generic {
            static let topLoaderBannerDescription = NSLocalizedString("Loading content",
                                                                      comment: "Text of the loading banner in Order Detail when loaded for the first time")
        }

        enum ShippingLabelMoreMenu {
            static let cancelAction = NSLocalizedString("Cancel", comment: "Cancel the shipping label more menu action sheet")
            static let requestRefundAction = NSLocalizedString("Request a Refund",
                                                               comment: "Request a refund on a shipping label from the shipping label more menu action sheet")
        }

        enum ShippingLabelTrackingMoreMenu {
            static let cancelAction = NSLocalizedString("Cancel", comment: "Cancel the shipping label tracking more menu action sheet")
            static let copyTrackingNumberAction =
                NSLocalizedString("Copy tracking number",
                                  comment: "Copy tracking number of a shipping label from the shipping label tracking more menu action sheet")
            static let trackShipmentAction =
                NSLocalizedString("Track shipment",
                                  comment: "Track shipment of a shipping label from the shipping label tracking more menu action sheet")
        }
    }

    enum Constants {
        static let headerDefaultHeight = CGFloat(130)
        static let headerContainerInsets = UIEdgeInsets(top: 0, left: 0, bottom: 8, right: 0)
        static let rowHeight = CGFloat(38)
        static let sectionHeight = CGFloat(44)
    }

    /// Mailing a receipt failed but the SDK didn't return a more specific error
    ///
    struct UnknownEmailError: Error {}
}<|MERGE_RESOLUTION|>--- conflicted
+++ resolved
@@ -518,15 +518,10 @@
         case let .viewAddOns(addOns):
             itemAddOnsButtonTapped(addOns: addOns)
         case .editCustomerNote:
-<<<<<<< HEAD
-            // TODO: Navigate to edit customer note
-            print("Edit Note Tapped")
+			editCustomerNoteTapped()
         case .editShippingAddress:
             // TODO: Navigate to edit shipping address
             print("Edit Shipping Address Tapped")
-=======
-            editCustomerNoteTapped()
->>>>>>> b68bcc93
         }
     }
 

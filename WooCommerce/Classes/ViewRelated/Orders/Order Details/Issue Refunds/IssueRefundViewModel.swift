import Foundation
import Yosemite

/// ViewModel for presenting the issue refund screen to the user.
///
final class IssueRefundViewModel {

    /// Struct to hold the necessary state to perform the refund and update the view model
    ///
    private struct State {
        /// Order to be refunded
        ///
        let order: Order

        /// Refunds previously made
        ///
        let refunds: [Refund]

        /// Items to refund. Order Items - Refunded items
        ///
        let itemsToRefund: [RefundableOrderItem]

        /// Current currency settings
        ///
        let currencySettings: CurrencySettings

        /// Bool indicating if shipping will be refunded
        ///
        var shouldRefundShipping: Bool = false

        ///  Holds the quantity of items to refund
        ///
        var refundQuantityStore = RefundQuantityStore()
    }

    /// Current ViewModel state
    ///
    private var state: State {
        didSet {
            sections = createSections()
            title = calculateTitle()
            selectedItemsTitle = createSelectedItemsCount()
            isNextButtonEnabled = calculateNextButtonEnableState()
            hasUnsavedChanges = calculatePendingChangesState()
            onChange?()
        }
    }

    /// Closure to notify the `ViewController` when the view model properties change
    ///
    var onChange: (() -> (Void))?

    /// Title for the navigation bar
    ///
    private(set) var title: String = ""

    /// String indicating how many items the user has selected to refund
    ///
    private(set) var selectedItemsTitle: String = ""

    /// Boolean indicating if the next button is enabled
    ///
    private(set) var isNextButtonEnabled: Bool = false

<<<<<<< HEAD
    /// Boolean indicating if there are refunds pending to commit
    ///
    private(set) var hasUnsavedChanges: Bool = false
=======
    /// Boolean indicating if the "select all" button is visible
    ///
    private(set) var isSelectAllButtonVisible: Bool = true
>>>>>>> 47fdf86e

    /// The sections and rows to display in the `UITableView`.
    ///
    private(set) var sections: [Section] = []

    /// Products related to this order. Needed to build `RefundItemViewModel` rows
    ///
    private lazy var products: [Product] = {
        let resultsController = createProductsResultsController()
        try? resultsController.performFetch()
        return resultsController.fetchedObjects
    }()

    /// Payment Gateway related to the order. Needed to build `Refund Via` section.
    ///
    private lazy var paymentGateway: PaymentGateway? = {
        let resultsController = createPaymentGatewayResultsController()
        try? resultsController.performFetch()
        return resultsController.fetchedObjects.first
    }()

    private let analytics: Analytics

    init(order: Order, refunds: [Refund], currencySettings: CurrencySettings, analytics: Analytics = ServiceLocator.analytics) {
        self.analytics = analytics
        let items = Self.filterItems(from: order, with: refunds)
        state = State(order: order, refunds: refunds, itemsToRefund: items, currencySettings: currencySettings)
        sections = createSections()
        title = calculateTitle()
        isNextButtonEnabled = calculateNextButtonEnableState()
        isSelectAllButtonVisible = calculateSelectAllButtonVisibility()
        selectedItemsTitle = createSelectedItemsCount()
        hasUnsavedChanges = calculatePendingChangesState()
    }

    /// Creates the `ViewModel` to be used when navigating to the page where the user can
    /// confirm and submit the refund.
    func createRefundConfirmationViewModel() -> RefundConfirmationViewModel {
        let details = RefundConfirmationViewModel.Details(order: state.order,
                                                          amount: "\(calculateRefundTotal())",
                                                          refundsShipping: state.shouldRefundShipping,
                                                          items: state.refundQuantityStore.refundableItems(),
                                                          paymentGateway: paymentGateway)
        return RefundConfirmationViewModel(details: details, currencySettings: state.currencySettings)
    }
}

// MARK: User Actions
extension IssueRefundViewModel {
    /// Toggles the refund shipping state
    ///
    func toggleRefundShipping() {
        state.shouldRefundShipping.toggle()
        trackShippingSwitchChanged()
    }

    /// Returns the number of items available for refund for the provided item index.
    /// Returns `nil` if the index is out of bounds
    ///
    func quantityAvailableForRefundForItemAtIndex(_ itemIndex: Int) -> Int? {
        guard let refundable = state.itemsToRefund[safe: itemIndex] else {
            return nil
        }
        return refundable.quantity
    }

    /// Returns the current quantlty set for refund for the provided item index.
    /// Returns `nil` if the index is out of bounds.
    ///
    func currentQuantityForItemAtIndex(_ itemIndex: Int) -> Int? {
        guard let refundable = state.itemsToRefund[safe: itemIndex] else {
            return nil
        }
        return state.refundQuantityStore.refundQuantity(for: refundable.item)
    }

    /// Updates the quantity to be refunded for an item on the provided index.
    ///
    func updateRefundQuantity(quantity: Int, forItemAtIndex itemIndex: Int) {
        guard let refundable = state.itemsToRefund[safe: itemIndex] else {
            return
        }
        state.refundQuantityStore.update(quantity: quantity, for: refundable.item)
    }

    /// Marks all items as to be refunded
    ///
    func selectAllOrderItems() {
        state.itemsToRefund.forEach { refundable in
            state.refundQuantityStore.update(quantity: refundable.quantity, for: refundable.item)
        }

        trackSelectAllButtonTapped()
    }
}

// MARK: Analytics
extension IssueRefundViewModel {
    /// Tracks when the shipping switch state changes
    ///
    private func trackShippingSwitchChanged() {
        let action: WooAnalyticsEvent.IssueRefund.ShippingSwitchState = state.shouldRefundShipping ? .on : .off
        analytics.track(event: WooAnalyticsEvent.IssueRefund.shippingSwitchTapped(orderID: state.order.orderID, state: action))
    }

    /// Tracks when the user taps the "next" button
    ///
    func trackNextButtonTapped() {
        analytics.track(event: WooAnalyticsEvent.IssueRefund.nextButtonTapped(orderID: state.order.orderID))
    }

    /// Tracks when the user taps the "quantity" button
    ///
    func trackQuantityButtonTapped() {
        analytics.track(event: WooAnalyticsEvent.IssueRefund.quantityDialogOpened(orderID: state.order.orderID))
    }

    /// Tracks when the user taps the "select all" button
    ///
    private func trackSelectAllButtonTapped() {
        analytics.track(event: WooAnalyticsEvent.IssueRefund.selectAllButtonTapped(orderID: state.order.orderID))
    }
}


// MARK: Results Controller
private extension IssueRefundViewModel {

    /// Results controller that fetches the products related to this order
    ///
    func createProductsResultsController() -> ResultsController<StorageProduct> {
        let itemsIDs = state.itemsToRefund.map { $0.item.productID }
        let predicate = NSPredicate(format: "siteID == %lld AND productID IN %@", state.order.siteID, itemsIDs)
        return ResultsController<StorageProduct>(storageManager: ServiceLocator.storageManager, matching: predicate, sortedBy: [])
    }

    /// Results controller that fetches the payment gateway used on this order.
    ///
    func createPaymentGatewayResultsController() -> ResultsController<StoragePaymentGateway> {
        let predicate = NSPredicate(format: "siteID == %lld AND gatewayID == %@", state.order.siteID, state.order.paymentMethodID)
        return ResultsController<StoragePaymentGateway>(storageManager: ServiceLocator.storageManager, matching: predicate, sortedBy: [])
    }
}

// MARK: Constants
private extension IssueRefundViewModel {
    enum Localization {
        static let refundShippingTitle = NSLocalizedString("Refund Shipping", comment: "Title of the switch in the IssueRefund screen to refund shipping")
        static let itemSingular = NSLocalizedString("1 item selected", comment: "Title of the label indicating that there is 1 item to refund.")
        static let itemsPlural = NSLocalizedString("%d items selected", comment: "Title of the label indicating that there are multiple items to refund.")
    }
}

// MARK: Sections and Rows

/// Protocol that any `Section` item  should conform to.
///
protocol IssueRefundRow {}

extension IssueRefundViewModel {

    struct Section {
        let rows: [IssueRefundRow]
    }

    /// ViewModel that represents the shipping switch row.
    struct ShippingSwitchViewModel: IssueRefundRow {
        let title: String
        let isOn: Bool
    }

    /// Creates sections for the table view to display
    ///
    private func createSections() -> [Section] {
        [
            createItemsToRefundSection(),
            createShippingSection()
        ].compactMap { $0 }
    }

    /// Returns a section with the order items that can be refunded
    ///
    private func createItemsToRefundSection() -> Section {
        let itemsRows = state.itemsToRefund.map { refundable -> RefundItemViewModel in
            let product = products.filter { $0.productID == refundable.item.productID }.first
            return RefundItemViewModel(refundable: refundable,
                                       product: product,
                                       refundQuantity: state.refundQuantityStore.refundQuantity(for: refundable.item),
                                       currency: state.order.currency,
                                       currencySettings: state.currencySettings)
        }

        let refundItems = state.refundQuantityStore.refundableItems()
        let summaryRow = RefundProductsTotalViewModel(refundItems: refundItems, currency: state.order.currency, currencySettings: state.currencySettings)

        return Section(rows: itemsRows + [summaryRow])
    }

    /// Returns a `Section` with the shipping switch row and the shipping details row.
    /// Returns `nil` if there isn't any shipping line available
    ///
    private func createShippingSection() -> Section? {
        // If there is no shipping cost to refund or shipping has already been refunded, then hide the section.
        guard let shippingLine = state.order.shippingLines.first, hasShippingBeenRefunded() == false else {
            return nil
        }

        // If there is no amount to refund (EG: free shipping), hide the refund shipping section
        let formatter = CurrencyFormatter(currencySettings: state.currencySettings)
        let shippingValues = RefundShippingCalculationUseCase(shippingLine: shippingLine, currencyFormatter: formatter)
        guard shippingValues.calculateRefundValue() > 0 else {
            return nil
        }

        // If `shouldRefundShipping` is disabled, return only the `switchRow`
        let switchRow = ShippingSwitchViewModel(title: Localization.refundShippingTitle, isOn: state.shouldRefundShipping)
        guard state.shouldRefundShipping else {
            return Section(rows: [switchRow])
        }

        let detailsRow = RefundShippingDetailsViewModel(shippingLine: shippingLine, currency: state.order.currency, currencySettings: state.currencySettings)
        return Section(rows: [switchRow, detailsRow])
    }

    /// Returns a string of the refund total formatted with the proper currency settings and store currency.
    ///
    private func calculateTitle() -> String {
        let formatter = CurrencyFormatter(currencySettings: state.currencySettings)
        let totalToRefund = calculateRefundTotal()
        return formatter.formatAmount(totalToRefund, with: state.order.currency) ?? ""
    }

    /// Returns the total amount to refund. ProductsTotal + Shipping Total(If required)
    ///
    private func calculateRefundTotal() -> Decimal {
        let formatter = CurrencyFormatter(currencySettings: state.currencySettings)
        let refundItems = state.refundQuantityStore.refundableItems()
        let productsTotalUseCase = RefundItemsValuesCalculationUseCase(refundItems: refundItems, currencyFormatter: formatter)

        // If shipping is not enabled, return only the products value
        guard let shippingLine = state.order.shippingLines.first, state.shouldRefundShipping else {
            return productsTotalUseCase.calculateRefundValues().total
        }

        let shippingTotalUseCase = RefundShippingCalculationUseCase(shippingLine: shippingLine, currencyFormatter: formatter)
        return productsTotalUseCase.calculateRefundValues().total + shippingTotalUseCase.calculateRefundValue()
    }

    /// Returns a string with the count of how many items are selected for refund.
    ///
    private func createSelectedItemsCount() -> String {
        let count = state.refundQuantityStore.count()
        return String.pluralize(count, singular: Localization.itemSingular, plural: Localization.itemsPlural)
    }

    /// Calculates wether the next button should be enabled or not
    ///
    private func calculateNextButtonEnableState() -> Bool {
        calculatePendingChangesState()
    }

    /// Calculates wether there are pending changes to commit
    ///
    private func calculatePendingChangesState() -> Bool {
        state.refundQuantityStore.count() > 0 || state.shouldRefundShipping
    }

    /// Calculates wether the "select all" button should be visible or not.
    ///
    private func calculateSelectAllButtonVisibility() -> Bool {
        return state.itemsToRefund.isNotEmpty
    }

    /// Returns `true` if a shipping refund is found.
    /// Returns `false`if a shipping refund is not found.
    /// Returns `nil` if we don't have shipping refund information.
    /// - Discussion: Since we don't support partial refunds, we assume that any refund is a full refund for shipping costs.
    ///
    private func hasShippingBeenRefunded() -> Bool? {
        // Return false if there are no refunds.
        guard state.refunds.isNotEmpty else {
            return false
        }

        // Return nil if we can't get shipping line refunds information
        guard state.refunds.first?.shippingLines != nil else {
            return nil
        }

        // Return true if there is any non-empty shipping refund
        return state.refunds.first { $0.shippingLines?.isNotEmpty ?? false } != nil
    }

    /// Return an array of `RefundableOrderItems` by taking out all previously refunded items
    ///
    private static func filterItems(from order: Order, with refunds: [Refund]) -> [RefundableOrderItem] {
        // Flattened array with all items refunded
        let allRefundedItems = refunds.flatMap { $0.items }

        // Transform `order.items` by subtracting the quantity left to refund and evicting those who were fully refunded.
        return order.items.compactMap { item -> RefundableOrderItem? in

            // Calculate how many times an item has been refunded. This number is negative.
            let timesRefunded = allRefundedItems.reduce(0) { timesRefunded, refundedItem -> Decimal in

                // Only keep accumulating if the refunded item product and the original item product match
                guard refundedItem.productOrVariationID == item.productOrVariationID else {
                    return timesRefunded
                }
                return timesRefunded + refundedItem.quantity
            }

            // If there is no more items to refund, evict it from the resulting array
            let quantityLeftToRefund = item.quantity + timesRefunded
            guard quantityLeftToRefund > 0 else {
                return nil
            }

            // Return the item with the updated quantity to refund
            return RefundableOrderItem(item: item, quantity: quantityLeftToRefund)
        }
    }
}

extension RefundItemViewModel: IssueRefundRow {}

extension RefundProductsTotalViewModel: IssueRefundRow {}

extension RefundShippingDetailsViewModel: IssueRefundRow {}

// MARK: Refund Quantity Store
private extension IssueRefundViewModel {
    /// Structure that holds and provides the quantity of items to refund
    ///
    struct RefundQuantityStore {
        typealias Quantity = Int

        /// Key: order item
        /// Value: quantity to refund
        ///
        private var store: [OrderItem: Quantity] = [:]

        /// Returns the quantity set to be refunded for an itemID
        ///
        func refundQuantity(for item: OrderItem) -> Quantity {
            store[item] ?? 0
        }

        /// Updates the quantity to be refunded for an itemID
        ///
        mutating func update(quantity: Quantity, for item: OrderItem) {
            store[item] = quantity
        }

        /// Returns an array containing the results of mapping the given closure over the sequence's elements.
        ///
        func map<T>(transform: (_ item: OrderItem, _ quantity: Quantity) -> (T)) -> [T] {
            store.map(transform)
        }

        /// Returns the number of items referenced for refund.
        /// Calculated by aggregating all stored quantities.
        ///
        func count() -> Int {
            store.values.reduce(0) { $0 + $1 }
        }

        /// Returns an array of `RefundableOrderItem` from the internal store
        ///
        func refundableItems() -> [RefundableOrderItem] {
            map { RefundableOrderItem(item: $0, quantity: $1) }
        }
    }
}<|MERGE_RESOLUTION|>--- conflicted
+++ resolved
@@ -62,15 +62,13 @@
     ///
     private(set) var isNextButtonEnabled: Bool = false
 
-<<<<<<< HEAD
+    /// Boolean indicating if the "select all" button is visible
+    ///
+    private(set) var isSelectAllButtonVisible: Bool = true
+
     /// Boolean indicating if there are refunds pending to commit
     ///
     private(set) var hasUnsavedChanges: Bool = false
-=======
-    /// Boolean indicating if the "select all" button is visible
-    ///
-    private(set) var isSelectAllButtonVisible: Bool = true
->>>>>>> 47fdf86e
 
     /// The sections and rows to display in the `UITableView`.
     ///

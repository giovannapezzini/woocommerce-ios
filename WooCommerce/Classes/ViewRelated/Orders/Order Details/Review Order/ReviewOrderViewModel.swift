import Foundation
import Yosemite
import protocol Storage.StorageManagerType

final class ReviewOrderViewModel {
    /// Calculate the new order item quantities and totals after refunded products have altered the fields
    ///
    var aggregateOrderItems: [AggregateOrderItem] {
        let orderItemsAfterCombiningWithRefunds = AggregateDataHelper.combineOrderItems(order.items, with: refunds)
        return orderItemsAfterCombiningWithRefunds
    }

    /// The order for review
    ///
    let order: Order

    /// Products in the order
    ///
    private let products: [Product]

    /// StorageManager to load details of order from storage
    ///
    private let storageManager: StorageManagerType

    /// Reference to the StoresManager to dispatch Yosemite Actions.
    ///
    private let stores: StoresManager

    /// Indicates if the product cell will be configured with add on information or not.
    /// Property provided while "view add-ons" feature is in development.
    ///
    private let showAddOns: Bool

    /// Indicates if we consider the shipment tracking plugin as reachable
    ///
    private var trackingIsReachable: Bool = false

    /// Shipping labels for an Order
    ///
    var shippingLabels: [ShippingLabel] {
        return shippingLabelResultsController.fetchedObjects
    }

    /// Order shipment tracking list
    ///
    var orderTracking: [ShipmentTracking] {
        return trackingResultsController.fetchedObjects
    }

    /// Site's add-on groups.
    ///
    private var addOnGroups: [AddOnGroup] {
        return addOnGroupResultsController.fetchedObjects
    }

    /// Refunds in an Order
    ///
    private var refunds: [Refund] {
        return refundResultsController.fetchedObjects
    }

    /// AddOnGroup ResultsController.
    ///
    private lazy var addOnGroupResultsController: ResultsController<StorageAddOnGroup> = {
        let predicate = NSPredicate(format: "siteID == %lld", order.siteID)
        return ResultsController<StorageAddOnGroup>(storageManager: storageManager, matching: predicate, sortedBy: [])
    }()

<<<<<<< HEAD
    /// ShippingLabel Results Controller.
    ///
    private lazy var shippingLabelResultsController: ResultsController<StorageShippingLabel> = {
        let predicate = NSPredicate(format: "siteID = %ld AND orderID = %ld", order.siteID, order.orderID)
        let dateCreatedDescriptor = NSSortDescriptor(keyPath: \StorageShippingLabel.dateCreated, ascending: false)
        let shippingLabelIDDescriptor = NSSortDescriptor(keyPath: \StorageShippingLabel.shippingLabelID, ascending: false)
        return ResultsController<StorageShippingLabel>(storageManager: storageManager,
                                                       matching: predicate,
                                                       sortedBy: [dateCreatedDescriptor, shippingLabelIDDescriptor])
    }()

    /// Shipment Tracking ResultsController.
    ///
    private lazy var trackingResultsController: ResultsController<StorageShipmentTracking> = {
        let predicate = NSPredicate(format: "siteID = %ld AND orderID = %ld",
                                    order.siteID,
                                    order.orderID)
        let descriptor = NSSortDescriptor(keyPath: \StorageShipmentTracking.dateShipped, ascending: true)

        return ResultsController(storageManager: storageManager, matching: predicate, sortedBy: [descriptor])
=======
    /// Refund Results Controller.
    ///
    private lazy var refundResultsController: ResultsController<StorageRefund> = {
        let predicate = NSPredicate(format: "siteID = %ld AND orderID = %ld",
                                    order.siteID,
                                    order.orderID)
        let descriptor = NSSortDescriptor(keyPath: \StorageRefund.dateCreated, ascending: true)

        return ResultsController<StorageRefund>(storageManager: storageManager, matching: predicate, sortedBy: [descriptor])
>>>>>>> 3f8e5d79
    }()

    init(order: Order,
         products: [Product],
         showAddOns: Bool,
         stores: StoresManager = ServiceLocator.stores,
         storageManager: StorageManagerType = ServiceLocator.storageManager) {
        self.order = order
        self.products = products
        self.showAddOns = showAddOns
        self.stores = stores
        self.storageManager = storageManager
    }

    /// Trigger reload UI on change / reset of data
    ///
    func configureResultsControllers(onReload: @escaping () -> Void) {
<<<<<<< HEAD
        configureTrackingResultsController(onReload: onReload)
        configureShippingLabelResultsController(onReload: onReload)
        configureAddOnGroupResultsController(onReload: onReload)
    }

    /// Syncs shipment tracking data and triggers callback upon completion
    ///
    func syncTrackingsHidingAddButtonIfNecessary(onCompletion: @escaping () -> Void) {
        syncTracking { [weak self] error in
            if error == nil {
                self?.trackingIsReachable = true
            }
            onCompletion()
        }
    }

    /// Delete specified shipment tracking
    ///
    func deleteTracking(_ tracking: ShipmentTracking, onCompletion: @escaping (Error?) -> Void) {
        let siteID = order.siteID
        let orderID = order.orderID
        let trackingID = tracking.trackingID

        let status = order.status
        let providerName = tracking.trackingProvider ?? ""

        ServiceLocator.analytics.track(.orderTrackingDelete, withProperties: ["id": orderID,
                                                                              "status": status.rawValue,
                                                                              "carrier": providerName,
                                                                              "source": "order_detail"])

        let deleteTrackingAction = ShipmentAction.deleteTracking(siteID: siteID,
                                                                 orderID: orderID,
                                                                 trackingID: trackingID) { error in
                                                                    if let error = error {
                                                                        DDLogError("⛔️ Order Details - Delete Tracking: orderID \(orderID). Error: \(error)")

                                                                        ServiceLocator.analytics.track(.orderTrackingDeleteFailed,
                                                                                                  withError: error)
                                                                        onCompletion(error)
                                                                        return
                                                                    }

                                                                    ServiceLocator.analytics.track(.orderTrackingDeleteSuccess)
                                                                    onCompletion(nil)

        }

        stores.dispatch(deleteTrackingAction)
=======
        configureAddOnGroupResultsController(onReload: onReload)
        configureRefundResultsController(onReload: onReload)
>>>>>>> 3f8e5d79
    }
}

// MARK: - Data source for review order controller
//
extension ReviewOrderViewModel {

    /// Sections for order table view
    ///
    var sections: [Section] {
        return [productSection, customerSection, trackingSection].filter { !$0.rows.isEmpty }
    }

    /// Filter product for an order item
    ///
    func filterProduct(for item: AggregateOrderItem) -> Product? {
        products.first(where: { $0.productID == item.productID })
    }

    /// Filter addons for an order item
    ///
    func filterAddons(for item: AggregateOrderItem) -> [OrderItemAttribute] {
        let product = filterProduct(for: item)
        guard let product = product, showAddOns else {
            return []
        }
        return AddOnCrossreferenceUseCase(orderItemAttributes: item.attributes, product: product, addOnGroups: addOnGroups).addOnsAttributes()
    }

    /// Product Details cell view model for an order item
    ///
    func productDetailsCellViewModel(for item: AggregateOrderItem) -> ProductDetailsCellViewModel {
        let product = filterProduct(for: item)
        let addOns = filterAddons(for: item)
        return ProductDetailsCellViewModel(aggregateItem: item, currency: order.currency, product: product, hasAddOns: !addOns.isEmpty)
    }

    /// Get shipment tracking at specified index of order.
    ///
    func orderTracking(at index: Int) -> ShipmentTracking? {
        guard orderTracking.indices.contains(index) else {
            return nil
        }
        return orderTracking[index]
    }
}

// MARK: - Order details
private extension ReviewOrderViewModel {
    /// Shipping address of the order
    ///
    var shippingAddress: Address? {
        order.shippingAddress
    }

    /// First Shipping method from an order
    ///
    var shippingMethod: String {
        return order.shippingLines.first?.methodTitle ?? String()
    }

    /// Syncs shipment tracking data and returns error if any
    ///
    func syncTracking(onCompletion: ((Error?) -> Void)? = nil) {
        let orderID = order.orderID
        let siteID = order.siteID
        let action = ShipmentAction.synchronizeShipmentTrackingData(
            siteID: siteID,
            orderID: orderID) { error in
            if let error = error {
                DDLogError("⛔️ Error synchronizing tracking: \(error.localizedDescription)")
                onCompletion?(error)
                return
            }

            ServiceLocator.analytics.track(.orderTrackingLoaded, withProperties: ["id": orderID])

            onCompletion?(nil)
        }
        stores.dispatch(action)
    }
}

// MARK: - Sections configuration
//
private extension ReviewOrderViewModel {
    /// Product section setup
    ///
    var productSection: Section {
        let rows = aggregateOrderItems.map { Row.orderItem(item: $0) }
        return .init(category: .products, rows: rows)
    }

    /// Customer section setup
    ///
    var customerSection: Section {
        let noteRow: Row? = {
            guard let note = order.customerNote, !note.isEmpty else {
                return nil
            }
            return Row.customerNote(text: note)
        }()

        let shippingMethodRow: Row? = {
            guard order.shippingLines.count > 0 else { return nil }
            return Row.shippingMethod(method: shippingMethod)
        }()

        let addressRow: Row? = {
            let orderContainsOnlyVirtualProducts = products
                .filter { (product) -> Bool in
                    order.items.first(where: { $0.productID == product.productID}) != nil
                }
                .allSatisfy { $0.virtual == true }
            guard let shippingAddress = shippingAddress, !orderContainsOnlyVirtualProducts else {
                return nil
            }
            return Row.shippingAddress(address: shippingAddress)
        }()

        let billingRow: Row = .billingDetail
        let rows = [noteRow, addressRow, shippingMethodRow, billingRow].compactMap { $0 }
        return .init(category: .customerInformation, rows: rows)
    }

    /// Tracking section setup
    ///
    var trackingSection: Section {
        let trackingRows: [Row] = {
            // Tracking section is hidden if there are non-empty non-refunded shipping labels.
            guard shippingLabels.nonRefunded.isEmpty else {
                return []
            }

            guard !orderTracking.isEmpty else { return [] }

            return Array(repeating: .tracking, count: orderTracking.count)

        }()

        let trackingAddRow: Row? = {
            // Add tracking section is hidden if there are non-empty non-refunded shipping labels.
            guard shippingLabels.nonRefunded.isEmpty else {
                return nil
            }

            // Hide the section if the shipment
            // tracking plugin is not installed
            guard trackingIsReachable else { return nil }
            return Row.trackingAdd
        }()

        let rows = (trackingRows + [trackingAddRow]).compactMap { $0 }
        return .init(category: .tracking, rows: rows)
    }
}

// MARK: - Section and row types for Review Order table view
//
extension ReviewOrderViewModel {
    struct Section {
        /// Section types for Review Order screen
        ///
        enum Category: CaseIterable {
            case products
            case customerInformation
            case tracking
        }

        /// Category of the section
        ///
        let category: Category

        /// Rows in the section
        ///
        let rows: [Row]

        /// UITableViewHeaderFooterView type for each section
        ///
        var headerType: UITableViewHeaderFooterView.Type {
            switch category {
            case .products:
                return PrimarySectionHeaderView.self
            case .customerInformation, .tracking:
                return TwoColumnSectionHeaderView.self
            }
        }

        init(category: Category, rows: [Row]) {
            self.category = category
            self.rows = rows
        }
    }

    /// Row types for Review Order screen
    ///
    enum Row {
        case orderItem(item: AggregateOrderItem)
        case customerNote(text: String)
        case shippingAddress(address: Address)
        case shippingMethod(method: String)
        case billingDetail
        case tracking
        case trackingAdd

        /// UITableViewCell type for each row type
        ///
        var cellType: UITableViewCell.Type {
            switch self {
            case .orderItem:
                return ProductDetailsTableViewCell.self
            case .customerNote:
                return CustomerNoteTableViewCell.self
            case .shippingAddress:
                return CustomerInfoTableViewCell.self
            case .shippingMethod:
                return CustomerNoteTableViewCell.self
            case .billingDetail:
                return WooBasicTableViewCell.self
            case .tracking:
                return OrderTrackingTableViewCell.self
            case .trackingAdd:
                return LeftImageTableViewCell.self
            }
        }
    }
}

/// Configure result controllers
///
private extension ReviewOrderViewModel {
<<<<<<< HEAD
    /// Trigger reload UI on change / reset of Shipment Tracking
    ///
    func configureTrackingResultsController(onReload: @escaping () -> Void) {
        trackingResultsController.onDidChangeContent = {
            onReload()
        }

        trackingResultsController.onDidResetContent = { [weak self] in
            guard let self = self else {
                return
            }
            self.refetchAllResultsControllers()
            onReload()
        }

        try? trackingResultsController.performFetch()
    }

    /// Trigger reload UI on change / reset of Shipping Labels
    ///
    func configureShippingLabelResultsController(onReload: @escaping () -> Void) {
        shippingLabelResultsController.onDidChangeContent = {
            onReload()
        }

        shippingLabelResultsController.onDidResetContent = { [weak self] in
=======
    /// Trigger reload UI on change / reset of Add-on Groups
    ///
    func configureAddOnGroupResultsController(onReload: @escaping () -> Void) {
        addOnGroupResultsController.onDidChangeContent = {
            onReload()
        }

        addOnGroupResultsController.onDidResetContent = { [weak self] in
>>>>>>> 3f8e5d79
            guard let self = self else { return }
            self.refetchAllResultsControllers()
            onReload()
        }

<<<<<<< HEAD
        try? shippingLabelResultsController.performFetch()
    }

    /// Trigger reload UI on change / reset of Add-on Groups
    ///
    func configureAddOnGroupResultsController(onReload: @escaping () -> Void) {
        addOnGroupResultsController.onDidChangeContent = {
            onReload()
        }

        addOnGroupResultsController.onDidResetContent = { [weak self] in
=======
        try? addOnGroupResultsController.performFetch()
    }

    /// Trigger reload UI on change / reset of Refunds
    ///
    func configureRefundResultsController(onReload: @escaping () -> Void) {
        refundResultsController.onDidChangeContent = {
            onReload()
        }

        refundResultsController.onDidResetContent = { [weak self] in
>>>>>>> 3f8e5d79
            guard let self = self else { return }
            self.refetchAllResultsControllers()
            onReload()
        }

<<<<<<< HEAD
        try? addOnGroupResultsController.performFetch()
=======
        try? refundResultsController.performFetch()
>>>>>>> 3f8e5d79
    }

    /// Refetching all the results controllers is necessary after a storage reset in `onDidResetContent` callback and before reloading UI that
    /// involves more than one results controller.
    func refetchAllResultsControllers() {
<<<<<<< HEAD
        try? trackingResultsController.performFetch()
        try? shippingLabelResultsController.performFetch()
        try? addOnGroupResultsController.performFetch()
=======
        try? addOnGroupResultsController.performFetch()
        try? refundResultsController.performFetch()
>>>>>>> 3f8e5d79
    }
}<|MERGE_RESOLUTION|>--- conflicted
+++ resolved
@@ -66,7 +66,6 @@
         return ResultsController<StorageAddOnGroup>(storageManager: storageManager, matching: predicate, sortedBy: [])
     }()
 
-<<<<<<< HEAD
     /// ShippingLabel Results Controller.
     ///
     private lazy var shippingLabelResultsController: ResultsController<StorageShippingLabel> = {
@@ -87,7 +86,8 @@
         let descriptor = NSSortDescriptor(keyPath: \StorageShipmentTracking.dateShipped, ascending: true)
 
         return ResultsController(storageManager: storageManager, matching: predicate, sortedBy: [descriptor])
-=======
+    }()
+
     /// Refund Results Controller.
     ///
     private lazy var refundResultsController: ResultsController<StorageRefund> = {
@@ -97,7 +97,6 @@
         let descriptor = NSSortDescriptor(keyPath: \StorageRefund.dateCreated, ascending: true)
 
         return ResultsController<StorageRefund>(storageManager: storageManager, matching: predicate, sortedBy: [descriptor])
->>>>>>> 3f8e5d79
     }()
 
     init(order: Order,
@@ -115,10 +114,10 @@
     /// Trigger reload UI on change / reset of data
     ///
     func configureResultsControllers(onReload: @escaping () -> Void) {
-<<<<<<< HEAD
         configureTrackingResultsController(onReload: onReload)
         configureShippingLabelResultsController(onReload: onReload)
         configureAddOnGroupResultsController(onReload: onReload)
+        configureRefundResultsController(onReload: onReload)
     }
 
     /// Syncs shipment tracking data and triggers callback upon completion
@@ -165,10 +164,6 @@
         }
 
         stores.dispatch(deleteTrackingAction)
-=======
-        configureAddOnGroupResultsController(onReload: onReload)
-        configureRefundResultsController(onReload: onReload)
->>>>>>> 3f8e5d79
     }
 }
 
@@ -400,7 +395,6 @@
 /// Configure result controllers
 ///
 private extension ReviewOrderViewModel {
-<<<<<<< HEAD
     /// Trigger reload UI on change / reset of Shipment Tracking
     ///
     func configureTrackingResultsController(onReload: @escaping () -> Void) {
@@ -409,9 +403,7 @@
         }
 
         trackingResultsController.onDidResetContent = { [weak self] in
-            guard let self = self else {
-                return
-            }
+            guard let self = self else { return }
             self.refetchAllResultsControllers()
             onReload()
         }
@@ -427,7 +419,14 @@
         }
 
         shippingLabelResultsController.onDidResetContent = { [weak self] in
-=======
+            guard let self = self else { return }
+            self.refetchAllResultsControllers()
+            onReload()
+        }
+
+        try? shippingLabelResultsController.performFetch()
+    }
+
     /// Trigger reload UI on change / reset of Add-on Groups
     ///
     func configureAddOnGroupResultsController(onReload: @escaping () -> Void) {
@@ -436,25 +435,11 @@
         }
 
         addOnGroupResultsController.onDidResetContent = { [weak self] in
->>>>>>> 3f8e5d79
             guard let self = self else { return }
             self.refetchAllResultsControllers()
             onReload()
         }
 
-<<<<<<< HEAD
-        try? shippingLabelResultsController.performFetch()
-    }
-
-    /// Trigger reload UI on change / reset of Add-on Groups
-    ///
-    func configureAddOnGroupResultsController(onReload: @escaping () -> Void) {
-        addOnGroupResultsController.onDidChangeContent = {
-            onReload()
-        }
-
-        addOnGroupResultsController.onDidResetContent = { [weak self] in
-=======
         try? addOnGroupResultsController.performFetch()
     }
 
@@ -466,29 +451,20 @@
         }
 
         refundResultsController.onDidResetContent = { [weak self] in
->>>>>>> 3f8e5d79
             guard let self = self else { return }
             self.refetchAllResultsControllers()
             onReload()
         }
 
-<<<<<<< HEAD
-        try? addOnGroupResultsController.performFetch()
-=======
         try? refundResultsController.performFetch()
->>>>>>> 3f8e5d79
     }
 
     /// Refetching all the results controllers is necessary after a storage reset in `onDidResetContent` callback and before reloading UI that
     /// involves more than one results controller.
     func refetchAllResultsControllers() {
-<<<<<<< HEAD
         try? trackingResultsController.performFetch()
         try? shippingLabelResultsController.performFetch()
         try? addOnGroupResultsController.performFetch()
-=======
-        try? addOnGroupResultsController.performFetch()
         try? refundResultsController.performFetch()
->>>>>>> 3f8e5d79
     }
 }
--- conflicted
+++ resolved
@@ -85,11 +85,7 @@
 
     override func awakeFromNib() {
         super.awakeFromNib()
-<<<<<<< HEAD
-        productImageView.image = .productImage
-=======
         productImageView.image = .productPlaceholderImage
->>>>>>> e6e691cb
         productImageView.tintColor = StyleManager.wooGreyBorder
         selectionStyle = .none
 

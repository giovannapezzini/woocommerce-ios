import UIKit
import CoreData
<<<<<<< HEAD
import WordPressUI
=======
import CocoaLumberjack
import WordPressKit
import WordPressAuthenticator
>>>>>>> 93e2e93c


// MARK: - Woo's App Delegate!
//
@UIApplicationMain
class AppDelegate: UIResponder, UIApplicationDelegate {

    /// AppDelegate's Instance
    ///
    static var shared: AppDelegate {
        return UIApplication.shared.delegate as! AppDelegate
    }

    /// Main Window
    ///
    var window: UIWindow?

    /// WordPressAuthenticator Wrapper
    ///
    let authenticationManager = AuthenticationManager()



    func application(_ application: UIApplication, willFinishLaunchingWithOptions launchOptions: [UIApplicationLaunchOptionsKey : Any]? = nil) -> Bool {

        // Setup the Interface!
        setupMainWindow()
        setupComponentsAppearance()

        // Setup Components
        setupAuthenticationManager()
        setupLogLevel(.verbose)

        // Display the Authentication UI
        displayAuthenticatorIfNeeded()

        return true
    }

    func application(_ application: UIApplication, didFinishLaunchingWithOptions launchOptions: [UIApplicationLaunchOptionsKey: Any]?) -> Bool {
        return true
    }

    func application(_ app: UIApplication, open url: URL, options: [UIApplicationOpenURLOptionsKey: Any] = [:]) -> Bool {
        guard let rootViewController = window?.rootViewController else {
            fatalError()
        }

        return authenticationManager.handleAuthenticationUrl(url, options: options, rootViewController: rootViewController)
    }

    func applicationWillResignActive(_ application: UIApplication) {
        // Sent when the application is about to move from active to inactive state. This can occur for certain types of temporary interruptions (such as an incoming phone call or SMS message) or when the user quits the application and it begins the transition to the background state.
        // Use this method to pause ongoing tasks, disable timers, and invalidate graphics rendering callbacks. Games should use this method to pause the game.
    }

    func applicationDidEnterBackground(_ application: UIApplication) {
        // Use this method to release shared resources, save user data, invalidate timers, and store enough application state information to restore your application to its current state in case it is terminated later.
        // If your application supports background execution, this method is called instead of applicationWillTerminate: when the user quits.
    }

    func applicationWillEnterForeground(_ application: UIApplication) {
        // Called as part of the transition from the background to the active state; here you can undo many of the changes made on entering the background.
    }

    func applicationDidBecomeActive(_ application: UIApplication) {
        // Restart any tasks that were paused (or not yet started) while the application was inactive. If the application was previously in the background, optionally refresh the user interface.
    }

    func applicationWillTerminate(_ application: UIApplication) {

    }
}


// MARK: - Initialization Methods
//
private extension AppDelegate {

    /// Sets up the main UIWindow instance.
    ///
    func setupMainWindow() {
        window?.makeKeyAndVisible()
    }

    /// Sets up all of the component(s) Appearance.
    ///
    func setupComponentsAppearance() {
        setupWooAppearance()
        setupFancyButtonAppearance()
    }

    /// Sets up WooCommerce's UIAppearance.
    ///
    func setupWooAppearance() {
        UINavigationBar.appearance().barTintColor = StyleManager.wooCommerceBrandColor
        UINavigationBar.appearance().titleTextAttributes = [.foregroundColor: UIColor.white]
        UINavigationBar.appearance().isTranslucent = false
        UINavigationBar.appearance().tintColor = .white
        UIApplication.shared.statusBarStyle = .lightContent
    }

    /// Sets up FancyButton's UIAppearance.
    ///
    func setupFancyButtonAppearance() {
        let appearance = FancyButton.appearance()
        appearance.titleFont = UIFont.font(forStyle: .headline, weight: .bold)
        appearance.primaryNormalBackgroundColor = StyleManager.buttonPrimaryColor
        appearance.primaryNormalBorderColor = StyleManager.buttonPrimaryHighlightedColor
        appearance.primaryHighlightBackgroundColor = StyleManager.buttonPrimaryHighlightedColor
        appearance.primaryHighlightBorderColor = StyleManager.buttonPrimaryHighlightedColor
        appearance.disabledBorderColor = StyleManager.buttonPrimaryHighlightedColor
        appearance.disabledBackgroundColor = StyleManager.buttonPrimaryHighlightedColor
    }

    /// Sets up the WordPress Authenticator.
    ///
    func setupAuthenticationManager() {
        authenticationManager.initialize()
    }

    func setupLogLevel(_ level: DDLogLevel) {
        let rawLevel = Int32(level.rawValue)

        WPSharedSetLoggingLevel(rawLevel)
        WPAuthenticatorSetLoggingLevel(rawLevel)
        WPKitSetLoggingLevel(rawLevel)
    }
}


// MARK: - Authentication Methods
//
private extension AppDelegate {

    /// Whenever there is no default WordPress.com Account, let's display the Authentication UI.
    ///
    func displayAuthenticatorIfNeeded() {
        guard needsAuthentication else {
            return
        }

        displayAuthenticator()
    }

    /// Displays the WordPress.com Authentication UI.
    ///
    func displayAuthenticator() {
        guard let rootViewController = window?.rootViewController else {
            fatalError()
        }

        authenticationManager.displayAuthentication(from: rootViewController)
    }

    /// Indicates if there's a default WordPress.com account.
    ///
    var needsAuthentication: Bool {
        // TODO: Wire Me! >> AccountStore!
        return true
    }
}<|MERGE_RESOLUTION|>--- conflicted
+++ resolved
@@ -1,12 +1,10 @@
 import UIKit
 import CoreData
-<<<<<<< HEAD
+
+import CocoaLumberjack
 import WordPressUI
-=======
-import CocoaLumberjack
 import WordPressKit
 import WordPressAuthenticator
->>>>>>> 93e2e93c
 
 
 // MARK: - Woo's App Delegate!

--- conflicted
+++ resolved
@@ -2,12 +2,9 @@
 -----
 - Order Detail: the HTML shipping method is now showed correctly
 - [**] Fix bugs related to push notifications: after receiving a new order push notification, the Reviews tab does not show a badge anymore. The application icon badge number is now cleared by navigating to the Orders tab and/or the Reviews tab, depending on the types of notifications received.
-<<<<<<< HEAD
-- [*] The images pending upload should be visible after editing product images from product details.
-=======
 - [*] Fix the issue where product details screen cannot be scrolled to the bottom in landscape after keyboard is dismissed (e.g. from editing product title).
 - [*] The product name is now shown in the product details navigation bar so that the name is always visible.
->>>>>>> f26b24c7
+- [*] The images pending upload should be visible after editing product images from product details.
 
 
 4.3

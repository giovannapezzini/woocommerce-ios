--- conflicted
+++ resolved
@@ -2,12 +2,8 @@
 
 7.7
 -----
-<<<<<<< HEAD
 - [x] Fix: now a default paper size will be selected in Shipping Label print screen. [https://github.com/woocommerce/woocommerce-ios/pull/5035]
-=======
 - [*] Show banner on screens that use cached data when device is offline. [https://github.com/woocommerce/woocommerce-ios/pull/5000]
-
->>>>>>> 4c682905
 
 7.6
 -----

4.4
-----
<<<<<<< HEAD
- [**] Fix bugs related to push notifications: after receiving a new order push notification, the Reviews tab does not show a badge anymore. The application icon badge number is now cleared by navigating to the Orders tab and/or the Reviews tab, depending on the types of notifications received.
=======
 
- Order Detail: the HTML shipping method is now showed correctly
>>>>>>> 87760dc3


4.3
-----
- Products: now the Product details can be edited and saved outside Products tab (e.g. from Order details or Top Performers).
- [internal]: the navigation to the password entry screen has changed and can cause regressions. See https://git.io/JflDW for testing details.
- [internal] Refactored some API calls for fetching a Note, Product, and Product Review. 
- Products: we improved our VoiceOver support in Product Price settings
- In Settings > Experimental Features, a Products switch is now available for turning Products M2 features on and off for simple products (default off for beta testing). Products M2 features: update product images, product settings, viewing and sharing a product.
- The WIP banner on the Products tab is now collapsed by default for more vertical space.
- Dropped iOS 11 support. From now we support iOS 12 and later.
- In Order Details, the Payment card is now shown right after the Products and Refunded Products cards.


4.2
-----
- Products: now tapping anywhere on a product cell where you need to insert data, like in Product Price and Product Shipping settings, you start to edit the text field.
- Products: now the keyboard pop up automatically in Edit Description
- The Processing orders list will now show upcoming (future) orders.
- Improved stats: fixed the incorrect time range on "This Week" tab when loading improved stats on a day when daily saving time changes.
- [internal]: the "send magic link" screen has navigation changes that can cause regressions. See https://git.io/Jfqio for testing details.
- The Orders list is now automatically refreshed when reopening the app. 
- The Orders list is automatically refreshed if a new order (push notification) comes in.
- Orders -> Search: The statuses now shows the total number of orders with that status.


4.1
-----
- Fix an intermittent crash when downloading Orders
- The Photo Library permission alert shouldn't be prompted when opening the readonly product details or edit product for simple products, which is reproducible on iOS 11 or 12 devices. (The permission is only triggered when uploading images in Zendesk support or in debug builds with Products M2 enabled.)
- [internal] Updated the empty search result views for Products and Orders. https://git.io/Jvdap

 
4.0
-----
- Products is now available with limited editing for simple products!
- Fix pulling to refresh on the Processing tab sometimes will not show the up-to-date orders.
- Edit Product > Price Settings: schedule sale is now available even when either the start or end date is not set, and the sale end date can be removed now.
- Improved stats: fixed a crash when loading improved stats on a day when daily saving time changes.
- [internal] Changed the Shipping and Tax classes list loading so that any cached data is shown right away
- [internal] Edit Products M2: added an image upload source for product images - WordPress Media Library.
- [internal] Slightly changed the dependency graph of the database fetching component. Please watch out for data loading regressions.
- [internal] the signup and login Magic Link flows have code changes. See https://git.io/JvyB3 for testing details.
- [internal] the login via Magic Link flows have code changes. See https://git.io/JvyB3 for testing details.
- [internal] the login via Continue with Google flows have code changes that can cause regressions. See https://git.io/Jvyjg for testing details.
- [internal] the signup and login Magic Link flows have code changes. See https://git.io/JvyB3 for testing details.
- [internal] under Edit Products M2 feature flag, there are 4 ways to sort the products on the products tab.
- [internal] the login flow has changes to the 2-factor authentication navigation. See https://git.io/JvdKP for testing details.

3.9
-----
- bugfix: now in the Order List the order status label is no more clipped
- bugfix: now the launch screen is no more stretched
- The Shipping Provider flow, will be called now Shipping Carrier.
- Edit Products: in price settings, the order of currency and price field follows the store currency options under wp-admin > WooCommerce > Settings > General.
- [internal] The signup and login flows have code changes. See https://git.io/Jv1Me for testing details.
 
3.8
-----
- Dashboard stats: any negative revenue (from refunds for example) for a time period are shown now.
- Redesigned Orders List: Processing and All Orders are now shown in front. Filtering was moved to the Search view.
- Fix Reviews sometimes failing to load on some WooCommerce configurations
- Experimental: a Products feature switch is visible in Settings > Experimental Features that shows/hides the Products tab, and allow to edit a product.
 
3.7
-----
- Dashboard: now tapping on a product on "Top Performers" section open the product detail

3.6
-----
- Order Details: see a list of issued refunds inside the order detail screen
- Orders tab: Orders to fulfill badge shows numbers 1-99, and now 99+ for anything over 99. Previously, it was 9+.
- Orders tab: The full total amount is now shown.
- Order Details & Product UI: if a Product name has HTML escape characters, they should be decoded in the app.
- Order Details: if the Order has multiple Products, tapping on any Product should open the same Product now.
- bugfix: the orders badge on tab bar now is correctly refreshed after switching to a store with badge count equal to zero.
- The orders tab now localizes item quantities and the order badge.


3.5
-----
- bugfix: when the app is in the foreground while receiving a push notification, the badge on the Orders tab and Reviews tab should be updated correctly based on the type of the notification.
- bugfix: after logging out and in, the Product list should be loaded to the correct store instead of being empty.
- bugfix: in Contact Support, a message should always be sent successfully now.

3.4
-----
- bugfix: on the Order Details screen, the product quantity title in the 2-column header view aligns to the right now
- bugfix: tapping on a new Order push notification, it used to go to the Reviews tab. Now it should go to the new Order screen
- bugfix: on the Products tab, if tapping on a Product and then switching stores, the old Product details used to remain on the Products tab. Now the Product list is always shown on the Products tab after switching stores.
- Dark mode: colors are updated up to design for the navigation bar, tab bar, Fulfill Order > add tracking icon, Review Details > product link icon.
- bugfix/enhancement: on the Products tab, if there are no Products the "Work In Progress" banner is shown with an image placeholder below now.
- bugfix: the deleted Product Variations should not show up after syncing anymore.
- bugfix: now the shipping address in the Order Detail is hidden if the order contains only virtual products
- bugfix: when logged out, Contact Support should be enabled now after typing a valid email address with an email keyboard type.

3.3
-----
- bugfix: add some padding to an order item image in the Fulfillment view, when no SKU exists
- bugfix: View Billing Information > Contact Details: the email button wouldn't do anything if you don't have an email account configured in the Mail app. Now an option to copy the email address is presented instead of doing nothing.
- bugfix: Fulfill Order screen now displays full customer provided note, instead of cutting it to a single line.
- bugfix: Fixed clipped content on section headings with larger font sizes
- bugfix: Fixed footer overlapping the last row in Settings > About with larger font sizes
- bugfix: the Orders badge on tab bar now is correctly refreshed after switching stores
 
3.2.1
-----
- bugfix: the order detail status and "Begin fulfillment" button now are correctly updated when the order status changes
- bugfix: after adding a new order note, now it appear correctly inside the order detail

3.2
-----
- Experimental: a Products feature switch is visible in Settings > Experimental Features that shows/hides the Products tab with a Work In Progress banner at the top.
- Experimental: if a Product has variations, the variants info are shown on the Product Details that navigates to a list of variations with each price or visibility shown.
- Enhancement: Support for dark mode
- bugfix: Settings no longer convert to partial dark mode.
- Experimental: Support the latest wc-admin plugin release, v0.23.0 and up
 
3.1
-----
- The order detail view now includes the shipping method of the order.
- Enhancement: The Reviews tab now presents all the Product Reviews
- Updated appearance of Order Details - temporarily disabling dark mode.
- bugfix: fixed UI appearance on cells of Order List when tapping with dark mode enabled.
- bugfix: Reviews no longer convert to partial dark mode. Dark mode coming soon!
- bugfix: Order Details now has the right space between cells.
- bugfix: update the new stats endpoint for WC Admin plugin version 0.22+, and notify the user about the minimum plugin version when they cannot see the new stats. It'd be great to also mention this in the App Store release notes: the new stats UI now requires WC Admin plugin version 0.22+.

3.0
-----
- bugfix: for sites with empty site time zone in the API (usually with UTC specified in wp-admin settings) and when the site time zone is not GMT+0, the stats v4 data no longer has the wrong boundaries (example in #1357).
- bugfix: fixed a UI appearance problem on mail composer on iOS 13.
 
2.9
-----
- bugfix: the badge "9+" on the Orders tab doesn't overlap with the tab label on iPhone SE/8 landscape now, and polished based on design spec.
- bugfix: the Top Performers in the new stats page should not have a dark header bar when launching the app in Dark mode.
- Enhancement: preselect current Order status when editing the status with a list of order statuses.
- bugfix: on Orders tab, the order status filter now stays after changing an Order status.
 
2.8
-----
 
2.7
-----
- Enhancement: Enhancements to the Order Details screen, adding more customer information.
- bugfix: the App Logs shouldn't be editable, only copy / paste.
- bugfix: Reviews were not localized.
- bugfix: On log in, some users would see the Continue button but be unable to Continue, due to errors with the account. A new "Try another account" button has been added as an option.
- bugfix: Product Details page was displaying the Price in the wrong currency.
- Enhancement: removed the "New Orders" card from the My store tab, now that the Orders tab displays the same information.
- Added brand new stats page for user with the WooCommerce Admin plugin and provided an option for users to opt in or out directly from the Settings page.
- bugfix: Order Details: icon on "Details" cell for fulfilled order can be wrong.
 
2.6
-----
- bugfix: 9+ orders in the orders badge text is now easier to read
- bugfix: Keep those sign-in bugs coming! We tracked down and fixed a `Log in with Jetpack` issue, where users with a Byte Order Mark in their `wp-config.php` file were returning error responses during API requests. These users would see their store listed in the sign-in screen, but were unable to tap the Continue button.
- bugfix: prevents a potential edge case where the login screen could be dismissed in a future version of iOS.
- bugfix: While tuning up the behind-the-scenes for Order Detail screens, we accidentally lost the ability to automatically download any missing product images. Product image downloads restored!

2.5
-----
- bugfix: on certain devices, pulling down to refresh on Order Details screen used to result in weird UI with misplaced labels. Should be fixed in this release.
- Enhancement: Display a badge in the bottom tab, overlapping the Orders icon, to indicate the number of orders processing.
- Enhancement: The Notifications tab has been replaced by Reviews 

2.4
-----
- New feature: in Order Details > Shipment Tracking, a new action is added to the "more" action menu for copying tracking number.
- Enhancement: updated the footer in Settings to inform users that we're hiring.
- bugfix & improvement: when Jetpack site stats module is turned off or when user has no permission to view site stats, the generic error toast is not shown to the user anymore. Additionally, the visitors stats UI is shown/hidden when the Jetpack module is activated/deactivated respectively.

2.3
-----
- Improvement: improved Dynamic Type support in the body of the notification in the Notifications tab.

2.2
-----
- improvement: opting out of Tracks syncs with WordPress.com
 
2.1
-----
- improvement: improved support for RTL languages in the Dashboard
- enhancement: You can now view product images on orders. Tapping on Products in Orders will present a view-only version of the Product's Details.
 
2.0
-----
- bugfix: dates in the Order Details screen are now localised.
- improvement: improved support for larger font sizes in the login screen
 
1.9
-----
- bugfix: fixes "Unable to load content" error message when attempting to get Top Performers content.
- new feature: You can now manually add shipment tracking to an Order. This feature is for users who have the [Shipment Tracking plugin](https://woocommerce.com/products/shipment-tracking) installed.
- bugfix: fixes Store Picker: some users are unable to continue after logging in.
- bugfix: fixes a crash when the network connection is slow
 
1.8
-----

1.7.1
-----
- Fixed a bug where Order List did not load for some users.
- update: this app supports iOS 12.0 and up.
- improvement: improved support for large text sizes.
- bugfix: fixes Order List not loading for some users.
- bugfix: fixes "Unable to load content" error message when attempting to get Top Performers content.
 
1.7
-----
- improvement: you can now log in using a site address.

1.6
-----
- improvement: Tracking numbers can now be copied to the pasteboard from the order details screen.

1.5
-----
- bugfix: Sometimes Settings would style all the options like "Log Out". No longer happens now.
- bugfix: order status refreshes upon pull-to-refresh in Order Details
- bugfix: payment status label background color showing up beyond rounded border
- improvement: change top performers text from "Total Product Order" to "Total orders" for clarity
- bugfix: fixed an issue on the order details screen where the shipment tracking dates were incorrect

1.4
-----
- bugfix: fix a crash happening on log out
- new feature: Add shipment tracking to Order Details screen
- improvement: The store switcher now allows you to go back to the previous screen without logging you out
- improvement: Custom order status labels are now supported! Instead of just displaying the order status slug and capitalizing the slug, the custom order status label will now be fetched from the server and properly displayed.
- improvement: Filtering by custom order status now supported!
- new feature: You can now manually change the status of an order on the order details screen
- bugfix: correctly flips chevron on Dashboard > New Orders, to support RTL languages.
- bugfix: fixed an issue on the order details screen where the shipment tracking dates were incorrect

1.3
-----
- bugfix: Allows for decimal quantities which some extensions have
- new feature: quick site select. Navigate to Settings > select row with store website.
- improvement: Updated the colors of the bars in the charts for better readability
- improvement: Present an error message with an option to retry when adding a note to an order fails
- improvement: Present an error message with an option to retry when fulfilling an order fails
- bugfix: Log out of the current account right after selecting "Try another account" in store picker
- improvement: Use the store name for the title of the view in "My store" tab
- improvement: Add an alert to let the user know about our new store switcher
- improvement: Display Address in Order Details screen unless every field is empty<|MERGE_RESOLUTION|>--- conflicted
+++ resolved
@@ -1,11 +1,8 @@
 4.4
 -----
-<<<<<<< HEAD
 - [**] Fix bugs related to push notifications: after receiving a new order push notification, the Reviews tab does not show a badge anymore. The application icon badge number is now cleared by navigating to the Orders tab and/or the Reviews tab, depending on the types of notifications received.
-=======
  
 - Order Detail: the HTML shipping method is now showed correctly
->>>>>>> 87760dc3
 
 
 4.3

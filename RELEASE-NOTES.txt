*** PLEASE FOLLOW THIS FORMAT: [<priority indicator, more stars = higher priority>] <description> [<PR URL>]

5.9
-----
<<<<<<< HEAD
 - [*] Fix: billing information action sheets now are presented correctly on iPad. [https://github.com/woocommerce/woocommerce-ios/pull/3457]
=======
- [*] Removed fulfillment screen and moved fulfillment to the order details screen. [https://github.com/woocommerce/woocommerce-ios/pull/3453]
- [*] fix: the rows in the product search list now don't have double separators. [https://github.com/woocommerce/woocommerce-ios/pull/3456]
>>>>>>> 799416dc


5.8
-----
- [***] Products M5 features are now available to all. Products M5 features: add and edit linked products, add and edit downloadable files, product deletion. [https://github.com/woocommerce/woocommerce-ios/pull/3420]
- [***] Shipping labels M1 features are now available to all: view shipping label details, request a refund, and reprint a shipping label via AirPrint. [https://github.com/woocommerce/woocommerce-ios/pull/3436]
- [**] Improved login flow, including better error handling. [https://github.com/woocommerce/woocommerce-ios/pull/3332]


5.7
-----
- [***] Dropped iOS 12 support. From now we support iOS 13 and later. [https://github.com/woocommerce/woocommerce-ios/pull/3216]
- [*] Fixed spinner appearance in the footer of orders list. [https://github.com/woocommerce/woocommerce-ios/pull/3249]
- [*] In order details, the image for a line item associated with a variation is shown now after the variation has been synced. [https://github.com/woocommerce/woocommerce-ios/pull/3314]
- [internal] Refactored Core Data stack so more errors will be propagated. [https://github.com/woocommerce/woocommerce-ios/pull/3267]


5.6
-----
- [**] Fixed order list sometimes not showing newly submitted orders. 
- [*] now the date pickers on iOS 14 are opened as modal view. [https://github.com/woocommerce/woocommerce-ios/pull/3148]
- [*] now it's possible to remove an image from a Product Variation if the WC version 4.7+. [https://github.com/woocommerce/woocommerce-ios/pull/3159]
- [*] removed the Product Title in product screen navigation bar. [https://github.com/woocommerce/woocommerce-ios/pull/3187]
- [*] the icon of the cells inside the Product Detail are now aligned at 10px from the top margin. [https://github.com/woocommerce/woocommerce-ios/pull/3199]
- [**] Added the ability to issue refunds from the order screen. Refunds can be done towards products or towards shipping. [https://github.com/woocommerce/woocommerce-ios/pull/3204]
- [*] Prevent banner dismiss when tapping "give feedback" on products screen. [https://github.com/woocommerce/woocommerce-ios/pull/3221]
- [*] Add keyboard dismiss in Add Tracking screen [https://github.com/woocommerce/woocommerce-ios/pull/3220]


5.5
----- 
- [**] Products M4 features are now available to all. Products M4 features: add a simple/grouped/external product with actions to publish or save as draft. [https://github.com/woocommerce/woocommerce-ios/pull/3133]
- [*] enhancement: Order details screen now shows variation attributes for WC version 4.7+. [https://github.com/woocommerce/woocommerce-ios/pull/3109]
- [*] fix: Product detail screen now includes the number of ratings for that product. [https://github.com/woocommerce/woocommerce-ios/pull/3089]
- [*] fix: Product subtitle now wraps correctly in order details. [https://github.com/woocommerce/woocommerce-ios/pull/3201]


5.4
-----
- [*] fix: text headers on Product price screen are no more clipped with large text sizes. [https://github.com/woocommerce/woocommerce-ios/pull/3090]


5.4
-----
- [*] fix: the footer in app Settings is now correctly centered.
- [*] fix: Products tab: earlier draft products now show up in the same order as in core when sorting by "Newest to Oldest".
- [*] enhancement: in product details > price settings, the sale dates can be edited inline in iOS 14 using the new date picker. Also, the sale end date picker editing does not automatically end on changes anymore. [https://github.com/woocommerce/woocommerce-ios/pull/3044]
- [*] enhancement: in order details > add tracking, the date shipped can be edited inline in iOS 14 using the new date picker. [https://github.com/woocommerce/woocommerce-ios/pull/3044]
- [*] enhancement: in products list, the "(No Title)" placeholder will be showed when a product doesn't have the title set. [https://github.com/woocommerce/woocommerce-ios/pull/3068]
- [*] fix: the placeholder views in the top dashboard chart and orders tab do not have unexpected white background color in Dark mode in iOS 14 anymore. [https://github.com/woocommerce/woocommerce-ios/pull/3063]


5.3
-----
- [**] In Settings > Experimental Features, a Products switch is now available for turning Products M4 features on and off (default off). Products M4 features: add a simple/grouped/external product with actions to publish or save as draft.
- [*] Opening a product from order details now shows readonly product details of the same styles as in editable product details.
- [*] Opening a product variation from order details now shows readonly product variation details and this product variation does not appear in the Products tab anymore.
- [*] Enhancement: when not saving a product as "published", the in-progress modal now shows title and message like "saving your product" instead of "publishing your product".
- [*] In product and variation list, the stock quantity is not shown anymore when stock management is disabled.
- [*] Enhancement: when the user attempts to dismiss the product selector search modal while at least one product is selected for a grouped product's linked products, a discard changes action sheet is shown.
- [internal] Renamed a product database table (Attribute) to GenericAttribute. This adds a new database migration.  [https://github.com/woocommerce/woocommerce-ios/pull/2883]
- [internal] Refactored the text fields in the Manual Shipment Tracking page. [https://github.com/woocommerce/woocommerce-ios/pull/2979]
- [internal] Attempt fix for startup crashes. [https://github.com/woocommerce/woocommerce-ios/pull/3069]


5.2
-----
- [**] Products: now you can editing basic fields for non-core products (whose product type is not simple/external/variable/grouped) - images, name, description, readonly price, readonly inventory, tags, categories, short description, and product settings.
- [*] Enhancement: for variable products, the stock status is now shown in its variation list.
- [*] Sign In With Apple: if the Apple ID has been disconnected from the WordPress app (e.g. in Settings > Apple ID > Password & Security > Apps using Apple ID), the app is logged out on app launch or app switch.
- [*] Now from an Order Detail it's only possible to open a Product in read-only mode.
- [internal] #2881 Upgraded WPAuth from 1.24 to 1.26-beta.12. Regressions may happen in login flows.
- [internal] #2896 Configured the same user agent header for all the network requests made through the app.
- [internal] #2879 After logging out, the persistent store is not reset anymore to fix a crash in SIWA revoked token scenario after app launch (issue #2830). No user-facing changes are intended, the data should be associated with a site after logging out and in like before.

5.1
-----
- [*] bugfix: now reviews are refreshed correctly. If you try to delete or to set as spam a review from the web, the result will match in the product reviews list.
- [*] If the Products switch is on in Settings > Experimental Features:
  - For a variable product, the stock status is not shown in the product details anymore when stock management is disabled since stock status is controlled at variation level.
- [internal] The Order List and Orders Search → Filter has a new backend architecture (#2820). This was changed as an experiment to fix #1543. This affects iOS 13.0 users only. No new behaviors have been added. Github project: https://git.io/JUBco. 
- [*] Orders → Search list will now show the full counts instead of “99+”. #2825


5.0
-----
- [*] Order details > product details: tapping outside of the bottom sheet from "Add more details" menu does not dismiss the whole product details anymore.
- [*] If the Products switch is on in Settings > Experimental Features, product editing for basic fields are enabled for non-core products (whose product type is not simple/external/variable/grouped) - images, name, description, readonly price, readonly inventory, tags, categories, short description, and product settings.
- [*] Order Detail: added "Guest" placeholder on Order Details card when there's no customer name.
- [*] If the Products switch is on in Settings > Experimental Features:
  - Product editing for basic fields are enabled for non-core products (whose product type is not simple/external/variable/grouped) - images, name, description, readonly price, readonly inventory, tags, categories, short description, and product settings.
  - Inventory and shipping settings are now editable for a variable product.
  - A product variation's stock status is now editable in inventory settings.
  - Reviews row is now hidden if reviews are disabled.
  - Now it's possible to open the product's reviews screen also if there are no reviews.
  - We improved our VoiceOver support in Product Detail screen.
- [*] In Settings, the "Feature Request" button was replaced with "Send Feedback" (Survey) (https://git.io/JUmUY)


4.9
-----
- [**] Sign in with Apple is now available in the log in process.
- [**] In Settings > Experimental Features, a Products switch is now available for turning Products M3 features on and off for core products (default off for beta testing). Products M3 features: edit grouped, external and variable products, enable/disable reviews, change product type and update categories and tags.
- [*] Edit Products: the update action now shows up on the product details after updating just the sale price.
- [*] Fix a crash that sometimes happen when tapping on a Product Review push notification.
- [*] Variable product > variation list: a warning banner is shown if any variations do not have a price, and warning text is shown on these variation rows.


4.8
-----
- [*] Enabled right/left swipe on product images.


4.7
-----
- [*] Fixed an intermittent crash when sending an SMS from the app.


4.6
-----
- [*] Fix an issue in the y-axis values on the dashboard charts where a negative value could show two minus signs.
- [*] When a simple product doesn't have a price set, the price row on the product details screen now shows "Add Price" placeholder instead of an empty regular price.
- [*] If WooCommerce 4.0 is available the app will show the new stats dashboard, otherwise will show a banner indicating the user to upgrade.
- [*] The total orders row is removed from the readonly product details (products that are not a simple product) to avoid confusion since it's not shown on the editable form for simple products.


4.5
-----
- [**] Products: now you can update product images, product settings, viewing and sharing a product.
- [*] In Order Details, the item subtotal is now shown on the right side instead of the quantity. The quantity can still be viewed underneath the product name.
- [*] In Order Details, SKU was removed from the Products List. It is still shown when fulfilling the order or viewing the product details.
- [*] Polish the loading state on the product variations screen.
- [*] When opening a simple product from outside of the Products tab (e.g. from Top Performers section or an order), the product name and ellipsis menu (if the Products feature switch is enabled) should be visible in the navigation bar.
 

4.4
-----
- Order Detail: the HTML shipping method is now showed correctly
- [internal] Logging in via 'Log in with Google' has changes that can cause regressions. See https://git.io/Jf2Fs for full testing details.
- [**] Fix bugs related to push notifications: after receiving a new order push notification, the Reviews tab does not show a badge anymore. The application icon badge number is now cleared by navigating to the Orders tab and/or the Reviews tab, depending on the types of notifications received.
- [*] The discard changes prompt now only appears when navigating from product images screen if any images have been deleted.
- [*] Fix the issue where product details screen cannot be scrolled to the bottom in landscape after keyboard is dismissed (e.g. from editing product title).
- [*] The product name is now shown in the product details navigation bar so that the name is always visible.
- [*] The images pending upload should be visible after editing product images from product details.
- [*] The discard changes prompt does not appear when navigating from product settings detail screens with a text field (slug, purchase note, and menu order) anymore.
- [*] Fix the wrong cell appearance in the order status list.
- [*] The "View product in store" action will be shown only if the product is published.
- [internal] Modified the component used for fetching data from the database. Please watch out for crashes in lists.


4.3
-----
- Products: now the Product details can be edited and saved outside Products tab (e.g. from Order details or Top Performers).
- [internal]: the navigation to the password entry screen has changed and can cause regressions. See https://git.io/JflDW for testing details.
- [internal] Refactored some API calls for fetching a Note, Product, and Product Review. 
- Products: we improved our VoiceOver support in Product Price settings
- In Settings > Experimental Features, a Products switch is now available for turning Products M2 features on and off for simple products (default off for beta testing). Products M2 features: update product images, product settings, viewing and sharing a product.
- The WIP banner on the Products tab is now collapsed by default for more vertical space.
- Dropped iOS 11 support. From now we support iOS 12 and later.
- In Order Details, the Payment card is now shown right after the Products and Refunded Products cards.


4.2
-----
- Products: now tapping anywhere on a product cell where you need to insert data, like in Product Price and Product Shipping settings, you start to edit the text field.
- Products: now the keyboard pop up automatically in Edit Description
- The Processing orders list will now show upcoming (future) orders.
- Improved stats: fixed the incorrect time range on "This Week" tab when loading improved stats on a day when daily saving time changes.
- [internal]: the "send magic link" screen has navigation changes that can cause regressions. See https://git.io/Jfqio for testing details.
- The Orders list is now automatically refreshed when reopening the app. 
- The Orders list is automatically refreshed if a new order (push notification) comes in.
- Orders -> Search: The statuses now shows the total number of orders with that status.


4.1
-----
- Fix an intermittent crash when downloading Orders
- The Photo Library permission alert shouldn't be prompted when opening the readonly product details or edit product for simple products, which is reproducible on iOS 11 or 12 devices. (The permission is only triggered when uploading images in Zendesk support or in debug builds with Products M2 enabled.)
- [internal] Updated the empty search result views for Products and Orders. https://git.io/Jvdap

 
4.0
-----
- Products is now available with limited editing for simple products!
- Fix pulling to refresh on the Processing tab sometimes will not show the up-to-date orders.
- Edit Product > Price Settings: schedule sale is now available even when either the start or end date is not set, and the sale end date can be removed now.
- Improved stats: fixed a crash when loading improved stats on a day when daily saving time changes.
- [internal] Changed the Shipping and Tax classes list loading so that any cached data is shown right away
- [internal] Edit Products M2: added an image upload source for product images - WordPress Media Library.
- [internal] Slightly changed the dependency graph of the database fetching component. Please watch out for data loading regressions.
- [internal] the signup and login Magic Link flows have code changes. See https://git.io/JvyB3 for testing details.
- [internal] the login via Magic Link flows have code changes. See https://git.io/JvyB3 for testing details.
- [internal] the login via Continue with Google flows have code changes that can cause regressions. See https://git.io/Jvyjg for testing details.
- [internal] the signup and login Magic Link flows have code changes. See https://git.io/JvyB3 for testing details.
- [internal] under Edit Products M2 feature flag, there are 4 ways to sort the products on the products tab.
- [internal] the login flow has changes to the 2-factor authentication navigation. See https://git.io/JvdKP for testing details.

3.9
-----
- bugfix: now in the Order List the order status label is no more clipped
- bugfix: now the launch screen is no more stretched
- The Shipping Provider flow, will be called now Shipping Carrier.
- Edit Products: in price settings, the order of currency and price field follows the store currency options under wp-admin > WooCommerce > Settings > General.
- [internal] The signup and login flows have code changes. See https://git.io/Jv1Me for testing details.
 
3.8
-----
- Dashboard stats: any negative revenue (from refunds for example) for a time period are shown now.
- Redesigned Orders List: Processing and All Orders are now shown in front. Filtering was moved to the Search view.
- Fix Reviews sometimes failing to load on some WooCommerce configurations
- Experimental: a Products feature switch is visible in Settings > Experimental Features that shows/hides the Products tab, and allow to edit a product.
 
3.7
-----
- Dashboard: now tapping on a product on "Top Performers" section open the product detail

3.6
-----
- Order Details: see a list of issued refunds inside the order detail screen
- Orders tab: Orders to fulfill badge shows numbers 1-99, and now 99+ for anything over 99. Previously, it was 9+.
- Orders tab: The full total amount is now shown.
- Order Details & Product UI: if a Product name has HTML escape characters, they should be decoded in the app.
- Order Details: if the Order has multiple Products, tapping on any Product should open the same Product now.
- bugfix: the orders badge on tab bar now is correctly refreshed after switching to a store with badge count equal to zero.
- The orders tab now localizes item quantities and the order badge.


3.5
-----
- bugfix: when the app is in the foreground while receiving a push notification, the badge on the Orders tab and Reviews tab should be updated correctly based on the type of the notification.
- bugfix: after logging out and in, the Product list should be loaded to the correct store instead of being empty.
- bugfix: in Contact Support, a message should always be sent successfully now.

3.4
-----
- bugfix: on the Order Details screen, the product quantity title in the 2-column header view aligns to the right now
- bugfix: tapping on a new Order push notification, it used to go to the Reviews tab. Now it should go to the new Order screen
- bugfix: on the Products tab, if tapping on a Product and then switching stores, the old Product details used to remain on the Products tab. Now the Product list is always shown on the Products tab after switching stores.
- Dark mode: colors are updated up to design for the navigation bar, tab bar, Fulfill Order > add tracking icon, Review Details > product link icon.
- bugfix/enhancement: on the Products tab, if there are no Products the "Work In Progress" banner is shown with an image placeholder below now.
- bugfix: the deleted Product Variations should not show up after syncing anymore.
- bugfix: now the shipping address in the Order Detail is hidden if the order contains only virtual products
- bugfix: when logged out, Contact Support should be enabled now after typing a valid email address with an email keyboard type.

3.3
-----
- bugfix: add some padding to an order item image in the Fulfillment view, when no SKU exists
- bugfix: View Billing Information > Contact Details: the email button wouldn't do anything if you don't have an email account configured in the Mail app. Now an option to copy the email address is presented instead of doing nothing.
- bugfix: Fulfill Order screen now displays full customer provided note, instead of cutting it to a single line.
- bugfix: Fixed clipped content on section headings with larger font sizes
- bugfix: Fixed footer overlapping the last row in Settings > About with larger font sizes
- bugfix: the Orders badge on tab bar now is correctly refreshed after switching stores
 
3.2.1
-----
- bugfix: the order detail status and "Begin fulfillment" button now are correctly updated when the order status changes
- bugfix: after adding a new order note, now it appear correctly inside the order detail

3.2
-----
- Experimental: a Products feature switch is visible in Settings > Experimental Features that shows/hides the Products tab with a Work In Progress banner at the top.
- Experimental: if a Product has variations, the variants info are shown on the Product Details that navigates to a list of variations with each price or visibility shown.
- Enhancement: Support for dark mode
- bugfix: Settings no longer convert to partial dark mode.
- Experimental: Support the latest wc-admin plugin release, v0.23.0 and up
 
3.1
-----
- The order detail view now includes the shipping method of the order.
- Enhancement: The Reviews tab now presents all the Product Reviews
- Updated appearance of Order Details - temporarily disabling dark mode.
- bugfix: fixed UI appearance on cells of Order List when tapping with dark mode enabled.
- bugfix: Reviews no longer convert to partial dark mode. Dark mode coming soon!
- bugfix: Order Details now has the right space between cells.
- bugfix: update the new stats endpoint for WC Admin plugin version 0.22+, and notify the user about the minimum plugin version when they cannot see the new stats. It'd be great to also mention this in the App Store release notes: the new stats UI now requires WC Admin plugin version 0.22+.

3.0
-----
- bugfix: for sites with empty site time zone in the API (usually with UTC specified in wp-admin settings) and when the site time zone is not GMT+0, the stats v4 data no longer has the wrong boundaries (example in #1357).
- bugfix: fixed a UI appearance problem on mail composer on iOS 13.
 
2.9
-----
- bugfix: the badge "9+" on the Orders tab doesn't overlap with the tab label on iPhone SE/8 landscape now, and polished based on design spec.
- bugfix: the Top Performers in the new stats page should not have a dark header bar when launching the app in Dark mode.
- Enhancement: preselect current Order status when editing the status with a list of order statuses.
- bugfix: on Orders tab, the order status filter now stays after changing an Order status.
 
2.8
-----
 
2.7
-----
- Enhancement: Enhancements to the Order Details screen, adding more customer information.
- bugfix: the App Logs shouldn't be editable, only copy / paste.
- bugfix: Reviews were not localized.
- bugfix: On log in, some users would see the Continue button but be unable to Continue, due to errors with the account. A new "Try another account" button has been added as an option.
- bugfix: Product Details page was displaying the Price in the wrong currency.
- Enhancement: removed the "New Orders" card from the My store tab, now that the Orders tab displays the same information.
- Added brand new stats page for user with the WooCommerce Admin plugin and provided an option for users to opt in or out directly from the Settings page.
- bugfix: Order Details: icon on "Details" cell for fulfilled order can be wrong.
 
2.6
-----
- bugfix: 9+ orders in the orders badge text is now easier to read
- bugfix: Keep those sign-in bugs coming! We tracked down and fixed a `Log in with Jetpack` issue, where users with a Byte Order Mark in their `wp-config.php` file were returning error responses during API requests. These users would see their store listed in the sign-in screen, but were unable to tap the Continue button.
- bugfix: prevents a potential edge case where the login screen could be dismissed in a future version of iOS.
- bugfix: While tuning up the behind-the-scenes for Order Detail screens, we accidentally lost the ability to automatically download any missing product images. Product image downloads restored!

2.5
-----
- bugfix: on certain devices, pulling down to refresh on Order Details screen used to result in weird UI with misplaced labels. Should be fixed in this release.
- Enhancement: Display a badge in the bottom tab, overlapping the Orders icon, to indicate the number of orders processing.
- Enhancement: The Notifications tab has been replaced by Reviews 

2.4
-----
- New feature: in Order Details > Shipment Tracking, a new action is added to the "more" action menu for copying tracking number.
- Enhancement: updated the footer in Settings to inform users that we're hiring.
- bugfix & improvement: when Jetpack site stats module is turned off or when user has no permission to view site stats, the generic error toast is not shown to the user anymore. Additionally, the visitors stats UI is shown/hidden when the Jetpack module is activated/deactivated respectively.

2.3
-----
- Improvement: improved Dynamic Type support in the body of the notification in the Notifications tab.

2.2
-----
- improvement: opting out of Tracks syncs with WordPress.com
 
2.1
-----
- improvement: improved support for RTL languages in the Dashboard
- enhancement: You can now view product images on orders. Tapping on Products in Orders will present a view-only version of the Product's Details.
 
2.0
-----
- bugfix: dates in the Order Details screen are now localised.
- improvement: improved support for larger font sizes in the login screen
 
1.9
-----
- bugfix: fixes "Unable to load content" error message when attempting to get Top Performers content.
- new feature: You can now manually add shipment tracking to an Order. This feature is for users who have the [Shipment Tracking plugin](https://woocommerce.com/products/shipment-tracking) installed.
- bugfix: fixes Store Picker: some users are unable to continue after logging in.
- bugfix: fixes a crash when the network connection is slow
 
1.8
-----

1.7.1
-----
- Fixed a bug where Order List did not load for some users.
- update: this app supports iOS 12.0 and up.
- improvement: improved support for large text sizes.
- bugfix: fixes Order List not loading for some users.
- bugfix: fixes "Unable to load content" error message when attempting to get Top Performers content.
 
1.7
-----
- improvement: you can now log in using a site address.

1.6
-----
- improvement: Tracking numbers can now be copied to the pasteboard from the order details screen.

1.5
-----
- bugfix: Sometimes Settings would style all the options like "Log Out". No longer happens now.
- bugfix: order status refreshes upon pull-to-refresh in Order Details
- bugfix: payment status label background color showing up beyond rounded border
- improvement: change top performers text from "Total Product Order" to "Total orders" for clarity
- bugfix: fixed an issue on the order details screen where the shipment tracking dates were incorrect

1.4
-----
- bugfix: fix a crash happening on log out
- new feature: Add shipment tracking to Order Details screen
- improvement: The store switcher now allows you to go back to the previous screen without logging you out
- improvement: Custom order status labels are now supported! Instead of just displaying the order status slug and capitalizing the slug, the custom order status label will now be fetched from the server and properly displayed.
- improvement: Filtering by custom order status now supported!
- new feature: You can now manually change the status of an order on the order details screen
- bugfix: correctly flips chevron on Dashboard > New Orders, to support RTL languages.
- bugfix: fixed an issue on the order details screen where the shipment tracking dates were incorrect

1.3
-----
- bugfix: Allows for decimal quantities which some extensions have
- new feature: quick site select. Navigate to Settings > select row with store website.
- improvement: Updated the colors of the bars in the charts for better readability
- improvement: Present an error message with an option to retry when adding a note to an order fails
- improvement: Present an error message with an option to retry when fulfilling an order fails
- bugfix: Log out of the current account right after selecting "Try another account" in store picker
- improvement: Use the store name for the title of the view in "My store" tab
- improvement: Add an alert to let the user know about our new store switcher
- improvement: Display Address in Order Details screen unless every field is empty<|MERGE_RESOLUTION|>--- conflicted
+++ resolved
@@ -2,12 +2,9 @@
 
 5.9
 -----
-<<<<<<< HEAD
- - [*] Fix: billing information action sheets now are presented correctly on iPad. [https://github.com/woocommerce/woocommerce-ios/pull/3457]
-=======
 - [*] Removed fulfillment screen and moved fulfillment to the order details screen. [https://github.com/woocommerce/woocommerce-ios/pull/3453]
+- [*] Fix: billing information action sheets now are presented correctly on iPad. [https://github.com/woocommerce/woocommerce-ios/pull/3457]
 - [*] fix: the rows in the product search list now don't have double separators. [https://github.com/woocommerce/woocommerce-ios/pull/3456]
->>>>>>> 799416dc
 
 
 5.8

1.5
-----
<<<<<<< HEAD
- bugfix: Sometimes Settings would style all the options like "Log Out". No longer happens now.
=======
- bugfix: order status refreshes upon pull-to-refresh in Order Details
- bugfix: payment status label background color showing up beyond rounded border
- improvement: change top performers text from "Total Product Order" to "Total orders" for clarity
>>>>>>> d48c2b28

1.4
-----
- bugfix: fix a crash happening on log out
- new feature: Add shipment tracking to Order Details screen
- improvement: The store switcher now allows you to go back to the previous screen without logging you out
- improvement: Custom order status labels are now supported! Instead of just displaying the order status slug and capitalizing the slug, the custom order status label will now be fetched from the server and properly displayed.
- improvement: Filtering by custom order status now supported!
- new feature: You can now manually change the status of an order on the order details screen
- bugfix: correctly flips chevron on Dashboard > New Orders, to support RTL languages.

1.3
-----
- bugfix: Allows for decimal quantities which some extensions have
- new feature: quick site select. Navigate to Settings > select row with store website.
- improvement: Updated the colors of the bars in the charts for better readability
- improvement: Present an error message with an option to retry when adding a note to an order fails
- improvement: Present an error message with an option to retry when fulfilling an order fails
- bugfix: Log out of the current account right after selecting "Try another account" in store picker
- improvement: Use the store name for the title of the view in "My store" tab
- improvement: Add an alert to let the user know about our new store switcher
- improvement: Display Address in Order Details screen unless every field is empty<|MERGE_RESOLUTION|>--- conflicted
+++ resolved
@@ -1,12 +1,9 @@
 1.5
 -----
-<<<<<<< HEAD
 - bugfix: Sometimes Settings would style all the options like "Log Out". No longer happens now.
-=======
 - bugfix: order status refreshes upon pull-to-refresh in Order Details
 - bugfix: payment status label background color showing up beyond rounded border
 - improvement: change top performers text from "Total Product Order" to "Total orders" for clarity
->>>>>>> d48c2b28
 
 1.4
 -----

4.3
-----
- Products: now the Product details can be edited and saved outside Products tab (e.g. from Order details or Top Performers).
<<<<<<< HEAD
- Products: we improved our VoiceOver support in Product Price settings
=======
- In Settings > Experimental Features, a Products switch is now available for turning Products M2 features on and off for simple products (default off for beta testing). Products M2 features: update product images, product settings, viewing and sharing a product.
>>>>>>> e36f5a3b


4.2
-----
- Products: now tapping anywhere on a product cell where you need to insert data, like in Product Price and Product Shipping settings, you start to edit the text field.
- Products: now the keyboard pop up automatically in Edit Description
- The Processing orders list will now show upcoming (future) orders.
- Improved stats: fixed the incorrect time range on "This Week" tab when loading improved stats on a day when daily saving time changes.
- [internal]: the "send magic link" screen has navigation changes that can cause regressions. See https://git.io/Jfqio for testing details.
- The Orders list is now automatically refreshed when reopening the app. 
- The Orders list is automatically refreshed if a new order (push notification) comes in.
- Orders -> Search: The statuses now shows the total number of orders with that status.


4.1
-----
- Fix an intermittent crash when downloading Orders
- The Photo Library permission alert shouldn't be prompted when opening the readonly product details or edit product for simple products, which is reproducible on iOS 11 or 12 devices. (The permission is only triggered when uploading images in Zendesk support or in debug builds with Products M2 enabled.)
- [internal] Updated the empty search result views for Products and Orders. https://git.io/Jvdap

 
4.0
-----
- Products is now available with limited editing for simple products!
- Fix pulling to refresh on the Processing tab sometimes will not show the up-to-date orders.
- Edit Product > Price Settings: schedule sale is now available even when either the start or end date is not set, and the sale end date can be removed now.
- Improved stats: fixed a crash when loading improved stats on a day when daily saving time changes.
- [internal] Changed the Shipping and Tax classes list loading so that any cached data is shown right away
- [internal] Edit Products M2: added an image upload source for product images - WordPress Media Library.
- [internal] Slightly changed the dependency graph of the database fetching component. Please watch out for data loading regressions.
- [internal] the signup and login Magic Link flows have code changes. See https://git.io/JvyB3 for testing details.
- [internal] the login via Magic Link flows have code changes. See https://git.io/JvyB3 for testing details.
- [internal] the login via Continue with Google flows have code changes that can cause regressions. See https://git.io/Jvyjg for testing details.
- [internal] the signup and login Magic Link flows have code changes. See https://git.io/JvyB3 for testing details.
- [internal] under Edit Products M2 feature flag, there are 4 ways to sort the products on the products tab.
- [internal] the login flow has changes to the 2-factor authentication navigation. See https://git.io/JvdKP for testing details.

3.9
-----
- bugfix: now in the Order List the order status label is no more clipped
- bugfix: now the launch screen is no more stretched
- The Shipping Provider flow, will be called now Shipping Carrier.
- Edit Products: in price settings, the order of currency and price field follows the store currency options under wp-admin > WooCommerce > Settings > General.
- [internal] The signup and login flows have code changes. See https://git.io/Jv1Me for testing details.
 
3.8
-----
- Dashboard stats: any negative revenue (from refunds for example) for a time period are shown now.
- Redesigned Orders List: Processing and All Orders are now shown in front. Filtering was moved to the Search view.
- Fix Reviews sometimes failing to load on some WooCommerce configurations
- Experimental: a Products feature switch is visible in Settings > Experimental Features that shows/hides the Products tab, and allow to edit a product.
 
3.7
-----
- Dashboard: now tapping on a product on "Top Performers" section open the product detail

3.6
-----
- Order Details: see a list of issued refunds inside the order detail screen
- Orders tab: Orders to fulfill badge shows numbers 1-99, and now 99+ for anything over 99. Previously, it was 9+.
- Orders tab: The full total amount is now shown.
- Order Details & Product UI: if a Product name has HTML escape characters, they should be decoded in the app.
- Order Details: if the Order has multiple Products, tapping on any Product should open the same Product now.
- bugfix: the orders badge on tab bar now is correctly refreshed after switching to a store with badge count equal to zero.
- The orders tab now localizes item quantities and the order badge.


3.5
-----
- bugfix: when the app is in the foreground while receiving a push notification, the badge on the Orders tab and Reviews tab should be updated correctly based on the type of the notification.
- bugfix: after logging out and in, the Product list should be loaded to the correct store instead of being empty.
- bugfix: in Contact Support, a message should always be sent successfully now.

3.4
-----
- bugfix: on the Order Details screen, the product quantity title in the 2-column header view aligns to the right now
- bugfix: tapping on a new Order push notification, it used to go to the Reviews tab. Now it should go to the new Order screen
- bugfix: on the Products tab, if tapping on a Product and then switching stores, the old Product details used to remain on the Products tab. Now the Product list is always shown on the Products tab after switching stores.
- Dark mode: colors are updated up to design for the navigation bar, tab bar, Fulfill Order > add tracking icon, Review Details > product link icon.
- bugfix/enhancement: on the Products tab, if there are no Products the "Work In Progress" banner is shown with an image placeholder below now.
- bugfix: the deleted Product Variations should not show up after syncing anymore.
- bugfix: now the shipping address in the Order Detail is hidden if the order contains only virtual products
- bugfix: when logged out, Contact Support should be enabled now after typing a valid email address with an email keyboard type.

3.3
-----
- bugfix: add some padding to an order item image in the Fulfillment view, when no SKU exists
- bugfix: View Billing Information > Contact Details: the email button wouldn't do anything if you don't have an email account configured in the Mail app. Now an option to copy the email address is presented instead of doing nothing.
- bugfix: Fulfill Order screen now displays full customer provided note, instead of cutting it to a single line.
- bugfix: Fixed clipped content on section headings with larger font sizes
- bugfix: Fixed footer overlapping the last row in Settings > About with larger font sizes
- bugfix: the Orders badge on tab bar now is correctly refreshed after switching stores
 
3.2.1
-----
- bugfix: the order detail status and "Begin fulfillment" button now are correctly updated when the order status changes
- bugfix: after adding a new order note, now it appear correctly inside the order detail

3.2
-----
- Experimental: a Products feature switch is visible in Settings > Experimental Features that shows/hides the Products tab with a Work In Progress banner at the top.
- Experimental: if a Product has variations, the variants info are shown on the Product Details that navigates to a list of variations with each price or visibility shown.
- Enhancement: Support for dark mode
- bugfix: Settings no longer convert to partial dark mode.
- Experimental: Support the latest wc-admin plugin release, v0.23.0 and up
 
3.1
-----
- The order detail view now includes the shipping method of the order.
- Enhancement: The Reviews tab now presents all the Product Reviews
- Updated appearance of Order Details - temporarily disabling dark mode.
- bugfix: fixed UI appearance on cells of Order List when tapping with dark mode enabled.
- bugfix: Reviews no longer convert to partial dark mode. Dark mode coming soon!
- bugfix: Order Details now has the right space between cells.
- bugfix: update the new stats endpoint for WC Admin plugin version 0.22+, and notify the user about the minimum plugin version when they cannot see the new stats. It'd be great to also mention this in the App Store release notes: the new stats UI now requires WC Admin plugin version 0.22+.

3.0
-----
- bugfix: for sites with empty site time zone in the API (usually with UTC specified in wp-admin settings) and when the site time zone is not GMT+0, the stats v4 data no longer has the wrong boundaries (example in #1357).
- bugfix: fixed a UI appearance problem on mail composer on iOS 13.
 
2.9
-----
- bugfix: the badge "9+" on the Orders tab doesn't overlap with the tab label on iPhone SE/8 landscape now, and polished based on design spec.
- bugfix: the Top Performers in the new stats page should not have a dark header bar when launching the app in Dark mode.
- Enhancement: preselect current Order status when editing the status with a list of order statuses.
- bugfix: on Orders tab, the order status filter now stays after changing an Order status.
 
2.8
-----
 
2.7
-----
- Enhancement: Enhancements to the Order Details screen, adding more customer information.
- bugfix: the App Logs shouldn't be editable, only copy / paste.
- bugfix: Reviews were not localized.
- bugfix: On log in, some users would see the Continue button but be unable to Continue, due to errors with the account. A new "Try another account" button has been added as an option.
- bugfix: Product Details page was displaying the Price in the wrong currency.
- Enhancement: removed the "New Orders" card from the My store tab, now that the Orders tab displays the same information.
- Added brand new stats page for user with the WooCommerce Admin plugin and provided an option for users to opt in or out directly from the Settings page.
- bugfix: Order Details: icon on "Details" cell for fulfilled order can be wrong.
 
2.6
-----
- bugfix: 9+ orders in the orders badge text is now easier to read
- bugfix: Keep those sign-in bugs coming! We tracked down and fixed a `Log in with Jetpack` issue, where users with a Byte Order Mark in their `wp-config.php` file were returning error responses during API requests. These users would see their store listed in the sign-in screen, but were unable to tap the Continue button.
- bugfix: prevents a potential edge case where the login screen could be dismissed in a future version of iOS.
- bugfix: While tuning up the behind-the-scenes for Order Detail screens, we accidentally lost the ability to automatically download any missing product images. Product image downloads restored!

2.5
-----
- bugfix: on certain devices, pulling down to refresh on Order Details screen used to result in weird UI with misplaced labels. Should be fixed in this release.
- Enhancement: Display a badge in the bottom tab, overlapping the Orders icon, to indicate the number of orders processing.
- Enhancement: The Notifications tab has been replaced by Reviews 

2.4
-----
- New feature: in Order Details > Shipment Tracking, a new action is added to the "more" action menu for copying tracking number.
- Enhancement: updated the footer in Settings to inform users that we're hiring.
- bugfix & improvement: when Jetpack site stats module is turned off or when user has no permission to view site stats, the generic error toast is not shown to the user anymore. Additionally, the visitors stats UI is shown/hidden when the Jetpack module is activated/deactivated respectively.

2.3
-----
- Improvement: improved Dynamic Type support in the body of the notification in the Notifications tab.

2.2
-----
- improvement: opting out of Tracks syncs with WordPress.com
 
2.1
-----
- improvement: improved support for RTL languages in the Dashboard
- enhancement: You can now view product images on orders. Tapping on Products in Orders will present a view-only version of the Product's Details.
 
2.0
-----
- bugfix: dates in the Order Details screen are now localised.
- improvement: improved support for larger font sizes in the login screen
 
1.9
-----
- bugfix: fixes "Unable to load content" error message when attempting to get Top Performers content.
- new feature: You can now manually add shipment tracking to an Order. This feature is for users who have the [Shipment Tracking plugin](https://woocommerce.com/products/shipment-tracking) installed.
- bugfix: fixes Store Picker: some users are unable to continue after logging in.
- bugfix: fixes a crash when the network connection is slow
 
1.8
-----

1.7.1
-----
- Fixed a bug where Order List did not load for some users.
- update: this app supports iOS 12.0 and up.
- improvement: improved support for large text sizes.
- bugfix: fixes Order List not loading for some users.
- bugfix: fixes "Unable to load content" error message when attempting to get Top Performers content.
 
1.7
-----
- improvement: you can now log in using a site address.

1.6
-----
- improvement: Tracking numbers can now be copied to the pasteboard from the order details screen.

1.5
-----
- bugfix: Sometimes Settings would style all the options like "Log Out". No longer happens now.
- bugfix: order status refreshes upon pull-to-refresh in Order Details
- bugfix: payment status label background color showing up beyond rounded border
- improvement: change top performers text from "Total Product Order" to "Total orders" for clarity
- bugfix: fixed an issue on the order details screen where the shipment tracking dates were incorrect

1.4
-----
- bugfix: fix a crash happening on log out
- new feature: Add shipment tracking to Order Details screen
- improvement: The store switcher now allows you to go back to the previous screen without logging you out
- improvement: Custom order status labels are now supported! Instead of just displaying the order status slug and capitalizing the slug, the custom order status label will now be fetched from the server and properly displayed.
- improvement: Filtering by custom order status now supported!
- new feature: You can now manually change the status of an order on the order details screen
- bugfix: correctly flips chevron on Dashboard > New Orders, to support RTL languages.
- bugfix: fixed an issue on the order details screen where the shipment tracking dates were incorrect

1.3
-----
- bugfix: Allows for decimal quantities which some extensions have
- new feature: quick site select. Navigate to Settings > select row with store website.
- improvement: Updated the colors of the bars in the charts for better readability
- improvement: Present an error message with an option to retry when adding a note to an order fails
- improvement: Present an error message with an option to retry when fulfilling an order fails
- bugfix: Log out of the current account right after selecting "Try another account" in store picker
- improvement: Use the store name for the title of the view in "My store" tab
- improvement: Add an alert to let the user know about our new store switcher
- improvement: Display Address in Order Details screen unless every field is empty<|MERGE_RESOLUTION|>--- conflicted
+++ resolved
@@ -1,11 +1,8 @@
 4.3
 -----
 - Products: now the Product details can be edited and saved outside Products tab (e.g. from Order details or Top Performers).
-<<<<<<< HEAD
 - Products: we improved our VoiceOver support in Product Price settings
-=======
 - In Settings > Experimental Features, a Products switch is now available for turning Products M2 features on and off for simple products (default off for beta testing). Products M2 features: update product images, product settings, viewing and sharing a product.
->>>>>>> e36f5a3b
 
 
 4.2

--- conflicted
+++ resolved
@@ -10,11 +10,8 @@
 - [*] Products: You can edit product attributes for variations right from the main product form. [https://github.com/woocommerce/woocommerce-ios/pull/4350]
 - [*] Improved CTA. "Print Shipping Label" instead of "Reprint Shipping Label". [https://github.com/woocommerce/woocommerce-ios/pull/4394]
 - [*] Improved application log viewer. [https://github.com/woocommerce/woocommerce-ios/pull/4387]
-<<<<<<< HEAD
 - [*] If the Orders, Products, or Reviews lists can't load, a banner now appears at the top of the screen with links to troubleshoot or contact support. [https://github.com/woocommerce/woocommerce-ios/pull/4400, https://github.com/woocommerce/woocommerce-ios/pull/4407]
-=======
 - [*] Improved the experience when creating the first variation. [https://github.com/woocommerce/woocommerce-ios/pull/4405]
->>>>>>> 414a7e5d
 
 6.8
 -----

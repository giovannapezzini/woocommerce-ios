--- conflicted
+++ resolved
@@ -7,11 +7,8 @@
 - [internal] Upgraded Zendesk SDK to version 5.3.0 [https://github.com/woocommerce/woocommerce-ios/pull/4699]
 - [*] Fix: Added 'Product saved' confirmation message when a product is updated [https://github.com/woocommerce/woocommerce-ios/pull/4709]
 - [*] Shipping Labels: Updated address validation to automatically use trivially normalized address for origin and destination. [https://github.com/woocommerce/woocommerce-ios/pull/4719]
-<<<<<<< HEAD
 - [*] Plugins: Added list of active and inactive plugins that can be reached by admins in the settings screen. [https://github.com/woocommerce/woocommerce-ios/pull/4735]
-=======
 - [internal] Updated GoogleSignIn to version 6.0.1 through WordPressAuthenticator. There should be no functional changes, but may impact Google sign in flow. [https://github.com/woocommerce/woocommerce-ios/pull/4725]
->>>>>>> 9857642d
 
 7.2
 -----

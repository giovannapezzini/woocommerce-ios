--- conflicted
+++ resolved
@@ -1,6 +1,5 @@
 3.7
 -----
-<<<<<<< HEAD
  
 3.6
 -----
@@ -10,9 +9,7 @@
 - Order Details & Product UI: if a Product name has HTML escape characters, they should be decoded in the app.
 - Order Details: if the Order has multiple Products, tapping on any Product should open the same Product now.
 - bugfix: the orders badge on tab bar now is correctly refreshed after switching to a store with badge count equal to zero.
-=======
 - Orders tab: Orders to fulfill badge shows numbers 1-99, and now 99+ for anything over 99. Previously, it was 9+. 
->>>>>>> d0fb91a1
 
 3.5
 -----

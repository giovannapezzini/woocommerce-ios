*** PLEASE FOLLOW THIS FORMAT: [<priority indicator, more stars = higher priority>] <description> [<PR URL>]

7.4
-----
<<<<<<< HEAD

=======
- [*] Fix an issue where some extension was not shown in order item details. [https://github.com/woocommerce/woocommerce-ios/pull/4753]
>>>>>>> 67518328

7.3
-----
- [*] Order Detail: now we do not offer the "email note to customer" option if no email is available. [https://github.com/woocommerce/woocommerce-ios/pull/4680]
- [*] My Store: If there are errors loading the My Store screen, a banner now appears at the top of the screen with links to troubleshoot or contact support. [https://github.com/woocommerce/woocommerce-ios/pull/4704]
- [*] Fix: Added 'Product saved' confirmation message when a product is updated [https://github.com/woocommerce/woocommerce-ios/pull/4709]
- [*] Shipping Labels: Updated address validation to automatically use trivially normalized address for origin and destination. [https://github.com/woocommerce/woocommerce-ios/pull/4719]
- [*] Fix: Order details for products with negative prices now will show correctly [https://github.com/woocommerce/woocommerce-ios/pull/4683]
- [*] Fix: Order list not extend edge-to-edge in dark mode. [https://github.com/woocommerce/woocommerce-ios/pull/4728]
- [*] Plugins: Added list of active and inactive plugins that can be reached by admins in the settings screen. [https://github.com/woocommerce/woocommerce-ios/pull/4735]
- [*] Login: Updated appearance of back buttons in navigation bar to minimal style. [https://github.com/woocommerce/woocommerce-ios/pull/4726]
- [internal] Upgraded Zendesk SDK to version 5.3.0. [https://github.com/woocommerce/woocommerce-ios/pull/4699]
- [internal] Updated GoogleSignIn to version 6.0.1 through WordPressAuthenticator. There should be no functional changes, but may impact Google sign in flow. [https://github.com/woocommerce/woocommerce-ios/pull/4725]

7.2
-----
- [*] Order Fulfillment: Updated success notice message [https://github.com/woocommerce/woocommerce-ios/pull/4589]
- [*] Order Fulfillment: Fixed issue footer view getting clipped of by iPhone notch [https://github.com/woocommerce/woocommerce-ios/pull/4631]
- [*] Shipping Labels: Updated address validation to make sure a name is entered for each address. [https://github.com/woocommerce/woocommerce-ios/pull/4601]
- [*] Shipping Labels: Hide Contact button on Shipping To Address form when customer phone number is not provided. [https://github.com/woocommerce/woocommerce-ios/pull/4663]
- [*] Shipping Labels: Updated edge-to-edge table views for all forms. [https://github.com/woocommerce/woocommerce-ios/pull/4657]
- [*] Orders and Order Details: Updated edge-to-edge table views for consistent look across the app. [https://github.com/woocommerce/woocommerce-ios/pull/4638]
- [*] Reviews and Review Details: Updated edge-to-edge table views for consistent look across the app. [https://github.com/woocommerce/woocommerce-ios/pull/4637]
- [*] New error screen displayed to users without the required roles to access the store. [https://github.com/woocommerce/woocommerce-ios/pull/4493]

7.1
-----
- [***] Merchants from US can create shipping labels for physical orders from the app. The feature supports for now only orders where the shipping address is in the US. [https://github.com/woocommerce/woocommerce-ios/pull/4578]
- [**] Due to popular demand, the Order fulfill is displayed once again when clicking on the Mark order complete button. [https://github.com/woocommerce/woocommerce-ios/pull/4567]
- [*] Fix: Interactive pop gesture on Order Details and Settings screen. [https://github.com/woocommerce/woocommerce-ios/pull/4504]
- [*] Fix: Frozen refresh control and placeholder when switching tabs [https://github.com/woocommerce/woocommerce-ios/pull/4505]
- [internal] Stats tab: added network sync throttling [https://github.com/woocommerce/woocommerce-ios/pull/4494]

7.0
-----
- [**] Order Detail: now we display Order Items and Shipping Label Packages as separate sections. [https://github.com/woocommerce/woocommerce-ios/pull/4445]
- [*] Fix: Orders for a variable product with different configurations of a single variation will now show each order item separately. [https://github.com/woocommerce/woocommerce-ios/pull/4445]
- [*] If the Orders, Products, or Reviews lists can't load, a banner now appears at the top of the screen with links to troubleshoot or contact support. [https://github.com/woocommerce/woocommerce-ios/pull/4400, https://github.com/woocommerce/woocommerce-ios/pull/4407]
- [*] Fix: Stats tabs are now displayed and ordered correctly in RTL languages. [https://github.com/woocommerce/woocommerce-ios/pull/4444]
- [*] Fix: Missing "Add Tracking" button in orders details. [https://github.com/woocommerce/woocommerce-ios/pull/4520]


6.9
-----
- [*] Order Detail: now we display a loader on top, to communicate that the order detail view has not yet been fully loaded. [https://github.com/woocommerce/woocommerce-ios/pull/4396]
- [*] Products: You can edit product attributes for variations right from the main product form. [https://github.com/woocommerce/woocommerce-ios/pull/4350]
- [*] Improved CTA. "Print Shipping Label" instead of "Reprint Shipping Label". [https://github.com/woocommerce/woocommerce-ios/pull/4394]
- [*] Improved application log viewer. [https://github.com/woocommerce/woocommerce-ios/pull/4387]
- [*] Improved the experience when creating the first variation. [https://github.com/woocommerce/woocommerce-ios/pull/4405]

6.8
-----

- [***] Dropped iOS 13 support. From now we support iOS 14 and later. [https://github.com/woocommerce/woocommerce-ios/pull/4209]
- [**] Products: Added the option to create and edit a virtual product directly from the product detail screen. [https://github.com/woocommerce/woocommerce-ios/pull/4214]

6.7
-----
- [**] Add-Ons: Order add-ons are now available as a beta feature. To try it, enable it from settings! [https://github.com/woocommerce/woocommerce-ios/pull/4119]

6.6
-----
- [*] Fix: Product variations only support at most one image, so we won't show an option to add a second one. [https://github.com/woocommerce/woocommerce-ios/pull/3994]
- [*] Fix: The screen to select images from the Media Library would sometimes crash when the library had a specific number of images. [https://github.com/woocommerce/woocommerce-ios/pull/4003]
- [*] Improved error messages for logins. [https://github.com/woocommerce/woocommerce-ios/pull/3957]

6.5
-----
- [*] Fix: Product images with non-latin characters in filenames now will load correctly and won't break Media Library. [https://github.com/woocommerce/woocommerce-ios/pull/3935]
- [*] Fix: The screen to select images from the Media Library would sometimes crash when the library had a specific number of images. [https://github.com/woocommerce/woocommerce-ios/pull/4070]

6.4
-----
- [*] Login: New design and illustrations for the initial login screen, promoting the app's main features. [https://github.com/woocommerce/woocommerce-ios/pull/3867]
- [*] Enhancement/fix: Unify back button style across the app. [https://github.com/woocommerce/woocommerce-ios/pull/3872]

6.3
-----
- [**] Products: Now you can add variable products from the create product action sheet. [https://github.com/woocommerce/woocommerce-ios/pull/3836]
- [**] Products: Now you can easily publish a product draft or pending product using the navigation bar buttons [https://github.com/woocommerce/woocommerce-ios/pull/3846]
- [*] Fix: In landscape orientation, all backgrounds on detail screens and their subsections now extend edge-to-edge. [https://github.com/woocommerce/woocommerce-ios/pull/3808]
- [*] Fix: Creating an attribute or a variation no longer saves your product pending changes. [https://github.com/woocommerce/woocommerce-ios/pull/3832]
- [*] Enhancement/fix: image & text footnote info link rows are now center aligned in order details reprint shipping label info row and reprint screen. [https://github.com/woocommerce/woocommerce-ios/pull/3805]

6.2
-----

- [***] Products: When editing a product, you can now create/delete/update product variations, product attributes and product attribute options. https://github.com/woocommerce/woocommerce-ios/pull/3791
- [**] Large titles are enabled for the four main tabs like in Android. In Dashboard and Orders tab, a workaround is implemented with some UI/UX tradeoffs where the title size animation is not as smooth among other minor differences from Products and Reviews tab. We can encourage beta users to share any UI issues they find with large titles. [https://github.com/woocommerce/woocommerce-ios/pull/3763]
- [*] Fix: Load product inventory settings in read-only mode when the product has a decimal stock quantity. This fixes the products tab not loading due to product decoding errors when third-party plugins enable decimal stock quantities. [https://github.com/woocommerce/woocommerce-ios/pull/3717]
- [*] Fix: Loading state stuck in Reviews List. [https://github.com/woocommerce/woocommerce-ios/pull/3753]

6.1
-----
- [**] Products: When editing variable products, you can now edit the variation attributes to select different attribute options. [https://github.com/woocommerce/woocommerce-ios/pull/3628]
- [*] Fixes a bug where long pressing the back button sometimes displayed an empty list of screens.
- [*] Product Type: Updated product type detail to display "Downloadable" if a product is downloadable. [https://github.com/woocommerce/woocommerce-ios/pull/3647]
- [*] Product Description: Updated the placeholder text in the Aztec Editor screens to provide more context. [https://github.com/woocommerce/woocommerce-ios/pull/3668]
- [*] Fix: Update the downloadable files row to read-only, if the product is accessed from Order Details. [https://github.com/woocommerce/woocommerce-ios/pull/3669]
- [*] Fix: Thumbnail image of a product wasn't being loaded correctly in Order Details. [https://github.com/woocommerce/woocommerce-ios/pull/3678]
- [*] Fix: Allow product's `regular_price` to be a number and `sold_individually` to be `null` as some third-party plugins could alter the type in the API. This could help with the products tab not loading due to product decoding errors. [https://github.com/woocommerce/woocommerce-ios/pull/3679]
- [internal] Attempted fix for a crash in product image upload. [https://github.com/woocommerce/woocommerce-ios/pull/3693]

6.0
-----
- [**] Due to popular demand, the product SKU is displayed once again in Order Details screen. [https://github.com/woocommerce/woocommerce-ios/pull/3564]
- [*] Updated copyright notice to WooCommerce
- [*] Fix: top performers in "This Week" tab should be showing the same data as in WC Admin.
- [*] Fix: visitor stats in Dashboard should be more consistent with web data on days when the end date for more than one tab is the same (e.g. "This Week" and "This Month" both end on January 31). [https://github.com/woocommerce/woocommerce-ios/pull/3532]
- [*] Fix: navbar title on cross-sells products list displayed title for upsells [https://github.com/woocommerce/woocommerce-ios/pull/3565]
- [*] Added drag-and-drop sorting to Linked Products [https://github.com/woocommerce/woocommerce-ios/pull/3548]
- [internal] Refactored Core Data migrator stack to help reduce crashes [https://github.com/woocommerce/woocommerce-ios/pull/3523]


5.9
-----
- [**] Product List: if a user applies custom sort orders and filters in the Product List, now when they reopen the app will be able to see the previous settings applied. [https://github.com/woocommerce/woocommerce-ios/pull/3454]
- [*] Removed fulfillment screen and moved fulfillment to the order details screen. [https://github.com/woocommerce/woocommerce-ios/pull/3453]
- [*] Fix: billing information action sheets now are presented correctly on iPad. [https://github.com/woocommerce/woocommerce-ios/pull/3457]
- [*] fix: the rows in the product search list now don't have double separators. [https://github.com/woocommerce/woocommerce-ios/pull/3456]
- [*] Fix: During login, the spinner when a continue button is in loading state is now visible in dark mode. [https://github.com/woocommerce/woocommerce-ios/pull/3472]
- [*] fix: when adding a note to an order, the text gets no more deleted if you tap on “Email note to customer”. [https://github.com/woocommerce/woocommerce-ios/pull/3473]
- [*] Added Fees to order details. [https://github.com/woocommerce/woocommerce-ios/pull/3475]
- [*] fix: now we don't show any more similar alert notices if an error occurred. [https://github.com/woocommerce/woocommerce-ios/pull/3474]
- [*] fix: in Settings > Switch Store, the spinner in the "Continue" button at the bottom is now visible in dark mode. [https://github.com/woocommerce/woocommerce-ios/pull/3468]
- [*] fix: in order details, the shipping and billing address are displayed in the order of the country (in some eastern Asian countries, the address starts from the largest unit to the smallest). [https://github.com/woocommerce/woocommerce-ios/pull/3469]
- [*] fix: product is now read-only when opened from the order details. [https://github.com/woocommerce/woocommerce-ios/pull/3491]
- [*] fix: pull to refresh on the order status picker screen does not resets anymore the current selection. [https://github.com/woocommerce/woocommerce-ios/pull/3493]
- [*] When adding or editing a link (e.g. in a product description) link settings are now presented as a popover on iPad. [https://github.com/woocommerce/woocommerce-ios/pull/3492]
- [*] fix: the glitch when launching the app in logged out state or after tapping "Try another account" in store picker is now gone. [https://github.com/woocommerce/woocommerce-ios/pull/3498]
- [*] Minor enhancements: in product editing form > product reviews list, the rows don't show highlighted state on tap anymore since they are not actionable. Same for the number of upsell and cross-sell products in product editing form > linked products. [https://github.com/woocommerce/woocommerce-ios/pull/3502]


5.8
-----
- [***] Products M5 features are now available to all. Products M5 features: add and edit linked products, add and edit downloadable files, product deletion. [https://github.com/woocommerce/woocommerce-ios/pull/3420]
- [***] Shipping labels M1 features are now available to all: view shipping label details, request a refund, and reprint a shipping label via AirPrint. [https://github.com/woocommerce/woocommerce-ios/pull/3436]
- [**] Improved login flow, including better error handling. [https://github.com/woocommerce/woocommerce-ios/pull/3332]


5.7
-----
- [***] Dropped iOS 12 support. From now we support iOS 13 and later. [https://github.com/woocommerce/woocommerce-ios/pull/3216]
- [*] Fixed spinner appearance in the footer of orders list. [https://github.com/woocommerce/woocommerce-ios/pull/3249]
- [*] In order details, the image for a line item associated with a variation is shown now after the variation has been synced. [https://github.com/woocommerce/woocommerce-ios/pull/3314]
- [internal] Refactored Core Data stack so more errors will be propagated. [https://github.com/woocommerce/woocommerce-ios/pull/3267]


5.6
-----
- [**] Fixed order list sometimes not showing newly submitted orders. 
- [*] now the date pickers on iOS 14 are opened as modal view. [https://github.com/woocommerce/woocommerce-ios/pull/3148]
- [*] now it's possible to remove an image from a Product Variation if the WC version 4.7+. [https://github.com/woocommerce/woocommerce-ios/pull/3159]
- [*] removed the Product Title in product screen navigation bar. [https://github.com/woocommerce/woocommerce-ios/pull/3187]
- [*] the icon of the cells inside the Product Detail are now aligned at 10px from the top margin. [https://github.com/woocommerce/woocommerce-ios/pull/3199]
- [**] Added the ability to issue refunds from the order screen. Refunds can be done towards products or towards shipping. [https://github.com/woocommerce/woocommerce-ios/pull/3204]
- [*] Prevent banner dismiss when tapping "give feedback" on products screen. [https://github.com/woocommerce/woocommerce-ios/pull/3221]
- [*] Add keyboard dismiss in Add Tracking screen [https://github.com/woocommerce/woocommerce-ios/pull/3220]


5.5
----- 
- [**] Products M4 features are now available to all. Products M4 features: add a simple/grouped/external product with actions to publish or save as draft. [https://github.com/woocommerce/woocommerce-ios/pull/3133]
- [*] enhancement: Order details screen now shows variation attributes for WC version 4.7+. [https://github.com/woocommerce/woocommerce-ios/pull/3109]
- [*] fix: Product detail screen now includes the number of ratings for that product. [https://github.com/woocommerce/woocommerce-ios/pull/3089]
- [*] fix: Product subtitle now wraps correctly in order details. [https://github.com/woocommerce/woocommerce-ios/pull/3201]


5.4
-----
- [*] fix: text headers on Product price screen are no more clipped with large text sizes. [https://github.com/woocommerce/woocommerce-ios/pull/3090]


5.4
-----
- [*] fix: the footer in app Settings is now correctly centered.
- [*] fix: Products tab: earlier draft products now show up in the same order as in core when sorting by "Newest to Oldest".
- [*] enhancement: in product details > price settings, the sale dates can be edited inline in iOS 14 using the new date picker. Also, the sale end date picker editing does not automatically end on changes anymore. [https://github.com/woocommerce/woocommerce-ios/pull/3044]
- [*] enhancement: in order details > add tracking, the date shipped can be edited inline in iOS 14 using the new date picker. [https://github.com/woocommerce/woocommerce-ios/pull/3044]
- [*] enhancement: in products list, the "(No Title)" placeholder will be showed when a product doesn't have the title set. [https://github.com/woocommerce/woocommerce-ios/pull/3068]
- [*] fix: the placeholder views in the top dashboard chart and orders tab do not have unexpected white background color in Dark mode in iOS 14 anymore. [https://github.com/woocommerce/woocommerce-ios/pull/3063]


5.3
-----
- [**] In Settings > Experimental Features, a Products switch is now available for turning Products M4 features on and off (default off). Products M4 features: add a simple/grouped/external product with actions to publish or save as draft.
- [*] Opening a product from order details now shows readonly product details of the same styles as in editable product details.
- [*] Opening a product variation from order details now shows readonly product variation details and this product variation does not appear in the Products tab anymore.
- [*] Enhancement: when not saving a product as "published", the in-progress modal now shows title and message like "saving your product" instead of "publishing your product".
- [*] In product and variation list, the stock quantity is not shown anymore when stock management is disabled.
- [*] Enhancement: when the user attempts to dismiss the product selector search modal while at least one product is selected for a grouped product's linked products, a discard changes action sheet is shown.
- [internal] Renamed a product database table (Attribute) to GenericAttribute. This adds a new database migration.  [https://github.com/woocommerce/woocommerce-ios/pull/2883]
- [internal] Refactored the text fields in the Manual Shipment Tracking page. [https://github.com/woocommerce/woocommerce-ios/pull/2979]
- [internal] Attempt fix for startup crashes. [https://github.com/woocommerce/woocommerce-ios/pull/3069]


5.2
-----
- [**] Products: now you can editing basic fields for non-core products (whose product type is not simple/external/variable/grouped) - images, name, description, readonly price, readonly inventory, tags, categories, short description, and product settings.
- [*] Enhancement: for variable products, the stock status is now shown in its variation list.
- [*] Sign In With Apple: if the Apple ID has been disconnected from the WordPress app (e.g. in Settings > Apple ID > Password & Security > Apps using Apple ID), the app is logged out on app launch or app switch.
- [*] Now from an Order Detail it's only possible to open a Product in read-only mode.
- [internal] #2881 Upgraded WPAuth from 1.24 to 1.26-beta.12. Regressions may happen in login flows.
- [internal] #2896 Configured the same user agent header for all the network requests made through the app.
- [internal] #2879 After logging out, the persistent store is not reset anymore to fix a crash in SIWA revoked token scenario after app launch (issue #2830). No user-facing changes are intended, the data should be associated with a site after logging out and in like before.

5.1
-----
- [*] bugfix: now reviews are refreshed correctly. If you try to delete or to set as spam a review from the web, the result will match in the product reviews list.
- [*] If the Products switch is on in Settings > Experimental Features:
  - For a variable product, the stock status is not shown in the product details anymore when stock management is disabled since stock status is controlled at variation level.
- [internal] The Order List and Orders Search → Filter has a new backend architecture (#2820). This was changed as an experiment to fix #1543. This affects iOS 13.0 users only. No new behaviors have been added. Github project: https://git.io/JUBco. 
- [*] Orders → Search list will now show the full counts instead of “99+”. #2825


5.0
-----
- [*] Order details > product details: tapping outside of the bottom sheet from "Add more details" menu does not dismiss the whole product details anymore.
- [*] If the Products switch is on in Settings > Experimental Features, product editing for basic fields are enabled for non-core products (whose product type is not simple/external/variable/grouped) - images, name, description, readonly price, readonly inventory, tags, categories, short description, and product settings.
- [*] Order Detail: added "Guest" placeholder on Order Details card when there's no customer name.
- [*] If the Products switch is on in Settings > Experimental Features:
  - Product editing for basic fields are enabled for non-core products (whose product type is not simple/external/variable/grouped) - images, name, description, readonly price, readonly inventory, tags, categories, short description, and product settings.
  - Inventory and shipping settings are now editable for a variable product.
  - A product variation's stock status is now editable in inventory settings.
  - Reviews row is now hidden if reviews are disabled.
  - Now it's possible to open the product's reviews screen also if there are no reviews.
  - We improved our VoiceOver support in Product Detail screen.
- [*] In Settings, the "Feature Request" button was replaced with "Send Feedback" (Survey) (https://git.io/JUmUY)


4.9
-----
- [**] Sign in with Apple is now available in the log in process.
- [**] In Settings > Experimental Features, a Products switch is now available for turning Products M3 features on and off for core products (default off for beta testing). Products M3 features: edit grouped, external and variable products, enable/disable reviews, change product type and update categories and tags.
- [*] Edit Products: the update action now shows up on the product details after updating just the sale price.
- [*] Fix a crash that sometimes happen when tapping on a Product Review push notification.
- [*] Variable product > variation list: a warning banner is shown if any variations do not have a price, and warning text is shown on these variation rows.


4.8
-----
- [*] Enabled right/left swipe on product images.


4.7
-----
- [*] Fixed an intermittent crash when sending an SMS from the app.


4.6
-----
- [*] Fix an issue in the y-axis values on the dashboard charts where a negative value could show two minus signs.
- [*] When a simple product doesn't have a price set, the price row on the product details screen now shows "Add Price" placeholder instead of an empty regular price.
- [*] If WooCommerce 4.0 is available the app will show the new stats dashboard, otherwise will show a banner indicating the user to upgrade.
- [*] The total orders row is removed from the readonly product details (products that are not a simple product) to avoid confusion since it's not shown on the editable form for simple products.


4.5
-----
- [**] Products: now you can update product images, product settings, viewing and sharing a product.
- [*] In Order Details, the item subtotal is now shown on the right side instead of the quantity. The quantity can still be viewed underneath the product name.
- [*] In Order Details, SKU was removed from the Products List. It is still shown when fulfilling the order or viewing the product details.
- [*] Polish the loading state on the product variations screen.
- [*] When opening a simple product from outside of the Products tab (e.g. from Top Performers section or an order), the product name and ellipsis menu (if the Products feature switch is enabled) should be visible in the navigation bar.
 

4.4
-----
- Order Detail: the HTML shipping method is now showed correctly
- [internal] Logging in via 'Log in with Google' has changes that can cause regressions. See https://git.io/Jf2Fs for full testing details.
- [**] Fix bugs related to push notifications: after receiving a new order push notification, the Reviews tab does not show a badge anymore. The application icon badge number is now cleared by navigating to the Orders tab and/or the Reviews tab, depending on the types of notifications received.
- [*] The discard changes prompt now only appears when navigating from product images screen if any images have been deleted.
- [*] Fix the issue where product details screen cannot be scrolled to the bottom in landscape after keyboard is dismissed (e.g. from editing product title).
- [*] The product name is now shown in the product details navigation bar so that the name is always visible.
- [*] The images pending upload should be visible after editing product images from product details.
- [*] The discard changes prompt does not appear when navigating from product settings detail screens with a text field (slug, purchase note, and menu order) anymore.
- [*] Fix the wrong cell appearance in the order status list.
- [*] The "View product in store" action will be shown only if the product is published.
- [internal] Modified the component used for fetching data from the database. Please watch out for crashes in lists.


4.3
-----
- Products: now the Product details can be edited and saved outside Products tab (e.g. from Order details or Top Performers).
- [internal]: the navigation to the password entry screen has changed and can cause regressions. See https://git.io/JflDW for testing details.
- [internal] Refactored some API calls for fetching a Note, Product, and Product Review. 
- Products: we improved our VoiceOver support in Product Price settings
- In Settings > Experimental Features, a Products switch is now available for turning Products M2 features on and off for simple products (default off for beta testing). Products M2 features: update product images, product settings, viewing and sharing a product.
- The WIP banner on the Products tab is now collapsed by default for more vertical space.
- Dropped iOS 11 support. From now we support iOS 12 and later.
- In Order Details, the Payment card is now shown right after the Products and Refunded Products cards.


4.2
-----
- Products: now tapping anywhere on a product cell where you need to insert data, like in Product Price and Product Shipping settings, you start to edit the text field.
- Products: now the keyboard pop up automatically in Edit Description
- The Processing orders list will now show upcoming (future) orders.
- Improved stats: fixed the incorrect time range on "This Week" tab when loading improved stats on a day when daily saving time changes.
- [internal]: the "send magic link" screen has navigation changes that can cause regressions. See https://git.io/Jfqio for testing details.
- The Orders list is now automatically refreshed when reopening the app. 
- The Orders list is automatically refreshed if a new order (push notification) comes in.
- Orders -> Search: The statuses now shows the total number of orders with that status.


4.1
-----
- Fix an intermittent crash when downloading Orders
- The Photo Library permission alert shouldn't be prompted when opening the readonly product details or edit product for simple products, which is reproducible on iOS 11 or 12 devices. (The permission is only triggered when uploading images in Zendesk support or in debug builds with Products M2 enabled.)
- [internal] Updated the empty search result views for Products and Orders. https://git.io/Jvdap

 
4.0
-----
- Products is now available with limited editing for simple products!
- Fix pulling to refresh on the Processing tab sometimes will not show the up-to-date orders.
- Edit Product > Price Settings: schedule sale is now available even when either the start or end date is not set, and the sale end date can be removed now.
- Improved stats: fixed a crash when loading improved stats on a day when daily saving time changes.
- [internal] Changed the Shipping and Tax classes list loading so that any cached data is shown right away
- [internal] Edit Products M2: added an image upload source for product images - WordPress Media Library.
- [internal] Slightly changed the dependency graph of the database fetching component. Please watch out for data loading regressions.
- [internal] the signup and login Magic Link flows have code changes. See https://git.io/JvyB3 for testing details.
- [internal] the login via Magic Link flows have code changes. See https://git.io/JvyB3 for testing details.
- [internal] the login via Continue with Google flows have code changes that can cause regressions. See https://git.io/Jvyjg for testing details.
- [internal] the signup and login Magic Link flows have code changes. See https://git.io/JvyB3 for testing details.
- [internal] under Edit Products M2 feature flag, there are 4 ways to sort the products on the products tab.
- [internal] the login flow has changes to the 2-factor authentication navigation. See https://git.io/JvdKP for testing details.

3.9
-----
- bugfix: now in the Order List the order status label is no more clipped
- bugfix: now the launch screen is no more stretched
- The Shipping Provider flow, will be called now Shipping Carrier.
- Edit Products: in price settings, the order of currency and price field follows the store currency options under wp-admin > WooCommerce > Settings > General.
- [internal] The signup and login flows have code changes. See https://git.io/Jv1Me for testing details.
 
3.8
-----
- Dashboard stats: any negative revenue (from refunds for example) for a time period are shown now.
- Redesigned Orders List: Processing and All Orders are now shown in front. Filtering was moved to the Search view.
- Fix Reviews sometimes failing to load on some WooCommerce configurations
- Experimental: a Products feature switch is visible in Settings > Experimental Features that shows/hides the Products tab, and allow to edit a product.
 
3.7
-----
- Dashboard: now tapping on a product on "Top Performers" section open the product detail

3.6
-----
- Order Details: see a list of issued refunds inside the order detail screen
- Orders tab: Orders to fulfill badge shows numbers 1-99, and now 99+ for anything over 99. Previously, it was 9+.
- Orders tab: The full total amount is now shown.
- Order Details & Product UI: if a Product name has HTML escape characters, they should be decoded in the app.
- Order Details: if the Order has multiple Products, tapping on any Product should open the same Product now.
- bugfix: the orders badge on tab bar now is correctly refreshed after switching to a store with badge count equal to zero.
- The orders tab now localizes item quantities and the order badge.


3.5
-----
- bugfix: when the app is in the foreground while receiving a push notification, the badge on the Orders tab and Reviews tab should be updated correctly based on the type of the notification.
- bugfix: after logging out and in, the Product list should be loaded to the correct store instead of being empty.
- bugfix: in Contact Support, a message should always be sent successfully now.

3.4
-----
- bugfix: on the Order Details screen, the product quantity title in the 2-column header view aligns to the right now
- bugfix: tapping on a new Order push notification, it used to go to the Reviews tab. Now it should go to the new Order screen
- bugfix: on the Products tab, if tapping on a Product and then switching stores, the old Product details used to remain on the Products tab. Now the Product list is always shown on the Products tab after switching stores.
- Dark mode: colors are updated up to design for the navigation bar, tab bar, Fulfill Order > add tracking icon, Review Details > product link icon.
- bugfix/enhancement: on the Products tab, if there are no Products the "Work In Progress" banner is shown with an image placeholder below now.
- bugfix: the deleted Product Variations should not show up after syncing anymore.
- bugfix: now the shipping address in the Order Detail is hidden if the order contains only virtual products
- bugfix: when logged out, Contact Support should be enabled now after typing a valid email address with an email keyboard type.

3.3
-----
- bugfix: add some padding to an order item image in the Fulfillment view, when no SKU exists
- bugfix: View Billing Information > Contact Details: the email button wouldn't do anything if you don't have an email account configured in the Mail app. Now an option to copy the email address is presented instead of doing nothing.
- bugfix: Fulfill Order screen now displays full customer provided note, instead of cutting it to a single line.
- bugfix: Fixed clipped content on section headings with larger font sizes
- bugfix: Fixed footer overlapping the last row in Settings > About with larger font sizes
- bugfix: the Orders badge on tab bar now is correctly refreshed after switching stores
 
3.2.1
-----
- bugfix: the order detail status and "Begin fulfillment" button now are correctly updated when the order status changes
- bugfix: after adding a new order note, now it appear correctly inside the order detail

3.2
-----
- Experimental: a Products feature switch is visible in Settings > Experimental Features that shows/hides the Products tab with a Work In Progress banner at the top.
- Experimental: if a Product has variations, the variants info are shown on the Product Details that navigates to a list of variations with each price or visibility shown.
- Enhancement: Support for dark mode
- bugfix: Settings no longer convert to partial dark mode.
- Experimental: Support the latest wc-admin plugin release, v0.23.0 and up
 
3.1
-----
- The order detail view now includes the shipping method of the order.
- Enhancement: The Reviews tab now presents all the Product Reviews
- Updated appearance of Order Details - temporarily disabling dark mode.
- bugfix: fixed UI appearance on cells of Order List when tapping with dark mode enabled.
- bugfix: Reviews no longer convert to partial dark mode. Dark mode coming soon!
- bugfix: Order Details now has the right space between cells.
- bugfix: update the new stats endpoint for WC Admin plugin version 0.22+, and notify the user about the minimum plugin version when they cannot see the new stats. It'd be great to also mention this in the App Store release notes: the new stats UI now requires WC Admin plugin version 0.22+.

3.0
-----
- bugfix: for sites with empty site time zone in the API (usually with UTC specified in wp-admin settings) and when the site time zone is not GMT+0, the stats v4 data no longer has the wrong boundaries (example in #1357).
- bugfix: fixed a UI appearance problem on mail composer on iOS 13.
 
2.9
-----
- bugfix: the badge "9+" on the Orders tab doesn't overlap with the tab label on iPhone SE/8 landscape now, and polished based on design spec.
- bugfix: the Top Performers in the new stats page should not have a dark header bar when launching the app in Dark mode.
- Enhancement: preselect current Order status when editing the status with a list of order statuses.
- bugfix: on Orders tab, the order status filter now stays after changing an Order status.
 
2.8
-----
 
2.7
-----
- Enhancement: Enhancements to the Order Details screen, adding more customer information.
- bugfix: the App Logs shouldn't be editable, only copy / paste.
- bugfix: Reviews were not localized.
- bugfix: On log in, some users would see the Continue button but be unable to Continue, due to errors with the account. A new "Try another account" button has been added as an option.
- bugfix: Product Details page was displaying the Price in the wrong currency.
- Enhancement: removed the "New Orders" card from the My store tab, now that the Orders tab displays the same information.
- Added brand new stats page for user with the WooCommerce Admin plugin and provided an option for users to opt in or out directly from the Settings page.
- bugfix: Order Details: icon on "Details" cell for fulfilled order can be wrong.
 
2.6
-----
- bugfix: 9+ orders in the orders badge text is now easier to read
- bugfix: Keep those sign-in bugs coming! We tracked down and fixed a `Log in with Jetpack` issue, where users with a Byte Order Mark in their `wp-config.php` file were returning error responses during API requests. These users would see their store listed in the sign-in screen, but were unable to tap the Continue button.
- bugfix: prevents a potential edge case where the login screen could be dismissed in a future version of iOS.
- bugfix: While tuning up the behind-the-scenes for Order Detail screens, we accidentally lost the ability to automatically download any missing product images. Product image downloads restored!

2.5
-----
- bugfix: on certain devices, pulling down to refresh on Order Details screen used to result in weird UI with misplaced labels. Should be fixed in this release.
- Enhancement: Display a badge in the bottom tab, overlapping the Orders icon, to indicate the number of orders processing.
- Enhancement: The Notifications tab has been replaced by Reviews 

2.4
-----
- New feature: in Order Details > Shipment Tracking, a new action is added to the "more" action menu for copying tracking number.
- Enhancement: updated the footer in Settings to inform users that we're hiring.
- bugfix & improvement: when Jetpack site stats module is turned off or when user has no permission to view site stats, the generic error toast is not shown to the user anymore. Additionally, the visitors stats UI is shown/hidden when the Jetpack module is activated/deactivated respectively.

2.3
-----
- Improvement: improved Dynamic Type support in the body of the notification in the Notifications tab.

2.2
-----
- improvement: opting out of Tracks syncs with WordPress.com
 
2.1
-----
- improvement: improved support for RTL languages in the Dashboard
- enhancement: You can now view product images on orders. Tapping on Products in Orders will present a view-only version of the Product's Details.
 
2.0
-----
- bugfix: dates in the Order Details screen are now localised.
- improvement: improved support for larger font sizes in the login screen
 
1.9
-----
- bugfix: fixes "Unable to load content" error message when attempting to get Top Performers content.
- new feature: You can now manually add shipment tracking to an Order. This feature is for users who have the [Shipment Tracking plugin](https://woocommerce.com/products/shipment-tracking) installed.
- bugfix: fixes Store Picker: some users are unable to continue after logging in.
- bugfix: fixes a crash when the network connection is slow
 
1.8
-----

1.7.1
-----
- Fixed a bug where Order List did not load for some users.
- update: this app supports iOS 12.0 and up.
- improvement: improved support for large text sizes.
- bugfix: fixes Order List not loading for some users.
- bugfix: fixes "Unable to load content" error message when attempting to get Top Performers content.
 
1.7
-----
- improvement: you can now log in using a site address.

1.6
-----
- improvement: Tracking numbers can now be copied to the pasteboard from the order details screen.

1.5
-----
- bugfix: Sometimes Settings would style all the options like "Log Out". No longer happens now.
- bugfix: order status refreshes upon pull-to-refresh in Order Details
- bugfix: payment status label background color showing up beyond rounded border
- improvement: change top performers text from "Total Product Order" to "Total orders" for clarity
- bugfix: fixed an issue on the order details screen where the shipment tracking dates were incorrect

1.4
-----
- bugfix: fix a crash happening on log out
- new feature: Add shipment tracking to Order Details screen
- improvement: The store switcher now allows you to go back to the previous screen without logging you out
- improvement: Custom order status labels are now supported! Instead of just displaying the order status slug and capitalizing the slug, the custom order status label will now be fetched from the server and properly displayed.
- improvement: Filtering by custom order status now supported!
- new feature: You can now manually change the status of an order on the order details screen
- bugfix: correctly flips chevron on Dashboard > New Orders, to support RTL languages.
- bugfix: fixed an issue on the order details screen where the shipment tracking dates were incorrect

1.3
-----
- bugfix: Allows for decimal quantities which some extensions have
- new feature: quick site select. Navigate to Settings > select row with store website.
- improvement: Updated the colors of the bars in the charts for better readability
- improvement: Present an error message with an option to retry when adding a note to an order fails
- improvement: Present an error message with an option to retry when fulfilling an order fails
- bugfix: Log out of the current account right after selecting "Try another account" in store picker
- improvement: Use the store name for the title of the view in "My store" tab
- improvement: Add an alert to let the user know about our new store switcher
- improvement: Display Address in Order Details screen unless every field is empty<|MERGE_RESOLUTION|>--- conflicted
+++ resolved
@@ -2,11 +2,7 @@
 
 7.4
 -----
-<<<<<<< HEAD
-
-=======
 - [*] Fix an issue where some extension was not shown in order item details. [https://github.com/woocommerce/woocommerce-ios/pull/4753]
->>>>>>> 67518328
 
 7.3
 -----

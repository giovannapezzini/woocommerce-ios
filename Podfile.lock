--- conflicted
+++ resolved
@@ -15,10 +15,10 @@
   - Charts (3.6.0):
     - Charts/Core (= 3.6.0)
   - Charts/Core (3.6.0)
-  - CocoaLumberjack (3.5.3):
-    - CocoaLumberjack/Core (= 3.5.3)
-  - CocoaLumberjack/Core (3.5.3)
-  - CocoaLumberjack/Swift (3.5.3):
+  - CocoaLumberjack (3.7.0):
+    - CocoaLumberjack/Core (= 3.7.0)
+  - CocoaLumberjack/Core (3.7.0)
+  - CocoaLumberjack/Swift (3.7.0):
     - CocoaLumberjack/Core
   - FormatterKit/Resources (1.8.2)
   - FormatterKit/TimeIntervalFormatter (1.8.2):
@@ -27,7 +27,7 @@
     - AppAuth (~> 1.2)
     - GTMAppAuth (~> 1.0)
     - GTMSessionFetcher/Core (~> 1.1)
-  - Gridicons (1.0)
+  - Gridicons (1.0.2)
   - GTMAppAuth (1.1.0):
     - AppAuth/Core (~> 1.4)
     - GTMSessionFetcher (~> 1.4)
@@ -50,11 +50,11 @@
   - Sodium-Fork (0.8.2)
   - Sourcery (0.18.0)
   - SVProgressHUD (2.2.5)
-  - UIDeviceIdentifier (1.5.0)
+  - UIDeviceIdentifier (1.6.0)
   - WordPress-Aztec-iOS (1.11.0)
   - WordPress-Editor-iOS (1.11.0):
     - WordPress-Aztec-iOS (= 1.11.0)
-  - WordPressAuthenticator (1.30.0-beta.2):
+  - WordPressAuthenticator (1.30.0):
     - 1PasswordExtension (= 1.8.6)
     - Alamofire (= 4.8)
     - CocoaLumberjack (~> 3.5)
@@ -73,28 +73,28 @@
     - UIDeviceIdentifier (~> 1)
     - WordPressShared (~> 1.12)
     - wpxmlrpc (~> 0.9.0)
-  - WordPressShared (1.12.0):
+  - WordPressShared (1.13.0):
     - CocoaLumberjack (~> 3.4)
     - FormatterKit/TimeIntervalFormatter (= 1.8.2)
-  - WordPressUI (1.7.2)
-  - Wormholy (1.6.2)
-  - WPMediaPicker (1.7.1)
+  - WordPressUI (1.7.3)
+  - Wormholy (1.6.3)
+  - WPMediaPicker (1.7.2)
   - wpxmlrpc (0.9.0)
   - XLPagerTabStrip (9.0.0)
-  - ZendeskCommonUISDK (4.2.0):
-    - ZendeskSDKConfigurationsSDK (~> 1.1.2)
-  - ZendeskCoreSDK (2.2.2)
-  - ZendeskMessagingAPISDK (3.2.0):
-    - ZendeskSDKConfigurationsSDK (~> 1.1.2)
-  - ZendeskMessagingSDK (3.2.0):
-    - ZendeskCommonUISDK (~> 4.2.0)
-    - ZendeskMessagingAPISDK (~> 3.2.0)
-  - ZendeskSDKConfigurationsSDK (1.1.3)
-  - ZendeskSupportProvidersSDK (5.0.1):
-    - ZendeskCoreSDK (~> 2.2.1)
-  - ZendeskSupportSDK (5.0.1):
-    - ZendeskMessagingSDK (~> 3.2.0)
-    - ZendeskSupportProvidersSDK (~> 5.0.1)
+  - ZendeskCommonUISDK (6.0.0):
+    - ZendeskSDKConfigurationsSDK (~> 1.1.6)
+  - ZendeskCoreSDK (2.4.1)
+  - ZendeskMessagingAPISDK (3.8.0):
+    - ZendeskSDKConfigurationsSDK (~> 1.1.6)
+  - ZendeskMessagingSDK (3.8.0):
+    - ZendeskCommonUISDK (~> 6.0.0)
+    - ZendeskMessagingAPISDK (~> 3.8.0)
+  - ZendeskSDKConfigurationsSDK (1.1.6)
+  - ZendeskSupportProvidersSDK (5.1.1):
+    - ZendeskCoreSDK (~> 2.4.1)
+  - ZendeskSupportSDK (5.1.1):
+    - ZendeskMessagingSDK (~> 3.8.0)
+    - ZendeskSupportProvidersSDK (~> 5.1.1)
 
 DEPENDENCIES:
   - Alamofire (~> 4.8)
@@ -107,7 +107,7 @@
   - Kingfisher (~> 5.11.0)
   - Sourcery (~> 0.18)
   - WordPress-Editor-iOS (~> 1.11.0)
-  - WordPressAuthenticator (from `https://github.com/wordpress-mobile/WordPressAuthenticator-iOS.git`, branch `issue/523-pop-to-prologue`)
+  - WordPressAuthenticator (from `https://github.com/wordpress-mobile/WordPressAuthenticator-iOS.git`, branch `develop`)
   - WordPressShared (~> 1.12)
   - WordPressUI (~> 1.7.2)
   - Wormholy (~> 1.6.2)
@@ -158,12 +158,12 @@
 
 EXTERNAL SOURCES:
   WordPressAuthenticator:
-    :branch: issue/523-pop-to-prologue
+    :branch: develop
     :git: https://github.com/wordpress-mobile/WordPressAuthenticator-iOS.git
 
 CHECKOUT OPTIONS:
   WordPressAuthenticator:
-    :commit: 09694e1ee1e308ce1cc1006fa7c1828522018984
+    :commit: 93865b1b3db11a4671001d129f4775a674be529a
     :git: https://github.com/wordpress-mobile/WordPressAuthenticator-iOS.git
 
 SPEC CHECKSUMS:
@@ -172,10 +172,10 @@
   AppAuth: 31bcec809a638d7bd2f86ea8a52bd45f6e81e7c7
   Automattic-Tracks-iOS: c525679cbf91ac8bcbcbed01bdaa564867173182
   Charts: b1e3a1f5a1c9ba5394438ca3b91bd8c9076310af
-  CocoaLumberjack: 2f44e60eb91c176d471fdba43b9e3eae6a721947
+  CocoaLumberjack: e8955b9d337ac307103b0a34fd141c32f27e53c5
   FormatterKit: 4b8f29acc9b872d5d12a63efb560661e8f2e1b98
   GoogleSignIn: 7137d297ddc022a7e0aa4619c86d72c909fa7213
-  Gridicons: f032dbc3350f8648e0fabe3e531b72cf97d428a9
+  Gridicons: 7085561c06c2bda3a78f4a14f6590e61c3bfd09a
   GTMAppAuth: 197a8dabfea5d665224aa00d17f164fc2248dab9
   GTMSessionFetcher: b3503b20a988c4e20cc189aa798fd18220133f52
   KeychainAccess: d5470352939ced6d6f7fb51cb2e67aae51fc294f
@@ -188,29 +188,25 @@
   Sodium-Fork: 45fe3a7c675898ca0635af4eadcb34985477e868
   Sourcery: e0e8658a1ce6d9f475156ad3ffce4c68f1261b3e
   SVProgressHUD: 1428aafac632c1f86f62aa4243ec12008d7a51d6
-  UIDeviceIdentifier: a79ccdfc940373835a7d8e9fc7541e6bf61b6319
+  UIDeviceIdentifier: f4bf3b343581a1beacdbf5fb1a8825bd5f05a4a4
   WordPress-Aztec-iOS: 050b34d4c3adfb7c60363849049b13d60683b348
   WordPress-Editor-iOS: 304098424f1051cb271546c99f906aac296b1b81
-  WordPressAuthenticator: 711c32e897f78dfa2b7b3b81f2ec64b5ba0b0ce7
+  WordPressAuthenticator: 9dbc3b88a331f94ceb83a3e12a6f040aa7434398
   WordPressKit: b3287fe7f56a36ede0cf423bfd81e79ac80964c2
-  WordPressShared: 38cb62e9cb998d4dc3c1611f17934c6875a6b3e8
-  WordPressUI: cb5d0c58f92778b6dffcdcb8234ed8d7a930ce90
-  Wormholy: 5a186f877829e7d488963b09f204e0186b40c9a8
-  WPMediaPicker: 46ae5807c8f64d30a39c28812ad150837a424ed2
+  WordPressShared: 532ad68f954d37ea901e8c7e3ca62913c43ff787
+  WordPressUI: 07ad23f17631bdce0171383e533eb7c4c29280aa
+  Wormholy: bfc1c8679eefd0edd92638758e21c3961b1b3b50
+  WPMediaPicker: d5ae9a83cd5cc0e4de46bfc1c59120aa86658bc3
   wpxmlrpc: bf55a43a7e710bd2a4fb8c02dfe83b1246f14f13
   XLPagerTabStrip: 61c57fd61f611ee5f01ff1495ad6fbee8bf496c5
-  ZendeskCommonUISDK: afbee7c58c04cf88012a48c079599ec0d1590d16
-  ZendeskCoreSDK: 86513e62c1ab68913416c9044463d9b687ca944f
-  ZendeskMessagingAPISDK: c12dacdb94a89a957d911d5cff82a7cc9ee9666b
-  ZendeskMessagingSDK: 9cd3a5af8bc0766b5e4774d8cbd8a0468263af97
-  ZendeskSDKConfigurationsSDK: 918241bc7ec30e0af9e1b16333d54a584ee8ab9e
-  ZendeskSupportProvidersSDK: e183d32abac888c448469e2005c4a5a8c3ed73f0
-  ZendeskSupportSDK: e52f37fa8bcba91f024b81025869fe5a2860f741
-
-<<<<<<< HEAD
-PODFILE CHECKSUM: c0d5319bc93e2eea5f068d252d53466d43d9585c
-=======
-PODFILE CHECKSUM: 19daa01761fd6e83ede9fe6a8fe22782b6818c94
->>>>>>> f47c47e9
+  ZendeskCommonUISDK: f496b95e2cb728bd5729fe022f400cf1dedda00b
+  ZendeskCoreSDK: 2dc9457ae01d024ca02f60f6134ad1ad90136c29
+  ZendeskMessagingAPISDK: e315a6ad7a9b6cae9e52d946df4aa8a7727abdf5
+  ZendeskMessagingSDK: 774d88bec0671d58ae51c9964d4c4f9bb4142095
+  ZendeskSDKConfigurationsSDK: 2fa9413915db85c993f58ad8f7902bea0b6090a5
+  ZendeskSupportProvidersSDK: 51c9d4a826f7bd87e3109e5c801c602a6b62c762
+  ZendeskSupportSDK: dcb2596ad05a63d662e8c7924357babbf327b421
+
+PODFILE CHECKSUM: f78951f3a28d487bd02359bc47c9545ddea6236c
 
 COCOAPODS: 1.9.1
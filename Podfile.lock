PODS:
  - 1PasswordExtension (1.8.6)
  - Alamofire (4.8.0)
  - AppAuth (1.4.0):
    - AppAuth/Core (= 1.4.0)
    - AppAuth/ExternalUserAgent (= 1.4.0)
  - AppAuth/Core (1.4.0)
  - AppAuth/ExternalUserAgent (1.4.0)
  - Automattic-Tracks-iOS (0.9.0):
    - CocoaLumberjack (~> 3)
    - Reachability (~> 3)
    - Sentry (~> 6)
    - Sodium (>= 0.9.1)
    - UIDeviceIdentifier (~> 1)
  - Charts (3.6.0):
    - Charts/Core (= 3.6.0)
  - Charts/Core (3.6.0)
  - CocoaLumberjack (3.5.3):
    - CocoaLumberjack/Core (= 3.5.3)
  - CocoaLumberjack/Core (3.5.3)
  - CocoaLumberjack/Swift (3.5.3):
    - CocoaLumberjack/Core
  - FormatterKit/Resources (1.9.0)
  - FormatterKit/TimeIntervalFormatter (1.9.0):
    - FormatterKit/Resources
  - GoogleSignIn (5.0.2):
    - AppAuth (~> 1.2)
    - GTMAppAuth (~> 1.0)
    - GTMSessionFetcher/Core (~> 1.1)
  - Gridicons (1.0)
  - GTMAppAuth (1.2.2):
    - AppAuth/Core (~> 1.4)
    - GTMSessionFetcher/Core (~> 1.5)
  - GTMSessionFetcher/Core (1.6.1)
  - KeychainAccess (3.2.1)
  - Kingfisher (5.11.0):
    - Kingfisher/Core (= 5.11.0)
  - Kingfisher/Core (5.11.0)
  - lottie-ios (3.1.9)
  - NSObject-SafeExpectations (0.0.4)
  - "NSURL+IDN (0.4)"
  - Reachability (3.2)
  - Sentry (6.2.1):
    - Sentry/Core (= 6.2.1)
  - Sentry/Core (6.2.1)
  - Sodium (0.9.1)
  - Sourcery (1.0.3)
  - StripeTerminal (1.4.0)
  - SVProgressHUD (2.2.5)
  - UIDeviceIdentifier (1.5.0)
  - WordPress-Aztec-iOS (1.11.0)
  - WordPress-Editor-iOS (1.11.0):
    - WordPress-Aztec-iOS (= 1.11.0)
  - WordPressAuthenticator (1.38.0):
    - 1PasswordExtension (~> 1.8.6)
    - Alamofire (~> 4.8)
    - CocoaLumberjack (~> 3.5)
    - GoogleSignIn (~> 5.0.2)
    - Gridicons (~> 1.0)
    - lottie-ios (~> 3.1.6)
    - "NSURL+IDN (= 0.4)"
    - SVProgressHUD (~> 2.2.5)
    - WordPressKit (~> 4.18-beta)
    - WordPressShared (~> 1.12-beta)
    - WordPressUI (~> 1.7-beta)
  - WordPressKit (4.37.0-beta.2):
    - Alamofire (~> 4.8.0)
    - CocoaLumberjack (~> 3.4)
    - NSObject-SafeExpectations (= 0.0.4)
    - UIDeviceIdentifier (~> 1.4)
    - WordPressShared (~> 1.15-beta)
    - wpxmlrpc (~> 0.9)
  - WordPressShared (1.15.0):
    - CocoaLumberjack (~> 3.4)
    - FormatterKit/TimeIntervalFormatter (~> 1.8)
  - WordPressUI (1.12.1)
  - Wormholy (1.6.4)
  - WPMediaPicker (1.7.1)
  - wpxmlrpc (0.9.0)
  - XLPagerTabStrip (9.0.0)
  - ZendeskCommonUISDK (4.2.0):
    - ZendeskSDKConfigurationsSDK (~> 1.1.2)
  - ZendeskCoreSDK (2.2.2)
  - ZendeskMessagingAPISDK (3.2.0):
    - ZendeskSDKConfigurationsSDK (~> 1.1.2)
  - ZendeskMessagingSDK (3.2.0):
    - ZendeskCommonUISDK (~> 4.2.0)
    - ZendeskMessagingAPISDK (~> 3.2.0)
  - ZendeskSDKConfigurationsSDK (1.1.3)
  - ZendeskSupportProvidersSDK (5.0.1):
    - ZendeskCoreSDK (~> 2.2.1)
  - ZendeskSupportSDK (5.0.1):
    - ZendeskMessagingSDK (~> 3.2.0)
    - ZendeskSupportProvidersSDK (~> 5.0.1)

DEPENDENCIES:
  - Alamofire (~> 4.8)
  - Automattic-Tracks-iOS (~> 0.9.0)
  - Charts (~> 3.6.0)
  - CocoaLumberjack (~> 3.5)
  - CocoaLumberjack/Swift (~> 3.5)
  - Gridicons (~> 1.0)
  - KeychainAccess (~> 3.2)
  - Kingfisher (~> 5.11.0)
  - Sourcery (~> 1.0.3)
  - StripeTerminal (~> 1.4.0)
  - WordPress-Editor-iOS (~> 1.11.0)
  - WordPressAuthenticator (~> 1.38.0)
  - WordPressKit (~> 4.37.0-beta.2)
  - WordPressShared (~> 1.15)
  - WordPressUI (~> 1.12.1)
  - Wormholy (~> 1.6.4)
  - WPMediaPicker (~> 1.7.1)
  - XLPagerTabStrip (~> 9.0)
  - ZendeskSupportSDK (~> 5.0)

SPEC REPOS:
  https://github.com/wordpress-mobile/cocoapods-specs.git:
    - WordPressAuthenticator
    - WordPressKit
    - WordPressShared
  trunk:
    - 1PasswordExtension
    - Alamofire
    - AppAuth
    - Automattic-Tracks-iOS
    - Charts
    - CocoaLumberjack
    - FormatterKit
    - GoogleSignIn
    - Gridicons
    - GTMAppAuth
    - GTMSessionFetcher
    - KeychainAccess
    - Kingfisher
    - lottie-ios
    - NSObject-SafeExpectations
    - "NSURL+IDN"
    - Reachability
    - Sentry
    - Sodium
    - Sourcery
    - StripeTerminal
    - SVProgressHUD
    - UIDeviceIdentifier
    - WordPress-Aztec-iOS
    - WordPress-Editor-iOS
    - WordPressUI
    - Wormholy
    - WPMediaPicker
    - wpxmlrpc
    - XLPagerTabStrip
    - ZendeskCommonUISDK
    - ZendeskCoreSDK
    - ZendeskMessagingAPISDK
    - ZendeskMessagingSDK
    - ZendeskSDKConfigurationsSDK
    - ZendeskSupportProvidersSDK
    - ZendeskSupportSDK

SPEC CHECKSUMS:
  1PasswordExtension: f97cc80ae58053c331b2b6dc8843ba7103b33794
  Alamofire: 3ec537f71edc9804815215393ae2b1a8ea33a844
  AppAuth: 31bcec809a638d7bd2f86ea8a52bd45f6e81e7c7
  Automattic-Tracks-iOS: f6ece12d2e630b55b701bac8bcf4301fcce9a327
  Charts: b1e3a1f5a1c9ba5394438ca3b91bd8c9076310af
  CocoaLumberjack: 2f44e60eb91c176d471fdba43b9e3eae6a721947
  FormatterKit: 184db51bf120b633693a73624a4cede89ec51a41
  GoogleSignIn: 7137d297ddc022a7e0aa4619c86d72c909fa7213
  Gridicons: f032dbc3350f8648e0fabe3e531b72cf97d428a9
  GTMAppAuth: ad5c2b70b9a8689e1a04033c9369c4915bfcbe89
  GTMSessionFetcher: 36689134877faeb055b27dfa4ccc9ceaa42e029e
  KeychainAccess: d5470352939ced6d6f7fb51cb2e67aae51fc294f
  Kingfisher: 4569606189149e19c7d9439f47e885d0679b7a90
  lottie-ios: 3a3758ef5a008e762faec9c9d50a39842f26d124
  NSObject-SafeExpectations: ab8fe623d36b25aa1f150affa324e40a2f3c0374
  "NSURL+IDN": afc873e639c18138a1589697c3add197fe8679ca
  Reachability: 33e18b67625424e47b6cde6d202dce689ad7af96
  Sentry: 9b922b396b0e0bca8516a10e36b0ea3ebea5faf7
  Sodium: 23d11554ecd556196d313cf6130d406dfe7ac6da
  Sourcery: 70a6048014bd4f37ea80e6bd4354d47bf3b760e1
  StripeTerminal: be33ec308dba387ce707bf08aafa90debf29ea7f
  SVProgressHUD: 1428aafac632c1f86f62aa4243ec12008d7a51d6
  UIDeviceIdentifier: a79ccdfc940373835a7d8e9fc7541e6bf61b6319
  WordPress-Aztec-iOS: 050b34d4c3adfb7c60363849049b13d60683b348
  WordPress-Editor-iOS: 304098424f1051cb271546c99f906aac296b1b81
  WordPressAuthenticator: 4ccd7f41bae37247883922ad92a14f18cc759bf3
  WordPressKit: 65811ebef5368cf9494439bb33d298271bb522df
  WordPressShared: e1915cf3b4ac33f41c47610693b9ca30c0cdab45
  WordPressUI: 414bf3a7d007618f94a1c7969d6e849779877d5d
  Wormholy: 2e70f64227e010d363f8d33268369f77faf12471
  WPMediaPicker: 46ae5807c8f64d30a39c28812ad150837a424ed2
  wpxmlrpc: bf55a43a7e710bd2a4fb8c02dfe83b1246f14f13
  XLPagerTabStrip: 61c57fd61f611ee5f01ff1495ad6fbee8bf496c5
  ZendeskCommonUISDK: afbee7c58c04cf88012a48c079599ec0d1590d16
  ZendeskCoreSDK: 86513e62c1ab68913416c9044463d9b687ca944f
  ZendeskMessagingAPISDK: c12dacdb94a89a957d911d5cff82a7cc9ee9666b
  ZendeskMessagingSDK: 9cd3a5af8bc0766b5e4774d8cbd8a0468263af97
  ZendeskSDKConfigurationsSDK: 918241bc7ec30e0af9e1b16333d54a584ee8ab9e
  ZendeskSupportProvidersSDK: e183d32abac888c448469e2005c4a5a8c3ed73f0
  ZendeskSupportSDK: e52f37fa8bcba91f024b81025869fe5a2860f741

<<<<<<< HEAD
PODFILE CHECKSUM: 4ec951330fcaadf69d6030a520eba6d1f0603076
=======
PODFILE CHECKSUM: bafa8e6f2a998b8d05b1bbcd66436d81b3e78c81
>>>>>>> 83629c88

COCOAPODS: 1.10.1<|MERGE_RESOLUTION|>--- conflicted
+++ resolved
@@ -63,7 +63,7 @@
     - WordPressKit (~> 4.18-beta)
     - WordPressShared (~> 1.12-beta)
     - WordPressUI (~> 1.7-beta)
-  - WordPressKit (4.37.0-beta.2):
+  - WordPressKit (4.37.0-beta.6):
     - Alamofire (~> 4.8.0)
     - CocoaLumberjack (~> 3.4)
     - NSObject-SafeExpectations (= 0.0.4)
@@ -117,7 +117,6 @@
 SPEC REPOS:
   https://github.com/wordpress-mobile/cocoapods-specs.git:
     - WordPressAuthenticator
-    - WordPressKit
     - WordPressShared
   trunk:
     - 1PasswordExtension
@@ -145,6 +144,7 @@
     - UIDeviceIdentifier
     - WordPress-Aztec-iOS
     - WordPress-Editor-iOS
+    - WordPressKit
     - WordPressUI
     - Wormholy
     - WPMediaPicker
@@ -185,7 +185,7 @@
   WordPress-Aztec-iOS: 050b34d4c3adfb7c60363849049b13d60683b348
   WordPress-Editor-iOS: 304098424f1051cb271546c99f906aac296b1b81
   WordPressAuthenticator: 4ccd7f41bae37247883922ad92a14f18cc759bf3
-  WordPressKit: 65811ebef5368cf9494439bb33d298271bb522df
+  WordPressKit: b91ed01a13f63e9ec824a93290fadf2f0d86bc28
   WordPressShared: e1915cf3b4ac33f41c47610693b9ca30c0cdab45
   WordPressUI: 414bf3a7d007618f94a1c7969d6e849779877d5d
   Wormholy: 2e70f64227e010d363f8d33268369f77faf12471
@@ -200,10 +200,6 @@
   ZendeskSupportProvidersSDK: e183d32abac888c448469e2005c4a5a8c3ed73f0
   ZendeskSupportSDK: e52f37fa8bcba91f024b81025869fe5a2860f741
 
-<<<<<<< HEAD
-PODFILE CHECKSUM: 4ec951330fcaadf69d6030a520eba6d1f0603076
-=======
-PODFILE CHECKSUM: bafa8e6f2a998b8d05b1bbcd66436d81b3e78c81
->>>>>>> 83629c88
+PODFILE CHECKSUM: ae5a8274701bdefd1985db1302ba41d1a72dfcd5
 
 COCOAPODS: 1.10.1
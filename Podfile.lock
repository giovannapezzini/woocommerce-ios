--- conflicted
+++ resolved
@@ -1,7 +1,7 @@
 PODS:
   - 1PasswordExtension (1.8.5)
   - Alamofire (4.7.3)
-  - Automattic-Tracks-iOS (0.4.1):
+  - Automattic-Tracks-iOS (0.4.2):
     - CocoaLumberjack (~> 3.5.2)
     - Reachability (~> 3.1)
     - Sentry (~> 4)
@@ -121,7 +121,7 @@
 SPEC CHECKSUMS:
   1PasswordExtension: 0e95bdea64ec8ff2f4f693be5467a09fac42a83d
   Alamofire: c7287b6e5d7da964a70935e5db17046b7fde6568
-  Automattic-Tracks-iOS: a176848be4c95aa208184fe96d0322594ce230eb
+  Automattic-Tracks-iOS: 4958112090127397a28e8338c776b0e3a9ad7425
   Charts: e0dd4cd8f257bccf98407b58183ddca8e8d5b578
   CocoaLumberjack: 2f44e60eb91c176d471fdba43b9e3eae6a721947
   FormatterKit: 4b8f29acc9b872d5d12a63efb560661e8f2e1b98
@@ -145,10 +145,6 @@
   XLPagerTabStrip: 61c57fd61f611ee5f01ff1495ad6fbee8bf496c5
   ZendeskSDK: f1c093a28ffcd0dc84b0cc1844801c7fc3a3dffd
 
-<<<<<<< HEAD
 PODFILE CHECKSUM: a902a502e9051af9cff4b027417f04567f141111
-=======
-PODFILE CHECKSUM: d1511deb0d59725fa978f1beda5f8ed681f00e90
->>>>>>> 31b98382
 
 COCOAPODS: 1.7.5